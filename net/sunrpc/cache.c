/*
 * net/sunrpc/cache.c
 *
 * Generic code for various authentication-related caches
 * used by sunrpc clients and servers.
 *
 * Copyright (C) 2002 Neil Brown <neilb@cse.unsw.edu.au>
 *
 * Released under terms in GPL version 2.  See COPYING.
 *
 */

#include <linux/types.h>
#include <linux/fs.h>
#include <linux/file.h>
#include <linux/slab.h>
#include <linux/signal.h>
#include <linux/sched.h>
#include <linux/kmod.h>
#include <linux/list.h>
#include <linux/module.h>
#include <linux/ctype.h>
#include <linux/string_helpers.h>
#include <asm/uaccess.h>
#include <linux/poll.h>
#include <linux/seq_file.h>
#include <linux/proc_fs.h>
#include <linux/net.h>
#include <linux/workqueue.h>
#include <linux/mutex.h>
#include <linux/pagemap.h>
#include <asm/ioctls.h>
#include <linux/sunrpc/types.h>
#include <linux/sunrpc/cache.h>
#include <linux/sunrpc/stats.h>
#include <linux/sunrpc/rpc_pipe_fs.h>
#include "netns.h"

#define	 RPCDBG_FACILITY RPCDBG_CACHE

static bool cache_defer_req(struct cache_req *req, struct cache_head *item);
static void cache_revisit_request(struct cache_head *item);

static void cache_init(struct cache_head *h, struct cache_detail *detail)
{
	time_t now = seconds_since_boot();
	INIT_HLIST_NODE(&h->cache_list);
	h->flags = 0;
	kref_init(&h->ref);
	h->expiry_time = now + CACHE_NEW_EXPIRY;
	if (now <= detail->flush_time)
		/* ensure it isn't already expired */
		now = detail->flush_time + 1;
	h->last_refresh = now;
}

<<<<<<< HEAD
=======
static inline int cache_is_valid(struct cache_head *h);
>>>>>>> eefb1884
static void cache_fresh_locked(struct cache_head *head, time_t expiry,
				struct cache_detail *detail);
static void cache_fresh_unlocked(struct cache_head *head,
				struct cache_detail *detail);

struct cache_head *sunrpc_cache_lookup(struct cache_detail *detail,
				       struct cache_head *key, int hash)
{
	struct cache_head *new = NULL, *freeme = NULL, *tmp = NULL;
	struct hlist_head *head;

	head = &detail->hash_table[hash];

	read_lock(&detail->hash_lock);

	hlist_for_each_entry(tmp, head, cache_list) {
		if (detail->match(tmp, key)) {
			if (cache_is_expired(detail, tmp))
				/* This entry is expired, we will discard it. */
				break;
			cache_get(tmp);
			read_unlock(&detail->hash_lock);
			return tmp;
		}
	}
	read_unlock(&detail->hash_lock);
	/* Didn't find anything, insert an empty entry */

	new = detail->alloc();
	if (!new)
		return NULL;
	/* must fully initialise 'new', else
	 * we might get lose if we need to
	 * cache_put it soon.
	 */
	cache_init(new, detail);
	detail->init(new, key);

	write_lock(&detail->hash_lock);

	/* check if entry appeared while we slept */
	hlist_for_each_entry(tmp, head, cache_list) {
		if (detail->match(tmp, key)) {
			if (cache_is_expired(detail, tmp)) {
				hlist_del_init(&tmp->cache_list);
				detail->entries --;
<<<<<<< HEAD
=======
				if (cache_is_valid(tmp) == -EAGAIN)
					set_bit(CACHE_NEGATIVE, &tmp->flags);
>>>>>>> eefb1884
				cache_fresh_locked(tmp, 0, detail);
				freeme = tmp;
				break;
			}
			cache_get(tmp);
			write_unlock(&detail->hash_lock);
			cache_put(new, detail);
			return tmp;
		}
	}

	hlist_add_head(&new->cache_list, head);
	detail->entries++;
	cache_get(new);
	write_unlock(&detail->hash_lock);

	if (freeme) {
		cache_fresh_unlocked(freeme, detail);
		cache_put(freeme, detail);
	}
	return new;
}
EXPORT_SYMBOL_GPL(sunrpc_cache_lookup);


static void cache_dequeue(struct cache_detail *detail, struct cache_head *ch);

static void cache_fresh_locked(struct cache_head *head, time_t expiry,
			       struct cache_detail *detail)
{
	time_t now = seconds_since_boot();
	if (now <= detail->flush_time)
		/* ensure it isn't immediately treated as expired */
		now = detail->flush_time + 1;
	head->expiry_time = expiry;
	head->last_refresh = now;
	smp_wmb(); /* paired with smp_rmb() in cache_is_valid() */
	set_bit(CACHE_VALID, &head->flags);
}

static void cache_fresh_unlocked(struct cache_head *head,
				 struct cache_detail *detail)
{
	if (test_and_clear_bit(CACHE_PENDING, &head->flags)) {
		cache_revisit_request(head);
		cache_dequeue(detail, head);
	}
}

struct cache_head *sunrpc_cache_update(struct cache_detail *detail,
				       struct cache_head *new, struct cache_head *old, int hash)
{
	/* The 'old' entry is to be replaced by 'new'.
	 * If 'old' is not VALID, we update it directly,
	 * otherwise we need to replace it
	 */
	struct cache_head *tmp;

	if (!test_bit(CACHE_VALID, &old->flags)) {
		write_lock(&detail->hash_lock);
		if (!test_bit(CACHE_VALID, &old->flags)) {
			if (test_bit(CACHE_NEGATIVE, &new->flags))
				set_bit(CACHE_NEGATIVE, &old->flags);
			else
				detail->update(old, new);
			cache_fresh_locked(old, new->expiry_time, detail);
			write_unlock(&detail->hash_lock);
			cache_fresh_unlocked(old, detail);
			return old;
		}
		write_unlock(&detail->hash_lock);
	}
	/* We need to insert a new entry */
	tmp = detail->alloc();
	if (!tmp) {
		cache_put(old, detail);
		return NULL;
	}
	cache_init(tmp, detail);
	detail->init(tmp, old);

	write_lock(&detail->hash_lock);
	if (test_bit(CACHE_NEGATIVE, &new->flags))
		set_bit(CACHE_NEGATIVE, &tmp->flags);
	else
		detail->update(tmp, new);
	hlist_add_head(&tmp->cache_list, &detail->hash_table[hash]);
	detail->entries++;
	cache_get(tmp);
	cache_fresh_locked(tmp, new->expiry_time, detail);
	cache_fresh_locked(old, 0, detail);
	write_unlock(&detail->hash_lock);
	cache_fresh_unlocked(tmp, detail);
	cache_fresh_unlocked(old, detail);
	cache_put(old, detail);
	return tmp;
}
EXPORT_SYMBOL_GPL(sunrpc_cache_update);

static int cache_make_upcall(struct cache_detail *cd, struct cache_head *h)
{
	if (cd->cache_upcall)
		return cd->cache_upcall(cd, h);
	return sunrpc_cache_pipe_upcall(cd, h);
}

static inline int cache_is_valid(struct cache_head *h)
{
	if (!test_bit(CACHE_VALID, &h->flags))
		return -EAGAIN;
	else {
		/* entry is valid */
		if (test_bit(CACHE_NEGATIVE, &h->flags))
			return -ENOENT;
		else {
			/*
			 * In combination with write barrier in
			 * sunrpc_cache_update, ensures that anyone
			 * using the cache entry after this sees the
			 * updated contents:
			 */
			smp_rmb();
			return 0;
		}
	}
}

static int try_to_negate_entry(struct cache_detail *detail, struct cache_head *h)
{
	int rv;

	write_lock(&detail->hash_lock);
	rv = cache_is_valid(h);
	if (rv == -EAGAIN) {
		set_bit(CACHE_NEGATIVE, &h->flags);
		cache_fresh_locked(h, seconds_since_boot()+CACHE_NEW_EXPIRY,
				   detail);
		rv = -ENOENT;
	}
	write_unlock(&detail->hash_lock);
	cache_fresh_unlocked(h, detail);
	return rv;
}

/*
 * This is the generic cache management routine for all
 * the authentication caches.
 * It checks the currency of a cache item and will (later)
 * initiate an upcall to fill it if needed.
 *
 *
 * Returns 0 if the cache_head can be used, or cache_puts it and returns
 * -EAGAIN if upcall is pending and request has been queued
 * -ETIMEDOUT if upcall failed or request could not be queue or
 *           upcall completed but item is still invalid (implying that
 *           the cache item has been replaced with a newer one).
 * -ENOENT if cache entry was negative
 */
int cache_check(struct cache_detail *detail,
		    struct cache_head *h, struct cache_req *rqstp)
{
	int rv;
	long refresh_age, age;

	/* First decide return status as best we can */
	rv = cache_is_valid(h);

	/* now see if we want to start an upcall */
	refresh_age = (h->expiry_time - h->last_refresh);
	age = seconds_since_boot() - h->last_refresh;

	if (rqstp == NULL) {
		if (rv == -EAGAIN)
			rv = -ENOENT;
	} else if (rv == -EAGAIN ||
		   (h->expiry_time != 0 && age > refresh_age/2)) {
		dprintk("RPC:       Want update, refage=%ld, age=%ld\n",
				refresh_age, age);
		if (!test_and_set_bit(CACHE_PENDING, &h->flags)) {
			switch (cache_make_upcall(detail, h)) {
			case -EINVAL:
				rv = try_to_negate_entry(detail, h);
				break;
			case -EAGAIN:
				cache_fresh_unlocked(h, detail);
				break;
			}
		}
	}

	if (rv == -EAGAIN) {
		if (!cache_defer_req(rqstp, h)) {
			/*
			 * Request was not deferred; handle it as best
			 * we can ourselves:
			 */
			rv = cache_is_valid(h);
			if (rv == -EAGAIN)
				rv = -ETIMEDOUT;
		}
	}
	if (rv)
		cache_put(h, detail);
	return rv;
}
EXPORT_SYMBOL_GPL(cache_check);

/*
 * caches need to be periodically cleaned.
 * For this we maintain a list of cache_detail and
 * a current pointer into that list and into the table
 * for that entry.
 *
 * Each time cache_clean is called it finds the next non-empty entry
 * in the current table and walks the list in that entry
 * looking for entries that can be removed.
 *
 * An entry gets removed if:
 * - The expiry is before current time
 * - The last_refresh time is before the flush_time for that cache
 *
 * later we might drop old entries with non-NEVER expiry if that table
 * is getting 'full' for some definition of 'full'
 *
 * The question of "how often to scan a table" is an interesting one
 * and is answered in part by the use of the "nextcheck" field in the
 * cache_detail.
 * When a scan of a table begins, the nextcheck field is set to a time
 * that is well into the future.
 * While scanning, if an expiry time is found that is earlier than the
 * current nextcheck time, nextcheck is set to that expiry time.
 * If the flush_time is ever set to a time earlier than the nextcheck
 * time, the nextcheck time is then set to that flush_time.
 *
 * A table is then only scanned if the current time is at least
 * the nextcheck time.
 *
 */

static LIST_HEAD(cache_list);
static DEFINE_SPINLOCK(cache_list_lock);
static struct cache_detail *current_detail;
static int current_index;

static void do_cache_clean(struct work_struct *work);
static struct delayed_work cache_cleaner;

void sunrpc_init_cache_detail(struct cache_detail *cd)
{
	rwlock_init(&cd->hash_lock);
	INIT_LIST_HEAD(&cd->queue);
	spin_lock(&cache_list_lock);
	cd->nextcheck = 0;
	cd->entries = 0;
	atomic_set(&cd->readers, 0);
	cd->last_close = 0;
	cd->last_warn = -1;
	list_add(&cd->others, &cache_list);
	spin_unlock(&cache_list_lock);

	/* start the cleaning process */
	schedule_delayed_work(&cache_cleaner, 0);
}
EXPORT_SYMBOL_GPL(sunrpc_init_cache_detail);

void sunrpc_destroy_cache_detail(struct cache_detail *cd)
{
	cache_purge(cd);
	spin_lock(&cache_list_lock);
	write_lock(&cd->hash_lock);
	if (cd->entries || atomic_read(&cd->inuse)) {
		write_unlock(&cd->hash_lock);
		spin_unlock(&cache_list_lock);
		goto out;
	}
	if (current_detail == cd)
		current_detail = NULL;
	list_del_init(&cd->others);
	write_unlock(&cd->hash_lock);
	spin_unlock(&cache_list_lock);
	if (list_empty(&cache_list)) {
		/* module must be being unloaded so its safe to kill the worker */
		cancel_delayed_work_sync(&cache_cleaner);
	}
	return;
out:
	printk(KERN_ERR "RPC: failed to unregister %s cache\n", cd->name);
}
EXPORT_SYMBOL_GPL(sunrpc_destroy_cache_detail);

/* clean cache tries to find something to clean
 * and cleans it.
 * It returns 1 if it cleaned something,
 *            0 if it didn't find anything this time
 *           -1 if it fell off the end of the list.
 */
static int cache_clean(void)
{
	int rv = 0;
	struct list_head *next;

	spin_lock(&cache_list_lock);

	/* find a suitable table if we don't already have one */
	while (current_detail == NULL ||
	    current_index >= current_detail->hash_size) {
		if (current_detail)
			next = current_detail->others.next;
		else
			next = cache_list.next;
		if (next == &cache_list) {
			current_detail = NULL;
			spin_unlock(&cache_list_lock);
			return -1;
		}
		current_detail = list_entry(next, struct cache_detail, others);
		if (current_detail->nextcheck > seconds_since_boot())
			current_index = current_detail->hash_size;
		else {
			current_index = 0;
			current_detail->nextcheck = seconds_since_boot()+30*60;
		}
	}

	/* find a non-empty bucket in the table */
	while (current_detail &&
	       current_index < current_detail->hash_size &&
	       hlist_empty(&current_detail->hash_table[current_index]))
		current_index++;

	/* find a cleanable entry in the bucket and clean it, or set to next bucket */

	if (current_detail && current_index < current_detail->hash_size) {
		struct cache_head *ch = NULL;
		struct cache_detail *d;
		struct hlist_head *head;
		struct hlist_node *tmp;

		write_lock(&current_detail->hash_lock);

		/* Ok, now to clean this strand */

		head = &current_detail->hash_table[current_index];
		hlist_for_each_entry_safe(ch, tmp, head, cache_list) {
			if (current_detail->nextcheck > ch->expiry_time)
				current_detail->nextcheck = ch->expiry_time+1;
			if (!cache_is_expired(current_detail, ch))
				continue;

			hlist_del_init(&ch->cache_list);
			current_detail->entries--;
			rv = 1;
			break;
		}

		write_unlock(&current_detail->hash_lock);
		d = current_detail;
		if (!ch)
			current_index ++;
		spin_unlock(&cache_list_lock);
		if (ch) {
			set_bit(CACHE_CLEANED, &ch->flags);
			cache_fresh_unlocked(ch, d);
			cache_put(ch, d);
		}
	} else
		spin_unlock(&cache_list_lock);

	return rv;
}

/*
 * We want to regularly clean the cache, so we need to schedule some work ...
 */
static void do_cache_clean(struct work_struct *work)
{
	int delay = 5;
	if (cache_clean() == -1)
		delay = round_jiffies_relative(30*HZ);

	if (list_empty(&cache_list))
		delay = 0;

	if (delay)
		schedule_delayed_work(&cache_cleaner, delay);
}


/*
 * Clean all caches promptly.  This just calls cache_clean
 * repeatedly until we are sure that every cache has had a chance to
 * be fully cleaned
 */
void cache_flush(void)
{
	while (cache_clean() != -1)
		cond_resched();
	while (cache_clean() != -1)
		cond_resched();
}
EXPORT_SYMBOL_GPL(cache_flush);

void cache_purge(struct cache_detail *detail)
{
	time_t now = seconds_since_boot();
	if (detail->flush_time >= now)
		now = detail->flush_time + 1;
	/* 'now' is the maximum value any 'last_refresh' can have */
	detail->flush_time = now;
	detail->nextcheck = seconds_since_boot();
	cache_flush();
}
EXPORT_SYMBOL_GPL(cache_purge);


/*
 * Deferral and Revisiting of Requests.
 *
 * If a cache lookup finds a pending entry, we
 * need to defer the request and revisit it later.
 * All deferred requests are stored in a hash table,
 * indexed by "struct cache_head *".
 * As it may be wasteful to store a whole request
 * structure, we allow the request to provide a
 * deferred form, which must contain a
 * 'struct cache_deferred_req'
 * This cache_deferred_req contains a method to allow
 * it to be revisited when cache info is available
 */

#define	DFR_HASHSIZE	(PAGE_SIZE/sizeof(struct list_head))
#define	DFR_HASH(item)	((((long)item)>>4 ^ (((long)item)>>13)) % DFR_HASHSIZE)

#define	DFR_MAX	300	/* ??? */

static DEFINE_SPINLOCK(cache_defer_lock);
static LIST_HEAD(cache_defer_list);
static struct hlist_head cache_defer_hash[DFR_HASHSIZE];
static int cache_defer_cnt;

static void __unhash_deferred_req(struct cache_deferred_req *dreq)
{
	hlist_del_init(&dreq->hash);
	if (!list_empty(&dreq->recent)) {
		list_del_init(&dreq->recent);
		cache_defer_cnt--;
	}
}

static void __hash_deferred_req(struct cache_deferred_req *dreq, struct cache_head *item)
{
	int hash = DFR_HASH(item);

	INIT_LIST_HEAD(&dreq->recent);
	hlist_add_head(&dreq->hash, &cache_defer_hash[hash]);
}

static void setup_deferral(struct cache_deferred_req *dreq,
			   struct cache_head *item,
			   int count_me)
{

	dreq->item = item;

	spin_lock(&cache_defer_lock);

	__hash_deferred_req(dreq, item);

	if (count_me) {
		cache_defer_cnt++;
		list_add(&dreq->recent, &cache_defer_list);
	}

	spin_unlock(&cache_defer_lock);

}

struct thread_deferred_req {
	struct cache_deferred_req handle;
	struct completion completion;
};

static void cache_restart_thread(struct cache_deferred_req *dreq, int too_many)
{
	struct thread_deferred_req *dr =
		container_of(dreq, struct thread_deferred_req, handle);
	complete(&dr->completion);
}

static void cache_wait_req(struct cache_req *req, struct cache_head *item)
{
	struct thread_deferred_req sleeper;
	struct cache_deferred_req *dreq = &sleeper.handle;

	sleeper.completion = COMPLETION_INITIALIZER_ONSTACK(sleeper.completion);
	dreq->revisit = cache_restart_thread;

	setup_deferral(dreq, item, 0);

	if (!test_bit(CACHE_PENDING, &item->flags) ||
	    wait_for_completion_interruptible_timeout(
		    &sleeper.completion, req->thread_wait) <= 0) {
		/* The completion wasn't completed, so we need
		 * to clean up
		 */
		spin_lock(&cache_defer_lock);
		if (!hlist_unhashed(&sleeper.handle.hash)) {
			__unhash_deferred_req(&sleeper.handle);
			spin_unlock(&cache_defer_lock);
		} else {
			/* cache_revisit_request already removed
			 * this from the hash table, but hasn't
			 * called ->revisit yet.  It will very soon
			 * and we need to wait for it.
			 */
			spin_unlock(&cache_defer_lock);
			wait_for_completion(&sleeper.completion);
		}
	}
}

static void cache_limit_defers(void)
{
	/* Make sure we haven't exceed the limit of allowed deferred
	 * requests.
	 */
	struct cache_deferred_req *discard = NULL;

	if (cache_defer_cnt <= DFR_MAX)
		return;

	spin_lock(&cache_defer_lock);

	/* Consider removing either the first or the last */
	if (cache_defer_cnt > DFR_MAX) {
		if (prandom_u32() & 1)
			discard = list_entry(cache_defer_list.next,
					     struct cache_deferred_req, recent);
		else
			discard = list_entry(cache_defer_list.prev,
					     struct cache_deferred_req, recent);
		__unhash_deferred_req(discard);
	}
	spin_unlock(&cache_defer_lock);
	if (discard)
		discard->revisit(discard, 1);
}

/* Return true if and only if a deferred request is queued. */
static bool cache_defer_req(struct cache_req *req, struct cache_head *item)
{
	struct cache_deferred_req *dreq;

	if (req->thread_wait) {
		cache_wait_req(req, item);
		if (!test_bit(CACHE_PENDING, &item->flags))
			return false;
	}
	dreq = req->defer(req);
	if (dreq == NULL)
		return false;
	setup_deferral(dreq, item, 1);
	if (!test_bit(CACHE_PENDING, &item->flags))
		/* Bit could have been cleared before we managed to
		 * set up the deferral, so need to revisit just in case
		 */
		cache_revisit_request(item);

	cache_limit_defers();
	return true;
}

static void cache_revisit_request(struct cache_head *item)
{
	struct cache_deferred_req *dreq;
	struct list_head pending;
	struct hlist_node *tmp;
	int hash = DFR_HASH(item);

	INIT_LIST_HEAD(&pending);
	spin_lock(&cache_defer_lock);

	hlist_for_each_entry_safe(dreq, tmp, &cache_defer_hash[hash], hash)
		if (dreq->item == item) {
			__unhash_deferred_req(dreq);
			list_add(&dreq->recent, &pending);
		}

	spin_unlock(&cache_defer_lock);

	while (!list_empty(&pending)) {
		dreq = list_entry(pending.next, struct cache_deferred_req, recent);
		list_del_init(&dreq->recent);
		dreq->revisit(dreq, 0);
	}
}

void cache_clean_deferred(void *owner)
{
	struct cache_deferred_req *dreq, *tmp;
	struct list_head pending;


	INIT_LIST_HEAD(&pending);
	spin_lock(&cache_defer_lock);

	list_for_each_entry_safe(dreq, tmp, &cache_defer_list, recent) {
		if (dreq->owner == owner) {
			__unhash_deferred_req(dreq);
			list_add(&dreq->recent, &pending);
		}
	}
	spin_unlock(&cache_defer_lock);

	while (!list_empty(&pending)) {
		dreq = list_entry(pending.next, struct cache_deferred_req, recent);
		list_del_init(&dreq->recent);
		dreq->revisit(dreq, 1);
	}
}

/*
 * communicate with user-space
 *
 * We have a magic /proc file - /proc/sunrpc/<cachename>/channel.
 * On read, you get a full request, or block.
 * On write, an update request is processed.
 * Poll works if anything to read, and always allows write.
 *
 * Implemented by linked list of requests.  Each open file has
 * a ->private that also exists in this list.  New requests are added
 * to the end and may wakeup and preceding readers.
 * New readers are added to the head.  If, on read, an item is found with
 * CACHE_UPCALLING clear, we free it from the list.
 *
 */

static DEFINE_SPINLOCK(queue_lock);
static DEFINE_MUTEX(queue_io_mutex);

struct cache_queue {
	struct list_head	list;
	int			reader;	/* if 0, then request */
};
struct cache_request {
	struct cache_queue	q;
	struct cache_head	*item;
	char			* buf;
	int			len;
	int			readers;
};
struct cache_reader {
	struct cache_queue	q;
	int			offset;	/* if non-0, we have a refcnt on next request */
};

static int cache_request(struct cache_detail *detail,
			       struct cache_request *crq)
{
	char *bp = crq->buf;
	int len = PAGE_SIZE;

	detail->cache_request(detail, crq->item, &bp, &len);
	if (len < 0)
		return -EAGAIN;
	return PAGE_SIZE - len;
}

static ssize_t cache_read(struct file *filp, char __user *buf, size_t count,
			  loff_t *ppos, struct cache_detail *cd)
{
	struct cache_reader *rp = filp->private_data;
	struct cache_request *rq;
	struct inode *inode = file_inode(filp);
	int err;

	if (count == 0)
		return 0;

	mutex_lock(&inode->i_mutex); /* protect against multiple concurrent
			      * readers on this file */
 again:
	spin_lock(&queue_lock);
	/* need to find next request */
	while (rp->q.list.next != &cd->queue &&
	       list_entry(rp->q.list.next, struct cache_queue, list)
	       ->reader) {
		struct list_head *next = rp->q.list.next;
		list_move(&rp->q.list, next);
	}
	if (rp->q.list.next == &cd->queue) {
		spin_unlock(&queue_lock);
		mutex_unlock(&inode->i_mutex);
		WARN_ON_ONCE(rp->offset);
		return 0;
	}
	rq = container_of(rp->q.list.next, struct cache_request, q.list);
	WARN_ON_ONCE(rq->q.reader);
	if (rp->offset == 0)
		rq->readers++;
	spin_unlock(&queue_lock);

	if (rq->len == 0) {
		err = cache_request(cd, rq);
		if (err < 0)
			goto out;
		rq->len = err;
	}

	if (rp->offset == 0 && !test_bit(CACHE_PENDING, &rq->item->flags)) {
		err = -EAGAIN;
		spin_lock(&queue_lock);
		list_move(&rp->q.list, &rq->q.list);
		spin_unlock(&queue_lock);
	} else {
		if (rp->offset + count > rq->len)
			count = rq->len - rp->offset;
		err = -EFAULT;
		if (copy_to_user(buf, rq->buf + rp->offset, count))
			goto out;
		rp->offset += count;
		if (rp->offset >= rq->len) {
			rp->offset = 0;
			spin_lock(&queue_lock);
			list_move(&rp->q.list, &rq->q.list);
			spin_unlock(&queue_lock);
		}
		err = 0;
	}
 out:
	if (rp->offset == 0) {
		/* need to release rq */
		spin_lock(&queue_lock);
		rq->readers--;
		if (rq->readers == 0 &&
		    !test_bit(CACHE_PENDING, &rq->item->flags)) {
			list_del(&rq->q.list);
			spin_unlock(&queue_lock);
			cache_put(rq->item, cd);
			kfree(rq->buf);
			kfree(rq);
		} else
			spin_unlock(&queue_lock);
	}
	if (err == -EAGAIN)
		goto again;
	mutex_unlock(&inode->i_mutex);
	return err ? err :  count;
}

static ssize_t cache_do_downcall(char *kaddr, const char __user *buf,
				 size_t count, struct cache_detail *cd)
{
	ssize_t ret;

	if (count == 0)
		return -EINVAL;
	if (copy_from_user(kaddr, buf, count))
		return -EFAULT;
	kaddr[count] = '\0';
	ret = cd->cache_parse(cd, kaddr, count);
	if (!ret)
		ret = count;
	return ret;
}

static ssize_t cache_slow_downcall(const char __user *buf,
				   size_t count, struct cache_detail *cd)
{
	static char write_buf[8192]; /* protected by queue_io_mutex */
	ssize_t ret = -EINVAL;

	if (count >= sizeof(write_buf))
		goto out;
	mutex_lock(&queue_io_mutex);
	ret = cache_do_downcall(write_buf, buf, count, cd);
	mutex_unlock(&queue_io_mutex);
out:
	return ret;
}

static ssize_t cache_downcall(struct address_space *mapping,
			      const char __user *buf,
			      size_t count, struct cache_detail *cd)
{
	struct page *page;
	char *kaddr;
	ssize_t ret = -ENOMEM;

	if (count >= PAGE_SIZE)
		goto out_slow;

	page = find_or_create_page(mapping, 0, GFP_KERNEL);
	if (!page)
		goto out_slow;

	kaddr = kmap(page);
	ret = cache_do_downcall(kaddr, buf, count, cd);
	kunmap(page);
	unlock_page(page);
	put_page(page);
	return ret;
out_slow:
	return cache_slow_downcall(buf, count, cd);
}

static ssize_t cache_write(struct file *filp, const char __user *buf,
			   size_t count, loff_t *ppos,
			   struct cache_detail *cd)
{
	struct address_space *mapping = filp->f_mapping;
	struct inode *inode = file_inode(filp);
	ssize_t ret = -EINVAL;

	if (!cd->cache_parse)
		goto out;

	mutex_lock(&inode->i_mutex);
	ret = cache_downcall(mapping, buf, count, cd);
	mutex_unlock(&inode->i_mutex);
out:
	return ret;
}

static DECLARE_WAIT_QUEUE_HEAD(queue_wait);

static unsigned int cache_poll(struct file *filp, poll_table *wait,
			       struct cache_detail *cd)
{
	unsigned int mask;
	struct cache_reader *rp = filp->private_data;
	struct cache_queue *cq;

	poll_wait(filp, &queue_wait, wait);

	/* alway allow write */
	mask = POLLOUT | POLLWRNORM;

	if (!rp)
		return mask;

	spin_lock(&queue_lock);

	for (cq= &rp->q; &cq->list != &cd->queue;
	     cq = list_entry(cq->list.next, struct cache_queue, list))
		if (!cq->reader) {
			mask |= POLLIN | POLLRDNORM;
			break;
		}
	spin_unlock(&queue_lock);
	return mask;
}

static int cache_ioctl(struct inode *ino, struct file *filp,
		       unsigned int cmd, unsigned long arg,
		       struct cache_detail *cd)
{
	int len = 0;
	struct cache_reader *rp = filp->private_data;
	struct cache_queue *cq;

	if (cmd != FIONREAD || !rp)
		return -EINVAL;

	spin_lock(&queue_lock);

	/* only find the length remaining in current request,
	 * or the length of the next request
	 */
	for (cq= &rp->q; &cq->list != &cd->queue;
	     cq = list_entry(cq->list.next, struct cache_queue, list))
		if (!cq->reader) {
			struct cache_request *cr =
				container_of(cq, struct cache_request, q);
			len = cr->len - rp->offset;
			break;
		}
	spin_unlock(&queue_lock);

	return put_user(len, (int __user *)arg);
}

static int cache_open(struct inode *inode, struct file *filp,
		      struct cache_detail *cd)
{
	struct cache_reader *rp = NULL;

	if (!cd || !try_module_get(cd->owner))
		return -EACCES;
	nonseekable_open(inode, filp);
	if (filp->f_mode & FMODE_READ) {
		rp = kmalloc(sizeof(*rp), GFP_KERNEL);
		if (!rp) {
			module_put(cd->owner);
			return -ENOMEM;
		}
		rp->offset = 0;
		rp->q.reader = 1;
		atomic_inc(&cd->readers);
		spin_lock(&queue_lock);
		list_add(&rp->q.list, &cd->queue);
		spin_unlock(&queue_lock);
	}
	filp->private_data = rp;
	return 0;
}

static int cache_release(struct inode *inode, struct file *filp,
			 struct cache_detail *cd)
{
	struct cache_reader *rp = filp->private_data;

	if (rp) {
		spin_lock(&queue_lock);
		if (rp->offset) {
			struct cache_queue *cq;
			for (cq= &rp->q; &cq->list != &cd->queue;
			     cq = list_entry(cq->list.next, struct cache_queue, list))
				if (!cq->reader) {
					container_of(cq, struct cache_request, q)
						->readers--;
					break;
				}
			rp->offset = 0;
		}
		list_del(&rp->q.list);
		spin_unlock(&queue_lock);

		filp->private_data = NULL;
		kfree(rp);

		cd->last_close = seconds_since_boot();
		atomic_dec(&cd->readers);
	}
	module_put(cd->owner);
	return 0;
}



static void cache_dequeue(struct cache_detail *detail, struct cache_head *ch)
{
	struct cache_queue *cq, *tmp;
	struct cache_request *cr;
	struct list_head dequeued;

	INIT_LIST_HEAD(&dequeued);
	spin_lock(&queue_lock);
	list_for_each_entry_safe(cq, tmp, &detail->queue, list)
		if (!cq->reader) {
			cr = container_of(cq, struct cache_request, q);
			if (cr->item != ch)
				continue;
			if (test_bit(CACHE_PENDING, &ch->flags))
				/* Lost a race and it is pending again */
				break;
			if (cr->readers != 0)
				continue;
			list_move(&cr->q.list, &dequeued);
		}
	spin_unlock(&queue_lock);
	while (!list_empty(&dequeued)) {
		cr = list_entry(dequeued.next, struct cache_request, q.list);
		list_del(&cr->q.list);
		cache_put(cr->item, detail);
		kfree(cr->buf);
		kfree(cr);
	}
}

/*
 * Support routines for text-based upcalls.
 * Fields are separated by spaces.
 * Fields are either mangled to quote space tab newline slosh with slosh
 * or a hexified with a leading \x
 * Record is terminated with newline.
 *
 */

void qword_add(char **bpp, int *lp, char *str)
{
	char *bp = *bpp;
	int len = *lp;
	int ret;

	if (len < 0) return;

	ret = string_escape_str(str, bp, len, ESCAPE_OCTAL, "\\ \n\t");
	if (ret >= len) {
		bp += len;
		len = -1;
	} else {
		bp += ret;
		len -= ret;
		*bp++ = ' ';
		len--;
	}
	*bpp = bp;
	*lp = len;
}
EXPORT_SYMBOL_GPL(qword_add);

void qword_addhex(char **bpp, int *lp, char *buf, int blen)
{
	char *bp = *bpp;
	int len = *lp;

	if (len < 0) return;

	if (len > 2) {
		*bp++ = '\\';
		*bp++ = 'x';
		len -= 2;
		while (blen && len >= 2) {
			bp = hex_byte_pack(bp, *buf++);
			len -= 2;
			blen--;
		}
	}
	if (blen || len<1) len = -1;
	else {
		*bp++ = ' ';
		len--;
	}
	*bpp = bp;
	*lp = len;
}
EXPORT_SYMBOL_GPL(qword_addhex);

static void warn_no_listener(struct cache_detail *detail)
{
	if (detail->last_warn != detail->last_close) {
		detail->last_warn = detail->last_close;
		if (detail->warn_no_listener)
			detail->warn_no_listener(detail, detail->last_close != 0);
	}
}

static bool cache_listeners_exist(struct cache_detail *detail)
{
	if (atomic_read(&detail->readers))
		return true;
	if (detail->last_close == 0)
		/* This cache was never opened */
		return false;
	if (detail->last_close < seconds_since_boot() - 30)
		/*
		 * We allow for the possibility that someone might
		 * restart a userspace daemon without restarting the
		 * server; but after 30 seconds, we give up.
		 */
		 return false;
	return true;
}

/*
 * register an upcall request to user-space and queue it up for read() by the
 * upcall daemon.
 *
 * Each request is at most one page long.
 */
int sunrpc_cache_pipe_upcall(struct cache_detail *detail, struct cache_head *h)
{

	char *buf;
	struct cache_request *crq;
	int ret = 0;

	if (!detail->cache_request)
		return -EINVAL;

	if (!cache_listeners_exist(detail)) {
		warn_no_listener(detail);
		return -EINVAL;
	}
	if (test_bit(CACHE_CLEANED, &h->flags))
		/* Too late to make an upcall */
		return -EAGAIN;

	buf = kmalloc(PAGE_SIZE, GFP_KERNEL);
	if (!buf)
		return -EAGAIN;

	crq = kmalloc(sizeof (*crq), GFP_KERNEL);
	if (!crq) {
		kfree(buf);
		return -EAGAIN;
	}

	crq->q.reader = 0;
	crq->buf = buf;
	crq->len = 0;
	crq->readers = 0;
	spin_lock(&queue_lock);
	if (test_bit(CACHE_PENDING, &h->flags)) {
		crq->item = cache_get(h);
		list_add_tail(&crq->q.list, &detail->queue);
	} else
		/* Lost a race, no longer PENDING, so don't enqueue */
		ret = -EAGAIN;
	spin_unlock(&queue_lock);
	wake_up(&queue_wait);
	if (ret == -EAGAIN) {
		kfree(buf);
		kfree(crq);
	}
	return ret;
}
EXPORT_SYMBOL_GPL(sunrpc_cache_pipe_upcall);

/*
 * parse a message from user-space and pass it
 * to an appropriate cache
 * Messages are, like requests, separated into fields by
 * spaces and dequotes as \xHEXSTRING or embedded \nnn octal
 *
 * Message is
 *   reply cachename expiry key ... content....
 *
 * key and content are both parsed by cache
 */

int qword_get(char **bpp, char *dest, int bufsize)
{
	/* return bytes copied, or -1 on error */
	char *bp = *bpp;
	int len = 0;

	while (*bp == ' ') bp++;

	if (bp[0] == '\\' && bp[1] == 'x') {
		/* HEX STRING */
		bp += 2;
		while (len < bufsize - 1) {
			int h, l;

			h = hex_to_bin(bp[0]);
			if (h < 0)
				break;

			l = hex_to_bin(bp[1]);
			if (l < 0)
				break;

			*dest++ = (h << 4) | l;
			bp += 2;
			len++;
		}
	} else {
		/* text with \nnn octal quoting */
		while (*bp != ' ' && *bp != '\n' && *bp && len < bufsize-1) {
			if (*bp == '\\' &&
			    isodigit(bp[1]) && (bp[1] <= '3') &&
			    isodigit(bp[2]) &&
			    isodigit(bp[3])) {
				int byte = (*++bp -'0');
				bp++;
				byte = (byte << 3) | (*bp++ - '0');
				byte = (byte << 3) | (*bp++ - '0');
				*dest++ = byte;
				len++;
			} else {
				*dest++ = *bp++;
				len++;
			}
		}
	}

	if (*bp != ' ' && *bp != '\n' && *bp != '\0')
		return -1;
	while (*bp == ' ') bp++;
	*bpp = bp;
	*dest = '\0';
	return len;
}
EXPORT_SYMBOL_GPL(qword_get);


/*
 * support /proc/sunrpc/cache/$CACHENAME/content
 * as a seqfile.
 * We call ->cache_show passing NULL for the item to
 * get a header, then pass each real item in the cache
 */

void *cache_seq_start(struct seq_file *m, loff_t *pos)
	__acquires(cd->hash_lock)
{
	loff_t n = *pos;
	unsigned int hash, entry;
	struct cache_head *ch;
	struct cache_detail *cd = m->private;

	read_lock(&cd->hash_lock);
	if (!n--)
		return SEQ_START_TOKEN;
	hash = n >> 32;
	entry = n & ((1LL<<32) - 1);

	hlist_for_each_entry(ch, &cd->hash_table[hash], cache_list)
		if (!entry--)
			return ch;
	n &= ~((1LL<<32) - 1);
	do {
		hash++;
		n += 1LL<<32;
	} while(hash < cd->hash_size &&
		hlist_empty(&cd->hash_table[hash]));
	if (hash >= cd->hash_size)
		return NULL;
	*pos = n+1;
	return hlist_entry_safe(cd->hash_table[hash].first,
				struct cache_head, cache_list);
}
EXPORT_SYMBOL_GPL(cache_seq_start);

void *cache_seq_next(struct seq_file *m, void *p, loff_t *pos)
{
	struct cache_head *ch = p;
	int hash = (*pos >> 32);
	struct cache_detail *cd = m->private;

	if (p == SEQ_START_TOKEN)
		hash = 0;
	else if (ch->cache_list.next == NULL) {
		hash++;
		*pos += 1LL<<32;
	} else {
		++*pos;
		return hlist_entry_safe(ch->cache_list.next,
					struct cache_head, cache_list);
	}
	*pos &= ~((1LL<<32) - 1);
	while (hash < cd->hash_size &&
	       hlist_empty(&cd->hash_table[hash])) {
		hash++;
		*pos += 1LL<<32;
	}
	if (hash >= cd->hash_size)
		return NULL;
	++*pos;
	return hlist_entry_safe(cd->hash_table[hash].first,
				struct cache_head, cache_list);
}
EXPORT_SYMBOL_GPL(cache_seq_next);

void cache_seq_stop(struct seq_file *m, void *p)
	__releases(cd->hash_lock)
{
	struct cache_detail *cd = m->private;
	read_unlock(&cd->hash_lock);
}
EXPORT_SYMBOL_GPL(cache_seq_stop);

static int c_show(struct seq_file *m, void *p)
{
	struct cache_head *cp = p;
	struct cache_detail *cd = m->private;

	if (p == SEQ_START_TOKEN)
		return cd->cache_show(m, cd, NULL);

	ifdebug(CACHE)
		seq_printf(m, "# expiry=%ld refcnt=%d flags=%lx\n",
			   convert_to_wallclock(cp->expiry_time),
			   atomic_read(&cp->ref.refcount), cp->flags);
	cache_get(cp);
	if (cache_check(cd, cp, NULL))
		/* cache_check does a cache_put on failure */
		seq_printf(m, "# ");
	else {
		if (cache_is_expired(cd, cp))
			seq_printf(m, "# ");
		cache_put(cp, cd);
	}

	return cd->cache_show(m, cd, cp);
}

static const struct seq_operations cache_content_op = {
	.start	= cache_seq_start,
	.next	= cache_seq_next,
	.stop	= cache_seq_stop,
	.show	= c_show,
};

static int content_open(struct inode *inode, struct file *file,
			struct cache_detail *cd)
{
	struct seq_file *seq;
	int err;

	if (!cd || !try_module_get(cd->owner))
		return -EACCES;

	err = seq_open(file, &cache_content_op);
	if (err) {
		module_put(cd->owner);
		return err;
	}

	seq = file->private_data;
	seq->private = cd;
	return 0;
}

static int content_release(struct inode *inode, struct file *file,
		struct cache_detail *cd)
{
	int ret = seq_release(inode, file);
	module_put(cd->owner);
	return ret;
}

static int open_flush(struct inode *inode, struct file *file,
			struct cache_detail *cd)
{
	if (!cd || !try_module_get(cd->owner))
		return -EACCES;
	return nonseekable_open(inode, file);
}

static int release_flush(struct inode *inode, struct file *file,
			struct cache_detail *cd)
{
	module_put(cd->owner);
	return 0;
}

static ssize_t read_flush(struct file *file, char __user *buf,
			  size_t count, loff_t *ppos,
			  struct cache_detail *cd)
{
	char tbuf[22];
	unsigned long p = *ppos;
	size_t len;

	snprintf(tbuf, sizeof(tbuf), "%lu\n", convert_to_wallclock(cd->flush_time));
	len = strlen(tbuf);
	if (p >= len)
		return 0;
	len -= p;
	if (len > count)
		len = count;
	if (copy_to_user(buf, (void*)(tbuf+p), len))
		return -EFAULT;
	*ppos += len;
	return len;
}

static ssize_t write_flush(struct file *file, const char __user *buf,
			   size_t count, loff_t *ppos,
			   struct cache_detail *cd)
{
	char tbuf[20];
	char *bp, *ep;
	time_t then, now;

	if (*ppos || count > sizeof(tbuf)-1)
		return -EINVAL;
	if (copy_from_user(tbuf, buf, count))
		return -EFAULT;
	tbuf[count] = 0;
	simple_strtoul(tbuf, &ep, 0);
	if (*ep && *ep != '\n')
		return -EINVAL;

	bp = tbuf;
	then = get_expiry(&bp);
	now = seconds_since_boot();
	cd->nextcheck = now;
	/* Can only set flush_time to 1 second beyond "now", or
	 * possibly 1 second beyond flushtime.  This is because
	 * flush_time never goes backwards so it mustn't get too far
	 * ahead of time.
	 */
	if (then >= now) {
		/* Want to flush everything, so behave like cache_purge() */
		if (cd->flush_time >= now)
			now = cd->flush_time + 1;
		then = now;
	}

	cd->flush_time = then;
	cache_flush();

	*ppos += count;
	return count;
}

static ssize_t cache_read_procfs(struct file *filp, char __user *buf,
				 size_t count, loff_t *ppos)
{
	struct cache_detail *cd = PDE_DATA(file_inode(filp));

	return cache_read(filp, buf, count, ppos, cd);
}

static ssize_t cache_write_procfs(struct file *filp, const char __user *buf,
				  size_t count, loff_t *ppos)
{
	struct cache_detail *cd = PDE_DATA(file_inode(filp));

	return cache_write(filp, buf, count, ppos, cd);
}

static unsigned int cache_poll_procfs(struct file *filp, poll_table *wait)
{
	struct cache_detail *cd = PDE_DATA(file_inode(filp));

	return cache_poll(filp, wait, cd);
}

static long cache_ioctl_procfs(struct file *filp,
			       unsigned int cmd, unsigned long arg)
{
	struct inode *inode = file_inode(filp);
	struct cache_detail *cd = PDE_DATA(inode);

	return cache_ioctl(inode, filp, cmd, arg, cd);
}

static int cache_open_procfs(struct inode *inode, struct file *filp)
{
	struct cache_detail *cd = PDE_DATA(inode);

	return cache_open(inode, filp, cd);
}

static int cache_release_procfs(struct inode *inode, struct file *filp)
{
	struct cache_detail *cd = PDE_DATA(inode);

	return cache_release(inode, filp, cd);
}

static const struct file_operations cache_file_operations_procfs = {
	.owner		= THIS_MODULE,
	.llseek		= no_llseek,
	.read		= cache_read_procfs,
	.write		= cache_write_procfs,
	.poll		= cache_poll_procfs,
	.unlocked_ioctl	= cache_ioctl_procfs, /* for FIONREAD */
	.open		= cache_open_procfs,
	.release	= cache_release_procfs,
};

static int content_open_procfs(struct inode *inode, struct file *filp)
{
	struct cache_detail *cd = PDE_DATA(inode);

	return content_open(inode, filp, cd);
}

static int content_release_procfs(struct inode *inode, struct file *filp)
{
	struct cache_detail *cd = PDE_DATA(inode);

	return content_release(inode, filp, cd);
}

static const struct file_operations content_file_operations_procfs = {
	.open		= content_open_procfs,
	.read		= seq_read,
	.llseek		= seq_lseek,
	.release	= content_release_procfs,
};

static int open_flush_procfs(struct inode *inode, struct file *filp)
{
	struct cache_detail *cd = PDE_DATA(inode);

	return open_flush(inode, filp, cd);
}

static int release_flush_procfs(struct inode *inode, struct file *filp)
{
	struct cache_detail *cd = PDE_DATA(inode);

	return release_flush(inode, filp, cd);
}

static ssize_t read_flush_procfs(struct file *filp, char __user *buf,
			    size_t count, loff_t *ppos)
{
	struct cache_detail *cd = PDE_DATA(file_inode(filp));

	return read_flush(filp, buf, count, ppos, cd);
}

static ssize_t write_flush_procfs(struct file *filp,
				  const char __user *buf,
				  size_t count, loff_t *ppos)
{
	struct cache_detail *cd = PDE_DATA(file_inode(filp));

	return write_flush(filp, buf, count, ppos, cd);
}

static const struct file_operations cache_flush_operations_procfs = {
	.open		= open_flush_procfs,
	.read		= read_flush_procfs,
	.write		= write_flush_procfs,
	.release	= release_flush_procfs,
	.llseek		= no_llseek,
};

static void remove_cache_proc_entries(struct cache_detail *cd, struct net *net)
{
	struct sunrpc_net *sn;

	if (cd->u.procfs.proc_ent == NULL)
		return;
	if (cd->u.procfs.flush_ent)
		remove_proc_entry("flush", cd->u.procfs.proc_ent);
	if (cd->u.procfs.channel_ent)
		remove_proc_entry("channel", cd->u.procfs.proc_ent);
	if (cd->u.procfs.content_ent)
		remove_proc_entry("content", cd->u.procfs.proc_ent);
	cd->u.procfs.proc_ent = NULL;
	sn = net_generic(net, sunrpc_net_id);
	remove_proc_entry(cd->name, sn->proc_net_rpc);
}

#ifdef CONFIG_PROC_FS
static int create_cache_proc_entries(struct cache_detail *cd, struct net *net)
{
	struct proc_dir_entry *p;
	struct sunrpc_net *sn;

	sn = net_generic(net, sunrpc_net_id);
	cd->u.procfs.proc_ent = proc_mkdir(cd->name, sn->proc_net_rpc);
	if (cd->u.procfs.proc_ent == NULL)
		goto out_nomem;
	cd->u.procfs.channel_ent = NULL;
	cd->u.procfs.content_ent = NULL;

	p = proc_create_data("flush", S_IFREG|S_IRUSR|S_IWUSR,
			     cd->u.procfs.proc_ent,
			     &cache_flush_operations_procfs, cd);
	cd->u.procfs.flush_ent = p;
	if (p == NULL)
		goto out_nomem;

	if (cd->cache_request || cd->cache_parse) {
		p = proc_create_data("channel", S_IFREG|S_IRUSR|S_IWUSR,
				     cd->u.procfs.proc_ent,
				     &cache_file_operations_procfs, cd);
		cd->u.procfs.channel_ent = p;
		if (p == NULL)
			goto out_nomem;
	}
	if (cd->cache_show) {
		p = proc_create_data("content", S_IFREG|S_IRUSR,
				cd->u.procfs.proc_ent,
				&content_file_operations_procfs, cd);
		cd->u.procfs.content_ent = p;
		if (p == NULL)
			goto out_nomem;
	}
	return 0;
out_nomem:
	remove_cache_proc_entries(cd, net);
	return -ENOMEM;
}
#else /* CONFIG_PROC_FS */
static int create_cache_proc_entries(struct cache_detail *cd, struct net *net)
{
	return 0;
}
#endif

void __init cache_initialize(void)
{
	INIT_DEFERRABLE_WORK(&cache_cleaner, do_cache_clean);
}

int cache_register_net(struct cache_detail *cd, struct net *net)
{
	int ret;

	sunrpc_init_cache_detail(cd);
	ret = create_cache_proc_entries(cd, net);
	if (ret)
		sunrpc_destroy_cache_detail(cd);
	return ret;
}
EXPORT_SYMBOL_GPL(cache_register_net);

void cache_unregister_net(struct cache_detail *cd, struct net *net)
{
	remove_cache_proc_entries(cd, net);
	sunrpc_destroy_cache_detail(cd);
}
EXPORT_SYMBOL_GPL(cache_unregister_net);

struct cache_detail *cache_create_net(struct cache_detail *tmpl, struct net *net)
{
	struct cache_detail *cd;
	int i;

	cd = kmemdup(tmpl, sizeof(struct cache_detail), GFP_KERNEL);
	if (cd == NULL)
		return ERR_PTR(-ENOMEM);

	cd->hash_table = kzalloc(cd->hash_size * sizeof(struct hlist_head),
				 GFP_KERNEL);
	if (cd->hash_table == NULL) {
		kfree(cd);
		return ERR_PTR(-ENOMEM);
	}

	for (i = 0; i < cd->hash_size; i++)
		INIT_HLIST_HEAD(&cd->hash_table[i]);
	cd->net = net;
	return cd;
}
EXPORT_SYMBOL_GPL(cache_create_net);

void cache_destroy_net(struct cache_detail *cd, struct net *net)
{
	kfree(cd->hash_table);
	kfree(cd);
}
EXPORT_SYMBOL_GPL(cache_destroy_net);

static ssize_t cache_read_pipefs(struct file *filp, char __user *buf,
				 size_t count, loff_t *ppos)
{
	struct cache_detail *cd = RPC_I(file_inode(filp))->private;

	return cache_read(filp, buf, count, ppos, cd);
}

static ssize_t cache_write_pipefs(struct file *filp, const char __user *buf,
				  size_t count, loff_t *ppos)
{
	struct cache_detail *cd = RPC_I(file_inode(filp))->private;

	return cache_write(filp, buf, count, ppos, cd);
}

static unsigned int cache_poll_pipefs(struct file *filp, poll_table *wait)
{
	struct cache_detail *cd = RPC_I(file_inode(filp))->private;

	return cache_poll(filp, wait, cd);
}

static long cache_ioctl_pipefs(struct file *filp,
			      unsigned int cmd, unsigned long arg)
{
	struct inode *inode = file_inode(filp);
	struct cache_detail *cd = RPC_I(inode)->private;

	return cache_ioctl(inode, filp, cmd, arg, cd);
}

static int cache_open_pipefs(struct inode *inode, struct file *filp)
{
	struct cache_detail *cd = RPC_I(inode)->private;

	return cache_open(inode, filp, cd);
}

static int cache_release_pipefs(struct inode *inode, struct file *filp)
{
	struct cache_detail *cd = RPC_I(inode)->private;

	return cache_release(inode, filp, cd);
}

const struct file_operations cache_file_operations_pipefs = {
	.owner		= THIS_MODULE,
	.llseek		= no_llseek,
	.read		= cache_read_pipefs,
	.write		= cache_write_pipefs,
	.poll		= cache_poll_pipefs,
	.unlocked_ioctl	= cache_ioctl_pipefs, /* for FIONREAD */
	.open		= cache_open_pipefs,
	.release	= cache_release_pipefs,
};

static int content_open_pipefs(struct inode *inode, struct file *filp)
{
	struct cache_detail *cd = RPC_I(inode)->private;

	return content_open(inode, filp, cd);
}

static int content_release_pipefs(struct inode *inode, struct file *filp)
{
	struct cache_detail *cd = RPC_I(inode)->private;

	return content_release(inode, filp, cd);
}

const struct file_operations content_file_operations_pipefs = {
	.open		= content_open_pipefs,
	.read		= seq_read,
	.llseek		= seq_lseek,
	.release	= content_release_pipefs,
};

static int open_flush_pipefs(struct inode *inode, struct file *filp)
{
	struct cache_detail *cd = RPC_I(inode)->private;

	return open_flush(inode, filp, cd);
}

static int release_flush_pipefs(struct inode *inode, struct file *filp)
{
	struct cache_detail *cd = RPC_I(inode)->private;

	return release_flush(inode, filp, cd);
}

static ssize_t read_flush_pipefs(struct file *filp, char __user *buf,
			    size_t count, loff_t *ppos)
{
	struct cache_detail *cd = RPC_I(file_inode(filp))->private;

	return read_flush(filp, buf, count, ppos, cd);
}

static ssize_t write_flush_pipefs(struct file *filp,
				  const char __user *buf,
				  size_t count, loff_t *ppos)
{
	struct cache_detail *cd = RPC_I(file_inode(filp))->private;

	return write_flush(filp, buf, count, ppos, cd);
}

const struct file_operations cache_flush_operations_pipefs = {
	.open		= open_flush_pipefs,
	.read		= read_flush_pipefs,
	.write		= write_flush_pipefs,
	.release	= release_flush_pipefs,
	.llseek		= no_llseek,
};

int sunrpc_cache_register_pipefs(struct dentry *parent,
				 const char *name, umode_t umode,
				 struct cache_detail *cd)
{
	struct dentry *dir = rpc_create_cache_dir(parent, name, umode, cd);
	if (IS_ERR(dir))
		return PTR_ERR(dir);
	cd->u.pipefs.dir = dir;
	return 0;
}
EXPORT_SYMBOL_GPL(sunrpc_cache_register_pipefs);

void sunrpc_cache_unregister_pipefs(struct cache_detail *cd)
{
	rpc_remove_cache_dir(cd->u.pipefs.dir);
	cd->u.pipefs.dir = NULL;
}
EXPORT_SYMBOL_GPL(sunrpc_cache_unregister_pipefs);
<|MERGE_RESOLUTION|>--- conflicted
+++ resolved
@@ -54,10 +54,7 @@
 	h->last_refresh = now;
 }
 
-<<<<<<< HEAD
-=======
 static inline int cache_is_valid(struct cache_head *h);
->>>>>>> eefb1884
 static void cache_fresh_locked(struct cache_head *head, time_t expiry,
 				struct cache_detail *detail);
 static void cache_fresh_unlocked(struct cache_head *head,
@@ -104,11 +101,8 @@
 			if (cache_is_expired(detail, tmp)) {
 				hlist_del_init(&tmp->cache_list);
 				detail->entries --;
-<<<<<<< HEAD
-=======
 				if (cache_is_valid(tmp) == -EAGAIN)
 					set_bit(CACHE_NEGATIVE, &tmp->flags);
->>>>>>> eefb1884
 				cache_fresh_locked(tmp, 0, detail);
 				freeme = tmp;
 				break;
