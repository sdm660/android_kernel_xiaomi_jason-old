--- conflicted
+++ resolved
@@ -2511,12 +2511,6 @@
 						sll_addr)))
 			goto out;
 		proto	= saddr->sll_protocol;
-<<<<<<< HEAD
-		addr	= saddr->sll_halen ? saddr->sll_addr : NULL;
-		dev = dev_get_by_index(sock_net(&po->sk), saddr->sll_ifindex);
-		if (addr && dev && saddr->sll_halen < dev->addr_len)
-			goto out_put;
-=======
 		dev = dev_get_by_index(sock_net(&po->sk), saddr->sll_ifindex);
 		if (po->sk.sk_socket->type == SOCK_DGRAM) {
 			if (dev && msg->msg_namelen < dev->addr_len +
@@ -2524,7 +2518,6 @@
 				goto out_put;
 			addr = saddr->sll_addr;
 		}
->>>>>>> eefb1884
 	}
 
 	err = -ENXIO;
@@ -2689,12 +2682,6 @@
 		if (msg->msg_namelen < (saddr->sll_halen + offsetof(struct sockaddr_ll, sll_addr)))
 			goto out;
 		proto	= saddr->sll_protocol;
-<<<<<<< HEAD
-		addr	= saddr->sll_halen ? saddr->sll_addr : NULL;
-		dev = dev_get_by_index(sock_net(sk), saddr->sll_ifindex);
-		if (addr && dev && saddr->sll_halen < dev->addr_len)
-			goto out_unlock;
-=======
 		dev = dev_get_by_index(sock_net(sk), saddr->sll_ifindex);
 		if (sock->type == SOCK_DGRAM) {
 			if (dev && msg->msg_namelen < dev->addr_len +
@@ -2702,7 +2689,6 @@
 				goto out_unlock;
 			addr = saddr->sll_addr;
 		}
->>>>>>> eefb1884
 	}
 
 	err = -ENXIO;
