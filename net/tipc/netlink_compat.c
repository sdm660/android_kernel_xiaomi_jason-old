--- conflicted
+++ resolved
@@ -388,16 +388,12 @@
 	if (!bearer)
 		return -EMSGSIZE;
 
-<<<<<<< HEAD
-	len = min_t(int, TLV_GET_DATA_LEN(msg->req), TIPC_MAX_BEARER_NAME);
-=======
 	len = TLV_GET_DATA_LEN(msg->req);
 	len -= offsetof(struct tipc_bearer_config, name);
 	if (len <= 0)
 		return -EINVAL;
 
 	len = min_t(int, len, TIPC_MAX_BEARER_NAME);
->>>>>>> eefb1884
 	if (!string_is_valid(b->name, len))
 		return -EINVAL;
 
@@ -742,16 +738,12 @@
 
 	lc = (struct tipc_link_config *)TLV_DATA(msg->req);
 
-<<<<<<< HEAD
-	len = min_t(int, TLV_GET_DATA_LEN(msg->req), TIPC_MAX_LINK_NAME);
-=======
 	len = TLV_GET_DATA_LEN(msg->req);
 	len -= offsetof(struct tipc_link_config, name);
 	if (len <= 0)
 		return -EINVAL;
 
 	len = min_t(int, len, TIPC_MAX_LINK_NAME);
->>>>>>> eefb1884
 	if (!string_is_valid(lc->name, len))
 		return -EINVAL;
 
