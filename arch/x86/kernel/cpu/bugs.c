/*
 *  Copyright (C) 1994  Linus Torvalds
 *
 *  Cyrix stuff, June 1998 by:
 *	- Rafael R. Reilova (moved everything from head.S),
 *        <rreilova@ececs.uc.edu>
 *	- Channing Corn (tests & fixes),
 *	- Andrew D. Balsa (code cleanup).
 */
#include <linux/init.h>
#include <linux/utsname.h>
#include <linux/cpu.h>
#include <linux/module.h>
#include <linux/nospec.h>
#include <linux/prctl.h>
#include <linux/sched/smt.h>

#include <asm/spec-ctrl.h>
#include <asm/cmdline.h>
#include <asm/bugs.h>
#include <asm/processor.h>
#include <asm/processor-flags.h>
#include <asm/fpu/internal.h>
#include <asm/msr.h>
#include <asm/paravirt.h>
#include <asm/alternative.h>
#include <asm/hypervisor.h>
#include <asm/pgtable.h>
#include <asm/cacheflush.h>
#include <asm/intel-family.h>
#include <asm/e820.h>

static void __init spectre_v2_select_mitigation(void);
static void __init ssb_select_mitigation(void);
static void __init l1tf_select_mitigation(void);
static void __init mds_select_mitigation(void);

/* The base value of the SPEC_CTRL MSR that always has to be preserved. */
u64 x86_spec_ctrl_base;
EXPORT_SYMBOL_GPL(x86_spec_ctrl_base);
static DEFINE_MUTEX(spec_ctrl_mutex);

/*
 * The vendor and possibly platform specific bits which can be modified in
 * x86_spec_ctrl_base.
 */
static u64 x86_spec_ctrl_mask = SPEC_CTRL_IBRS;

/*
 * AMD specific MSR info for Speculative Store Bypass control.
 * x86_amd_ls_cfg_ssbd_mask is initialized in identify_boot_cpu().
 */
u64 x86_amd_ls_cfg_base;
u64 x86_amd_ls_cfg_ssbd_mask;

/* Control conditional STIPB in switch_to() */
DEFINE_STATIC_KEY_FALSE(switch_to_cond_stibp);
/* Control conditional IBPB in switch_mm() */
DEFINE_STATIC_KEY_FALSE(switch_mm_cond_ibpb);
/* Control unconditional IBPB in switch_mm() */
DEFINE_STATIC_KEY_FALSE(switch_mm_always_ibpb);

/* Control MDS CPU buffer clear before returning to user space */
DEFINE_STATIC_KEY_FALSE(mds_user_clear);
/* Control MDS CPU buffer clear before idling (halt, mwait) */
DEFINE_STATIC_KEY_FALSE(mds_idle_clear);
EXPORT_SYMBOL_GPL(mds_idle_clear);

void __init check_bugs(void)
{
	identify_boot_cpu();

	if (!IS_ENABLED(CONFIG_SMP)) {
		pr_info("CPU: ");
		print_cpu_info(&boot_cpu_data);
	}

	/*
	 * Read the SPEC_CTRL MSR to account for reserved bits which may
	 * have unknown values. AMD64_LS_CFG MSR is cached in the early AMD
	 * init code as it is not enumerated and depends on the family.
	 */
	if (boot_cpu_has(X86_FEATURE_MSR_SPEC_CTRL))
		rdmsrl(MSR_IA32_SPEC_CTRL, x86_spec_ctrl_base);

	/* Allow STIBP in MSR_SPEC_CTRL if supported */
	if (boot_cpu_has(X86_FEATURE_STIBP))
		x86_spec_ctrl_mask |= SPEC_CTRL_STIBP;

	/* Select the proper spectre mitigation before patching alternatives */
	spectre_v2_select_mitigation();

	/*
	 * Select proper mitigation for any exposure to the Speculative Store
	 * Bypass vulnerability.
	 */
	ssb_select_mitigation();

	l1tf_select_mitigation();

	mds_select_mitigation();

	arch_smt_update();

#ifdef CONFIG_X86_32
	/*
	 * Check whether we are able to run this kernel safely on SMP.
	 *
	 * - i386 is no longer supported.
	 * - In order to run on anything without a TSC, we need to be
	 *   compiled for a i486.
	 */
	if (boot_cpu_data.x86 < 4)
		panic("Kernel requires i486+ for 'invlpg' and other features");

	init_utsname()->machine[1] =
		'0' + (boot_cpu_data.x86 > 6 ? 6 : boot_cpu_data.x86);
	alternative_instructions();

	fpu__init_check_bugs();
#else /* CONFIG_X86_64 */
	alternative_instructions();

	/*
	 * Make sure the first 2MB area is not mapped by huge pages
	 * There are typically fixed size MTRRs in there and overlapping
	 * MTRRs into large pages causes slow downs.
	 *
	 * Right now we don't do that with gbpages because there seems
	 * very little benefit for that case.
	 */
	if (!direct_gbpages)
		set_memory_4k((unsigned long)__va(0), 1);
#endif
}

void
x86_virt_spec_ctrl(u64 guest_spec_ctrl, u64 guest_virt_spec_ctrl, bool setguest)
{
	u64 msrval, guestval, hostval = x86_spec_ctrl_base;
	struct thread_info *ti = current_thread_info();

	/* Is MSR_SPEC_CTRL implemented ? */
	if (static_cpu_has(X86_FEATURE_MSR_SPEC_CTRL)) {
		/*
		 * Restrict guest_spec_ctrl to supported values. Clear the
		 * modifiable bits in the host base value and or the
		 * modifiable bits from the guest value.
		 */
		guestval = hostval & ~x86_spec_ctrl_mask;
		guestval |= guest_spec_ctrl & x86_spec_ctrl_mask;

		/* SSBD controlled in MSR_SPEC_CTRL */
		if (static_cpu_has(X86_FEATURE_SPEC_CTRL_SSBD) ||
		    static_cpu_has(X86_FEATURE_AMD_SSBD))
			hostval |= ssbd_tif_to_spec_ctrl(ti->flags);

		/* Conditional STIBP enabled? */
		if (static_branch_unlikely(&switch_to_cond_stibp))
			hostval |= stibp_tif_to_spec_ctrl(ti->flags);

		if (hostval != guestval) {
			msrval = setguest ? guestval : hostval;
			wrmsrl(MSR_IA32_SPEC_CTRL, msrval);
		}
	}

	/*
	 * If SSBD is not handled in MSR_SPEC_CTRL on AMD, update
	 * MSR_AMD64_L2_CFG or MSR_VIRT_SPEC_CTRL if supported.
	 */
	if (!static_cpu_has(X86_FEATURE_LS_CFG_SSBD) &&
	    !static_cpu_has(X86_FEATURE_VIRT_SSBD))
		return;

	/*
	 * If the host has SSBD mitigation enabled, force it in the host's
	 * virtual MSR value. If its not permanently enabled, evaluate
	 * current's TIF_SSBD thread flag.
	 */
	if (static_cpu_has(X86_FEATURE_SPEC_STORE_BYPASS_DISABLE))
		hostval = SPEC_CTRL_SSBD;
	else
		hostval = ssbd_tif_to_spec_ctrl(ti->flags);

	/* Sanitize the guest value */
	guestval = guest_virt_spec_ctrl & SPEC_CTRL_SSBD;

	if (hostval != guestval) {
		unsigned long tif;

		tif = setguest ? ssbd_spec_ctrl_to_tif(guestval) :
				 ssbd_spec_ctrl_to_tif(hostval);

		speculation_ctrl_update(tif);
	}
}
EXPORT_SYMBOL_GPL(x86_virt_spec_ctrl);

static void x86_amd_ssb_disable(void)
{
	u64 msrval = x86_amd_ls_cfg_base | x86_amd_ls_cfg_ssbd_mask;

	if (boot_cpu_has(X86_FEATURE_VIRT_SSBD))
		wrmsrl(MSR_AMD64_VIRT_SPEC_CTRL, SPEC_CTRL_SSBD);
	else if (boot_cpu_has(X86_FEATURE_LS_CFG_SSBD))
		wrmsrl(MSR_AMD64_LS_CFG, msrval);
}

#undef pr_fmt
#define pr_fmt(fmt)	"MDS: " fmt

/* Default mitigation for MDS-affected CPUs */
static enum mds_mitigations mds_mitigation = MDS_MITIGATION_FULL;

static const char * const mds_strings[] = {
	[MDS_MITIGATION_OFF]	= "Vulnerable",
	[MDS_MITIGATION_FULL]	= "Mitigation: Clear CPU buffers",
	[MDS_MITIGATION_VMWERV]	= "Vulnerable: Clear CPU buffers attempted, no microcode",
};

static void __init mds_select_mitigation(void)
{
	if (!boot_cpu_has_bug(X86_BUG_MDS) || cpu_mitigations_off()) {
		mds_mitigation = MDS_MITIGATION_OFF;
		return;
	}

	if (mds_mitigation == MDS_MITIGATION_FULL) {
		if (!boot_cpu_has(X86_FEATURE_MD_CLEAR))
			mds_mitigation = MDS_MITIGATION_VMWERV;
		static_branch_enable(&mds_user_clear);
	}
	pr_info("%s\n", mds_strings[mds_mitigation]);
}

static int __init mds_cmdline(char *str)
{
	if (!boot_cpu_has_bug(X86_BUG_MDS))
		return 0;

	if (!str)
		return -EINVAL;

	if (!strcmp(str, "off"))
		mds_mitigation = MDS_MITIGATION_OFF;
	else if (!strcmp(str, "full"))
		mds_mitigation = MDS_MITIGATION_FULL;

	return 0;
}
early_param("mds", mds_cmdline);

#undef pr_fmt
#define pr_fmt(fmt)     "Spectre V2 : " fmt

static enum spectre_v2_mitigation spectre_v2_enabled = SPECTRE_V2_NONE;

static enum spectre_v2_user_mitigation spectre_v2_user = SPECTRE_V2_USER_NONE;

#ifdef RETPOLINE
static bool spectre_v2_bad_module;

bool retpoline_module_ok(bool has_retpoline)
{
	if (spectre_v2_enabled == SPECTRE_V2_NONE || has_retpoline)
		return true;

	pr_err("System may be vulnerable to spectre v2\n");
	spectre_v2_bad_module = true;
	return false;
}

static inline const char *spectre_v2_module_string(void)
{
	return spectre_v2_bad_module ? " - vulnerable module loaded" : "";
}
#else
static inline const char *spectre_v2_module_string(void) { return ""; }
#endif

static inline bool match_option(const char *arg, int arglen, const char *opt)
{
	int len = strlen(opt);

	return len == arglen && !strncmp(arg, opt, len);
}

/* The kernel command line selection for spectre v2 */
enum spectre_v2_mitigation_cmd {
	SPECTRE_V2_CMD_NONE,
	SPECTRE_V2_CMD_AUTO,
	SPECTRE_V2_CMD_FORCE,
	SPECTRE_V2_CMD_RETPOLINE,
	SPECTRE_V2_CMD_RETPOLINE_GENERIC,
	SPECTRE_V2_CMD_RETPOLINE_AMD,
};

enum spectre_v2_user_cmd {
	SPECTRE_V2_USER_CMD_NONE,
	SPECTRE_V2_USER_CMD_AUTO,
	SPECTRE_V2_USER_CMD_FORCE,
	SPECTRE_V2_USER_CMD_PRCTL,
	SPECTRE_V2_USER_CMD_PRCTL_IBPB,
	SPECTRE_V2_USER_CMD_SECCOMP,
	SPECTRE_V2_USER_CMD_SECCOMP_IBPB,
};

static const char * const spectre_v2_user_strings[] = {
	[SPECTRE_V2_USER_NONE]		= "User space: Vulnerable",
	[SPECTRE_V2_USER_STRICT]	= "User space: Mitigation: STIBP protection",
	[SPECTRE_V2_USER_PRCTL]		= "User space: Mitigation: STIBP via prctl",
	[SPECTRE_V2_USER_SECCOMP]	= "User space: Mitigation: STIBP via seccomp and prctl",
};

static const struct {
	const char			*option;
	enum spectre_v2_user_cmd	cmd;
	bool				secure;
} v2_user_options[] __initconst = {
	{ "auto",		SPECTRE_V2_USER_CMD_AUTO,		false },
	{ "off",		SPECTRE_V2_USER_CMD_NONE,		false },
	{ "on",			SPECTRE_V2_USER_CMD_FORCE,		true  },
	{ "prctl",		SPECTRE_V2_USER_CMD_PRCTL,		false },
	{ "prctl,ibpb",		SPECTRE_V2_USER_CMD_PRCTL_IBPB,		false },
	{ "seccomp",		SPECTRE_V2_USER_CMD_SECCOMP,		false },
	{ "seccomp,ibpb",	SPECTRE_V2_USER_CMD_SECCOMP_IBPB,	false },
};

static void __init spec_v2_user_print_cond(const char *reason, bool secure)
{
	if (boot_cpu_has_bug(X86_BUG_SPECTRE_V2) != secure)
		pr_info("spectre_v2_user=%s forced on command line.\n", reason);
}

static enum spectre_v2_user_cmd __init
spectre_v2_parse_user_cmdline(enum spectre_v2_mitigation_cmd v2_cmd)
{
	char arg[20];
	int ret, i;

	switch (v2_cmd) {
	case SPECTRE_V2_CMD_NONE:
		return SPECTRE_V2_USER_CMD_NONE;
	case SPECTRE_V2_CMD_FORCE:
		return SPECTRE_V2_USER_CMD_FORCE;
	default:
		break;
	}

	ret = cmdline_find_option(boot_command_line, "spectre_v2_user",
				  arg, sizeof(arg));
	if (ret < 0)
		return SPECTRE_V2_USER_CMD_AUTO;

	for (i = 0; i < ARRAY_SIZE(v2_user_options); i++) {
		if (match_option(arg, ret, v2_user_options[i].option)) {
			spec_v2_user_print_cond(v2_user_options[i].option,
						v2_user_options[i].secure);
			return v2_user_options[i].cmd;
		}
	}

	pr_err("Unknown user space protection option (%s). Switching to AUTO select\n", arg);
	return SPECTRE_V2_USER_CMD_AUTO;
}

static void __init
spectre_v2_user_select_mitigation(enum spectre_v2_mitigation_cmd v2_cmd)
{
	enum spectre_v2_user_mitigation mode = SPECTRE_V2_USER_NONE;
	bool smt_possible = IS_ENABLED(CONFIG_SMP);
	enum spectre_v2_user_cmd cmd;

	if (!boot_cpu_has(X86_FEATURE_IBPB) && !boot_cpu_has(X86_FEATURE_STIBP))
		return;

	if (!IS_ENABLED(CONFIG_SMP))
		smt_possible = false;

	cmd = spectre_v2_parse_user_cmdline(v2_cmd);
	switch (cmd) {
	case SPECTRE_V2_USER_CMD_NONE:
		goto set_mode;
	case SPECTRE_V2_USER_CMD_FORCE:
		mode = SPECTRE_V2_USER_STRICT;
		break;
	case SPECTRE_V2_USER_CMD_PRCTL:
	case SPECTRE_V2_USER_CMD_PRCTL_IBPB:
		mode = SPECTRE_V2_USER_PRCTL;
		break;
	case SPECTRE_V2_USER_CMD_AUTO:
	case SPECTRE_V2_USER_CMD_SECCOMP:
	case SPECTRE_V2_USER_CMD_SECCOMP_IBPB:
		if (IS_ENABLED(CONFIG_SECCOMP))
			mode = SPECTRE_V2_USER_SECCOMP;
		else
			mode = SPECTRE_V2_USER_PRCTL;
		break;
	}

	/* Initialize Indirect Branch Prediction Barrier */
	if (boot_cpu_has(X86_FEATURE_IBPB)) {
		setup_force_cpu_cap(X86_FEATURE_USE_IBPB);

		switch (cmd) {
		case SPECTRE_V2_USER_CMD_FORCE:
		case SPECTRE_V2_USER_CMD_PRCTL_IBPB:
		case SPECTRE_V2_USER_CMD_SECCOMP_IBPB:
			static_branch_enable(&switch_mm_always_ibpb);
			break;
		case SPECTRE_V2_USER_CMD_PRCTL:
		case SPECTRE_V2_USER_CMD_AUTO:
		case SPECTRE_V2_USER_CMD_SECCOMP:
			static_branch_enable(&switch_mm_cond_ibpb);
			break;
		default:
			break;
		}

		pr_info("mitigation: Enabling %s Indirect Branch Prediction Barrier\n",
			static_key_enabled(&switch_mm_always_ibpb) ?
			"always-on" : "conditional");
	}

	/* If enhanced IBRS is enabled no STIPB required */
	if (spectre_v2_enabled == SPECTRE_V2_IBRS_ENHANCED)
		return;

	/*
	 * If SMT is not possible or STIBP is not available clear the STIPB
	 * mode.
	 */
	if (!smt_possible || !boot_cpu_has(X86_FEATURE_STIBP))
		mode = SPECTRE_V2_USER_NONE;
set_mode:
	spectre_v2_user = mode;
	/* Only print the STIBP mode when SMT possible */
	if (smt_possible)
		pr_info("%s\n", spectre_v2_user_strings[mode]);
}

static const char * const spectre_v2_strings[] = {
	[SPECTRE_V2_NONE]			= "Vulnerable",
	[SPECTRE_V2_RETPOLINE_MINIMAL]		= "Vulnerable: Minimal generic ASM retpoline",
	[SPECTRE_V2_RETPOLINE_MINIMAL_AMD]	= "Vulnerable: Minimal AMD ASM retpoline",
	[SPECTRE_V2_RETPOLINE_GENERIC]		= "Mitigation: Full generic retpoline",
	[SPECTRE_V2_RETPOLINE_AMD]		= "Mitigation: Full AMD retpoline",
	[SPECTRE_V2_IBRS_ENHANCED]		= "Mitigation: Enhanced IBRS",
};

static const struct {
	const char *option;
	enum spectre_v2_mitigation_cmd cmd;
	bool secure;
} mitigation_options[] __initconst = {
	{ "off",		SPECTRE_V2_CMD_NONE,		  false },
	{ "on",			SPECTRE_V2_CMD_FORCE,		  true  },
	{ "retpoline",		SPECTRE_V2_CMD_RETPOLINE,	  false },
	{ "retpoline,amd",	SPECTRE_V2_CMD_RETPOLINE_AMD,	  false },
	{ "retpoline,generic",	SPECTRE_V2_CMD_RETPOLINE_GENERIC, false },
	{ "auto",		SPECTRE_V2_CMD_AUTO,		  false },
};

static void __init spec_v2_print_cond(const char *reason, bool secure)
{
	if (boot_cpu_has_bug(X86_BUG_SPECTRE_V2) != secure)
		pr_info("%s selected on command line.\n", reason);
}

static inline bool retp_compiler(void)
{
	return __is_defined(RETPOLINE);
}

static enum spectre_v2_mitigation_cmd __init spectre_v2_parse_cmdline(void)
{
	enum spectre_v2_mitigation_cmd cmd = SPECTRE_V2_CMD_AUTO;
	char arg[20];
	int ret, i;

	if (cmdline_find_option_bool(boot_command_line, "nospectre_v2") ||
	    cpu_mitigations_off())
		return SPECTRE_V2_CMD_NONE;

	ret = cmdline_find_option(boot_command_line, "spectre_v2", arg, sizeof(arg));
	if (ret < 0)
		return SPECTRE_V2_CMD_AUTO;

	for (i = 0; i < ARRAY_SIZE(mitigation_options); i++) {
		if (!match_option(arg, ret, mitigation_options[i].option))
			continue;
		cmd = mitigation_options[i].cmd;
		break;
	}

	if (i >= ARRAY_SIZE(mitigation_options)) {
		pr_err("unknown option (%s). Switching to AUTO select\n", arg);
		return SPECTRE_V2_CMD_AUTO;
	}

	if ((cmd == SPECTRE_V2_CMD_RETPOLINE ||
	     cmd == SPECTRE_V2_CMD_RETPOLINE_AMD ||
	     cmd == SPECTRE_V2_CMD_RETPOLINE_GENERIC) &&
	    !IS_ENABLED(CONFIG_RETPOLINE)) {
		pr_err("%s selected but not compiled in. Switching to AUTO select\n", mitigation_options[i].option);
		return SPECTRE_V2_CMD_AUTO;
	}

	if (cmd == SPECTRE_V2_CMD_RETPOLINE_AMD &&
	    boot_cpu_data.x86_vendor != X86_VENDOR_AMD) {
		pr_err("retpoline,amd selected but CPU is not AMD. Switching to AUTO select\n");
		return SPECTRE_V2_CMD_AUTO;
	}

	spec_v2_print_cond(mitigation_options[i].option,
			   mitigation_options[i].secure);
	return cmd;
}

static void __init spectre_v2_select_mitigation(void)
{
	enum spectre_v2_mitigation_cmd cmd = spectre_v2_parse_cmdline();
	enum spectre_v2_mitigation mode = SPECTRE_V2_NONE;

	/*
	 * If the CPU is not affected and the command line mode is NONE or AUTO
	 * then nothing to do.
	 */
	if (!boot_cpu_has_bug(X86_BUG_SPECTRE_V2) &&
	    (cmd == SPECTRE_V2_CMD_NONE || cmd == SPECTRE_V2_CMD_AUTO))
		return;

	switch (cmd) {
	case SPECTRE_V2_CMD_NONE:
		return;

	case SPECTRE_V2_CMD_FORCE:
	case SPECTRE_V2_CMD_AUTO:
		if (boot_cpu_has(X86_FEATURE_IBRS_ENHANCED)) {
			mode = SPECTRE_V2_IBRS_ENHANCED;
			/* Force it so VMEXIT will restore correctly */
			x86_spec_ctrl_base |= SPEC_CTRL_IBRS;
			wrmsrl(MSR_IA32_SPEC_CTRL, x86_spec_ctrl_base);
			goto specv2_set_mode;
		}
		if (IS_ENABLED(CONFIG_RETPOLINE))
			goto retpoline_auto;
		break;
	case SPECTRE_V2_CMD_RETPOLINE_AMD:
		if (IS_ENABLED(CONFIG_RETPOLINE))
			goto retpoline_amd;
		break;
	case SPECTRE_V2_CMD_RETPOLINE_GENERIC:
		if (IS_ENABLED(CONFIG_RETPOLINE))
			goto retpoline_generic;
		break;
	case SPECTRE_V2_CMD_RETPOLINE:
		if (IS_ENABLED(CONFIG_RETPOLINE))
			goto retpoline_auto;
		break;
	}
	pr_err("Spectre mitigation: kernel not compiled with retpoline; no mitigation available!");
	return;

retpoline_auto:
	if (boot_cpu_data.x86_vendor == X86_VENDOR_AMD) {
	retpoline_amd:
		if (!boot_cpu_has(X86_FEATURE_LFENCE_RDTSC)) {
			pr_err("Spectre mitigation: LFENCE not serializing, switching to generic retpoline\n");
			goto retpoline_generic;
		}
		mode = retp_compiler() ? SPECTRE_V2_RETPOLINE_AMD :
					 SPECTRE_V2_RETPOLINE_MINIMAL_AMD;
		setup_force_cpu_cap(X86_FEATURE_RETPOLINE_AMD);
		setup_force_cpu_cap(X86_FEATURE_RETPOLINE);
	} else {
	retpoline_generic:
		mode = retp_compiler() ? SPECTRE_V2_RETPOLINE_GENERIC :
					 SPECTRE_V2_RETPOLINE_MINIMAL;
		setup_force_cpu_cap(X86_FEATURE_RETPOLINE);
	}

specv2_set_mode:
	spectre_v2_enabled = mode;
	pr_info("%s\n", spectre_v2_strings[mode]);

	/*
	 * If spectre v2 protection has been enabled, unconditionally fill
	 * RSB during a context switch; this protects against two independent
	 * issues:
	 *
	 *	- RSB underflow (and switch to BTB) on Skylake+
	 *	- SpectreRSB variant of spectre v2 on X86_BUG_SPECTRE_V2 CPUs
	 */
	setup_force_cpu_cap(X86_FEATURE_RSB_CTXSW);
	pr_info("Spectre v2 / SpectreRSB mitigation: Filling RSB on context switch\n");

	/*
	 * Retpoline means the kernel is safe because it has no indirect
	 * branches. Enhanced IBRS protects firmware too, so, enable restricted
	 * speculation around firmware calls only when Enhanced IBRS isn't
	 * supported.
	 *
	 * Use "mode" to check Enhanced IBRS instead of boot_cpu_has(), because
	 * the user might select retpoline on the kernel command line and if
	 * the CPU supports Enhanced IBRS, kernel might un-intentionally not
	 * enable IBRS around firmware calls.
	 */
	if (boot_cpu_has(X86_FEATURE_IBRS) && mode != SPECTRE_V2_IBRS_ENHANCED) {
		setup_force_cpu_cap(X86_FEATURE_USE_IBRS_FW);
		pr_info("Enabling Restricted Speculation for firmware calls\n");
	}

	/* Set up IBPB and STIBP depending on the general spectre V2 command */
	spectre_v2_user_select_mitigation(cmd);
}

static void update_stibp_msr(void * __unused)
{
	wrmsrl(MSR_IA32_SPEC_CTRL, x86_spec_ctrl_base);
}

/* Update x86_spec_ctrl_base in case SMT state changed. */
static void update_stibp_strict(void)
{
	u64 mask = x86_spec_ctrl_base & ~SPEC_CTRL_STIBP;

	if (sched_smt_active())
		mask |= SPEC_CTRL_STIBP;

	if (mask == x86_spec_ctrl_base)
		return;

	pr_info("Update user space SMT mitigation: STIBP %s\n",
		mask & SPEC_CTRL_STIBP ? "always-on" : "off");
	x86_spec_ctrl_base = mask;
	on_each_cpu(update_stibp_msr, NULL, 1);
}

/* Update the static key controlling the evaluation of TIF_SPEC_IB */
static void update_indir_branch_cond(void)
{
	if (sched_smt_active())
		static_branch_enable(&switch_to_cond_stibp);
	else
		static_branch_disable(&switch_to_cond_stibp);
}

#undef pr_fmt
#define pr_fmt(fmt) fmt

/* Update the static key controlling the MDS CPU buffer clear in idle */
static void update_mds_branch_idle(void)
{
	/*
	 * Enable the idle clearing if SMT is active on CPUs which are
	 * affected only by MSBDS and not any other MDS variant.
	 *
	 * The other variants cannot be mitigated when SMT is enabled, so
	 * clearing the buffers on idle just to prevent the Store Buffer
	 * repartitioning leak would be a window dressing exercise.
	 */
	if (!boot_cpu_has_bug(X86_BUG_MSBDS_ONLY))
		return;

	if (sched_smt_active())
		static_branch_enable(&mds_idle_clear);
	else
		static_branch_disable(&mds_idle_clear);
}

#define MDS_MSG_SMT "MDS CPU bug present and SMT on, data leak possible. See https://www.kernel.org/doc/html/latest/admin-guide/hw-vuln/mds.html for more details.\n"

void arch_smt_update(void)
{
	/* Enhanced IBRS implies STIBP. No update required. */
	if (spectre_v2_enabled == SPECTRE_V2_IBRS_ENHANCED)
		return;

	mutex_lock(&spec_ctrl_mutex);

	switch (spectre_v2_user) {
	case SPECTRE_V2_USER_NONE:
		break;
	case SPECTRE_V2_USER_STRICT:
		update_stibp_strict();
		break;
	case SPECTRE_V2_USER_PRCTL:
	case SPECTRE_V2_USER_SECCOMP:
		update_indir_branch_cond();
		break;
	}

	switch (mds_mitigation) {
	case MDS_MITIGATION_FULL:
	case MDS_MITIGATION_VMWERV:
		if (sched_smt_active() && !boot_cpu_has(X86_BUG_MSBDS_ONLY))
			pr_warn_once(MDS_MSG_SMT);
		update_mds_branch_idle();
		break;
	case MDS_MITIGATION_OFF:
		break;
	}

	mutex_unlock(&spec_ctrl_mutex);
}

#undef pr_fmt
#define pr_fmt(fmt)	"Speculative Store Bypass: " fmt

static enum ssb_mitigation ssb_mode = SPEC_STORE_BYPASS_NONE;

/* The kernel command line selection */
enum ssb_mitigation_cmd {
	SPEC_STORE_BYPASS_CMD_NONE,
	SPEC_STORE_BYPASS_CMD_AUTO,
	SPEC_STORE_BYPASS_CMD_ON,
	SPEC_STORE_BYPASS_CMD_PRCTL,
	SPEC_STORE_BYPASS_CMD_SECCOMP,
};

static const char * const ssb_strings[] = {
	[SPEC_STORE_BYPASS_NONE]	= "Vulnerable",
	[SPEC_STORE_BYPASS_DISABLE]	= "Mitigation: Speculative Store Bypass disabled",
	[SPEC_STORE_BYPASS_PRCTL]	= "Mitigation: Speculative Store Bypass disabled via prctl",
	[SPEC_STORE_BYPASS_SECCOMP]	= "Mitigation: Speculative Store Bypass disabled via prctl and seccomp",
};

static const struct {
	const char *option;
	enum ssb_mitigation_cmd cmd;
} ssb_mitigation_options[]  __initconst = {
	{ "auto",	SPEC_STORE_BYPASS_CMD_AUTO },    /* Platform decides */
	{ "on",		SPEC_STORE_BYPASS_CMD_ON },      /* Disable Speculative Store Bypass */
	{ "off",	SPEC_STORE_BYPASS_CMD_NONE },    /* Don't touch Speculative Store Bypass */
	{ "prctl",	SPEC_STORE_BYPASS_CMD_PRCTL },   /* Disable Speculative Store Bypass via prctl */
	{ "seccomp",	SPEC_STORE_BYPASS_CMD_SECCOMP }, /* Disable Speculative Store Bypass via prctl and seccomp */
};

static enum ssb_mitigation_cmd __init ssb_parse_cmdline(void)
{
	enum ssb_mitigation_cmd cmd = SPEC_STORE_BYPASS_CMD_AUTO;
	char arg[20];
	int ret, i;

	if (cmdline_find_option_bool(boot_command_line, "nospec_store_bypass_disable") ||
	    cpu_mitigations_off()) {
		return SPEC_STORE_BYPASS_CMD_NONE;
	} else {
		ret = cmdline_find_option(boot_command_line, "spec_store_bypass_disable",
					  arg, sizeof(arg));
		if (ret < 0)
			return SPEC_STORE_BYPASS_CMD_AUTO;

		for (i = 0; i < ARRAY_SIZE(ssb_mitigation_options); i++) {
			if (!match_option(arg, ret, ssb_mitigation_options[i].option))
				continue;

			cmd = ssb_mitigation_options[i].cmd;
			break;
		}

		if (i >= ARRAY_SIZE(ssb_mitigation_options)) {
			pr_err("unknown option (%s). Switching to AUTO select\n", arg);
			return SPEC_STORE_BYPASS_CMD_AUTO;
		}
	}

	return cmd;
}

static enum ssb_mitigation __init __ssb_select_mitigation(void)
{
	enum ssb_mitigation mode = SPEC_STORE_BYPASS_NONE;
	enum ssb_mitigation_cmd cmd;

	if (!boot_cpu_has(X86_FEATURE_SSBD))
		return mode;

	cmd = ssb_parse_cmdline();
	if (!boot_cpu_has_bug(X86_BUG_SPEC_STORE_BYPASS) &&
	    (cmd == SPEC_STORE_BYPASS_CMD_NONE ||
	     cmd == SPEC_STORE_BYPASS_CMD_AUTO))
		return mode;

	switch (cmd) {
	case SPEC_STORE_BYPASS_CMD_AUTO:
	case SPEC_STORE_BYPASS_CMD_SECCOMP:
		/*
		 * Choose prctl+seccomp as the default mode if seccomp is
		 * enabled.
		 */
		if (IS_ENABLED(CONFIG_SECCOMP))
			mode = SPEC_STORE_BYPASS_SECCOMP;
		else
			mode = SPEC_STORE_BYPASS_PRCTL;
		break;
	case SPEC_STORE_BYPASS_CMD_ON:
		mode = SPEC_STORE_BYPASS_DISABLE;
		break;
	case SPEC_STORE_BYPASS_CMD_PRCTL:
		mode = SPEC_STORE_BYPASS_PRCTL;
		break;
	case SPEC_STORE_BYPASS_CMD_NONE:
		break;
	}

	/*
	 * We have three CPU feature flags that are in play here:
	 *  - X86_BUG_SPEC_STORE_BYPASS - CPU is susceptible.
	 *  - X86_FEATURE_SSBD - CPU is able to turn off speculative store bypass
	 *  - X86_FEATURE_SPEC_STORE_BYPASS_DISABLE - engage the mitigation
	 */
	if (mode == SPEC_STORE_BYPASS_DISABLE) {
		setup_force_cpu_cap(X86_FEATURE_SPEC_STORE_BYPASS_DISABLE);
		/*
		 * Intel uses the SPEC CTRL MSR Bit(2) for this, while AMD may
		 * use a completely different MSR and bit dependent on family.
		 */
		if (!static_cpu_has(X86_FEATURE_SPEC_CTRL_SSBD) &&
		    !static_cpu_has(X86_FEATURE_AMD_SSBD)) {
			x86_amd_ssb_disable();
		} else {
			x86_spec_ctrl_base |= SPEC_CTRL_SSBD;
			x86_spec_ctrl_mask |= SPEC_CTRL_SSBD;
			wrmsrl(MSR_IA32_SPEC_CTRL, x86_spec_ctrl_base);
		}
	}

	return mode;
}

static void ssb_select_mitigation(void)
{
	ssb_mode = __ssb_select_mitigation();

	if (boot_cpu_has_bug(X86_BUG_SPEC_STORE_BYPASS))
		pr_info("%s\n", ssb_strings[ssb_mode]);
}

#undef pr_fmt
#define pr_fmt(fmt)     "Speculation prctl: " fmt

static void task_update_spec_tif(struct task_struct *tsk)
{
	/* Force the update of the real TIF bits */
	set_tsk_thread_flag(tsk, TIF_SPEC_FORCE_UPDATE);

	/*
	 * Immediately update the speculation control MSRs for the current
	 * task, but for a non-current task delay setting the CPU
	 * mitigation until it is scheduled next.
	 *
	 * This can only happen for SECCOMP mitigation. For PRCTL it's
	 * always the current task.
	 */
	if (tsk == current)
		speculation_ctrl_update_current();
}

static int ssb_prctl_set(struct task_struct *task, unsigned long ctrl)
{
	if (ssb_mode != SPEC_STORE_BYPASS_PRCTL &&
	    ssb_mode != SPEC_STORE_BYPASS_SECCOMP)
		return -ENXIO;

	switch (ctrl) {
	case PR_SPEC_ENABLE:
		/* If speculation is force disabled, enable is not allowed */
		if (task_spec_ssb_force_disable(task))
			return -EPERM;
		task_clear_spec_ssb_disable(task);
		task_update_spec_tif(task);
		break;
	case PR_SPEC_DISABLE:
		task_set_spec_ssb_disable(task);
		task_update_spec_tif(task);
		break;
	case PR_SPEC_FORCE_DISABLE:
		task_set_spec_ssb_disable(task);
		task_set_spec_ssb_force_disable(task);
		task_update_spec_tif(task);
		break;
	default:
		return -ERANGE;
	}
	return 0;
}

static int ib_prctl_set(struct task_struct *task, unsigned long ctrl)
{
	switch (ctrl) {
	case PR_SPEC_ENABLE:
		if (spectre_v2_user == SPECTRE_V2_USER_NONE)
			return 0;
		/*
		 * Indirect branch speculation is always disabled in strict
		 * mode.
		 */
		if (spectre_v2_user == SPECTRE_V2_USER_STRICT)
			return -EPERM;
		task_clear_spec_ib_disable(task);
		task_update_spec_tif(task);
		break;
	case PR_SPEC_DISABLE:
	case PR_SPEC_FORCE_DISABLE:
		/*
		 * Indirect branch speculation is always allowed when
		 * mitigation is force disabled.
		 */
		if (spectre_v2_user == SPECTRE_V2_USER_NONE)
			return -EPERM;
		if (spectre_v2_user == SPECTRE_V2_USER_STRICT)
			return 0;
		task_set_spec_ib_disable(task);
		if (ctrl == PR_SPEC_FORCE_DISABLE)
			task_set_spec_ib_force_disable(task);
		task_update_spec_tif(task);
		break;
	default:
		return -ERANGE;
	}
	return 0;
}

int arch_prctl_spec_ctrl_set(struct task_struct *task, unsigned long which,
			     unsigned long ctrl)
{
	switch (which) {
	case PR_SPEC_STORE_BYPASS:
		return ssb_prctl_set(task, ctrl);
	case PR_SPEC_INDIRECT_BRANCH:
		return ib_prctl_set(task, ctrl);
	default:
		return -ENODEV;
	}
}

#ifdef CONFIG_SECCOMP
void arch_seccomp_spec_mitigate(struct task_struct *task)
{
	if (ssb_mode == SPEC_STORE_BYPASS_SECCOMP)
		ssb_prctl_set(task, PR_SPEC_FORCE_DISABLE);
	if (spectre_v2_user == SPECTRE_V2_USER_SECCOMP)
		ib_prctl_set(task, PR_SPEC_FORCE_DISABLE);
}
#endif

static int ssb_prctl_get(struct task_struct *task)
{
	switch (ssb_mode) {
	case SPEC_STORE_BYPASS_DISABLE:
		return PR_SPEC_DISABLE;
	case SPEC_STORE_BYPASS_SECCOMP:
	case SPEC_STORE_BYPASS_PRCTL:
		if (task_spec_ssb_force_disable(task))
			return PR_SPEC_PRCTL | PR_SPEC_FORCE_DISABLE;
		if (task_spec_ssb_disable(task))
			return PR_SPEC_PRCTL | PR_SPEC_DISABLE;
		return PR_SPEC_PRCTL | PR_SPEC_ENABLE;
	default:
		if (boot_cpu_has_bug(X86_BUG_SPEC_STORE_BYPASS))
			return PR_SPEC_ENABLE;
		return PR_SPEC_NOT_AFFECTED;
	}
}

static int ib_prctl_get(struct task_struct *task)
{
	if (!boot_cpu_has_bug(X86_BUG_SPECTRE_V2))
		return PR_SPEC_NOT_AFFECTED;

	switch (spectre_v2_user) {
	case SPECTRE_V2_USER_NONE:
		return PR_SPEC_ENABLE;
	case SPECTRE_V2_USER_PRCTL:
	case SPECTRE_V2_USER_SECCOMP:
		if (task_spec_ib_force_disable(task))
			return PR_SPEC_PRCTL | PR_SPEC_FORCE_DISABLE;
		if (task_spec_ib_disable(task))
			return PR_SPEC_PRCTL | PR_SPEC_DISABLE;
		return PR_SPEC_PRCTL | PR_SPEC_ENABLE;
	case SPECTRE_V2_USER_STRICT:
		return PR_SPEC_DISABLE;
	default:
		return PR_SPEC_NOT_AFFECTED;
	}
}

int arch_prctl_spec_ctrl_get(struct task_struct *task, unsigned long which)
{
	switch (which) {
	case PR_SPEC_STORE_BYPASS:
		return ssb_prctl_get(task);
	case PR_SPEC_INDIRECT_BRANCH:
		return ib_prctl_get(task);
	default:
		return -ENODEV;
	}
}

void x86_spec_ctrl_setup_ap(void)
{
	if (boot_cpu_has(X86_FEATURE_MSR_SPEC_CTRL))
		wrmsrl(MSR_IA32_SPEC_CTRL, x86_spec_ctrl_base);

	if (ssb_mode == SPEC_STORE_BYPASS_DISABLE)
		x86_amd_ssb_disable();
}

#undef pr_fmt
#define pr_fmt(fmt)	"L1TF: " fmt

/*
 * These CPUs all support 44bits physical address space internally in the
 * cache but CPUID can report a smaller number of physical address bits.
 *
 * The L1TF mitigation uses the top most address bit for the inversion of
 * non present PTEs. When the installed memory reaches into the top most
 * address bit due to memory holes, which has been observed on machines
 * which report 36bits physical address bits and have 32G RAM installed,
 * then the mitigation range check in l1tf_select_mitigation() triggers.
 * This is a false positive because the mitigation is still possible due to
 * the fact that the cache uses 44bit internally. Use the cache bits
 * instead of the reported physical bits and adjust them on the affected
 * machines to 44bit if the reported bits are less than 44.
 */
static void override_cache_bits(struct cpuinfo_x86 *c)
{
	if (c->x86 != 6)
		return;

	switch (c->x86_model) {
	case INTEL_FAM6_NEHALEM:
	case INTEL_FAM6_WESTMERE:
	case INTEL_FAM6_SANDYBRIDGE:
	case INTEL_FAM6_IVYBRIDGE:
	case INTEL_FAM6_HASWELL_CORE:
	case INTEL_FAM6_HASWELL_ULT:
	case INTEL_FAM6_HASWELL_GT3E:
	case INTEL_FAM6_BROADWELL_CORE:
	case INTEL_FAM6_BROADWELL_GT3E:
	case INTEL_FAM6_SKYLAKE_MOBILE:
	case INTEL_FAM6_SKYLAKE_DESKTOP:
	case INTEL_FAM6_KABYLAKE_MOBILE:
	case INTEL_FAM6_KABYLAKE_DESKTOP:
		if (c->x86_cache_bits < 44)
			c->x86_cache_bits = 44;
		break;
	}
}

static void __init l1tf_select_mitigation(void)
{
	u64 half_pa;

	if (!boot_cpu_has_bug(X86_BUG_L1TF))
		return;

	override_cache_bits(&boot_cpu_data);

#if CONFIG_PGTABLE_LEVELS == 2
	pr_warn("Kernel not compiled for PAE. No mitigation for L1TF\n");
	return;
#endif

	half_pa = (u64)l1tf_pfn_limit() << PAGE_SHIFT;
	if (e820_any_mapped(half_pa, ULLONG_MAX - half_pa, E820_RAM)) {
		pr_warn("System has more than MAX_PA/2 memory. L1TF mitigation not effective.\n");
		pr_info("You may make it effective by booting the kernel with mem=%llu parameter.\n",
				half_pa);
		pr_info("However, doing so will make a part of your RAM unusable.\n");
<<<<<<< HEAD
		pr_info("Reading https://www.kernel.org/doc/html/latest/admin-guide/l1tf.html might help you decide.\n");
=======
		pr_info("Reading https://www.kernel.org/doc/html/latest/admin-guide/hw-vuln/l1tf.html might help you decide.\n");
>>>>>>> eefb1884
		return;
	}

	setup_force_cpu_cap(X86_FEATURE_L1TF_PTEINV);
}
#undef pr_fmt
#define pr_fmt(fmt) fmt

#ifdef CONFIG_SYSFS

static ssize_t mds_show_state(char *buf)
{
#ifdef CONFIG_HYPERVISOR_GUEST
	if (x86_hyper) {
		return sprintf(buf, "%s; SMT Host state unknown\n",
			       mds_strings[mds_mitigation]);
	}
#endif

	if (boot_cpu_has(X86_BUG_MSBDS_ONLY)) {
		return sprintf(buf, "%s; SMT %s\n", mds_strings[mds_mitigation],
			       (mds_mitigation == MDS_MITIGATION_OFF ? "vulnerable" :
			        sched_smt_active() ? "mitigated" : "disabled"));
	}

	return sprintf(buf, "%s; SMT %s\n", mds_strings[mds_mitigation],
		       sched_smt_active() ? "vulnerable" : "disabled");
}

static char *stibp_state(void)
{
	if (spectre_v2_enabled == SPECTRE_V2_IBRS_ENHANCED)
		return "";

	switch (spectre_v2_user) {
	case SPECTRE_V2_USER_NONE:
		return ", STIBP: disabled";
	case SPECTRE_V2_USER_STRICT:
		return ", STIBP: forced";
	case SPECTRE_V2_USER_PRCTL:
	case SPECTRE_V2_USER_SECCOMP:
		if (static_key_enabled(&switch_to_cond_stibp))
			return ", STIBP: conditional";
	}
	return "";
}

static char *ibpb_state(void)
{
	if (boot_cpu_has(X86_FEATURE_IBPB)) {
		if (static_key_enabled(&switch_mm_always_ibpb))
			return ", IBPB: always-on";
		if (static_key_enabled(&switch_mm_cond_ibpb))
			return ", IBPB: conditional";
		return ", IBPB: disabled";
	}
	return "";
}

static ssize_t cpu_show_common(struct device *dev, struct device_attribute *attr,
			       char *buf, unsigned int bug)
{
	if (!boot_cpu_has_bug(bug))
		return sprintf(buf, "Not affected\n");

	switch (bug) {
	case X86_BUG_CPU_MELTDOWN:
		if (boot_cpu_has(X86_FEATURE_KAISER))
			return sprintf(buf, "Mitigation: PTI\n");

		break;

	case X86_BUG_SPECTRE_V1:
		return sprintf(buf, "Mitigation: __user pointer sanitization\n");

	case X86_BUG_SPECTRE_V2:
		return sprintf(buf, "%s%s%s%s%s%s\n", spectre_v2_strings[spectre_v2_enabled],
			       ibpb_state(),
			       boot_cpu_has(X86_FEATURE_USE_IBRS_FW) ? ", IBRS_FW" : "",
			       stibp_state(),
			       boot_cpu_has(X86_FEATURE_RSB_CTXSW) ? ", RSB filling" : "",
			       spectre_v2_module_string());

	case X86_BUG_SPEC_STORE_BYPASS:
		return sprintf(buf, "%s\n", ssb_strings[ssb_mode]);

	case X86_BUG_L1TF:
		if (boot_cpu_has(X86_FEATURE_L1TF_PTEINV))
			return sprintf(buf, "Mitigation: PTE Inversion\n");
		break;

	case X86_BUG_MDS:
		return mds_show_state(buf);

	default:
		break;
	}

	return sprintf(buf, "Vulnerable\n");
}

ssize_t cpu_show_meltdown(struct device *dev, struct device_attribute *attr, char *buf)
{
	return cpu_show_common(dev, attr, buf, X86_BUG_CPU_MELTDOWN);
}

ssize_t cpu_show_spectre_v1(struct device *dev, struct device_attribute *attr, char *buf)
{
	return cpu_show_common(dev, attr, buf, X86_BUG_SPECTRE_V1);
}

ssize_t cpu_show_spectre_v2(struct device *dev, struct device_attribute *attr, char *buf)
{
	return cpu_show_common(dev, attr, buf, X86_BUG_SPECTRE_V2);
}

ssize_t cpu_show_spec_store_bypass(struct device *dev, struct device_attribute *attr, char *buf)
{
	return cpu_show_common(dev, attr, buf, X86_BUG_SPEC_STORE_BYPASS);
}

ssize_t cpu_show_l1tf(struct device *dev, struct device_attribute *attr, char *buf)
{
	return cpu_show_common(dev, attr, buf, X86_BUG_L1TF);
}

ssize_t cpu_show_mds(struct device *dev, struct device_attribute *attr, char *buf)
{
	return cpu_show_common(dev, attr, buf, X86_BUG_MDS);
}
#endif<|MERGE_RESOLUTION|>--- conflicted
+++ resolved
@@ -1071,11 +1071,7 @@
 		pr_info("You may make it effective by booting the kernel with mem=%llu parameter.\n",
 				half_pa);
 		pr_info("However, doing so will make a part of your RAM unusable.\n");
-<<<<<<< HEAD
-		pr_info("Reading https://www.kernel.org/doc/html/latest/admin-guide/l1tf.html might help you decide.\n");
-=======
 		pr_info("Reading https://www.kernel.org/doc/html/latest/admin-guide/hw-vuln/l1tf.html might help you decide.\n");
->>>>>>> eefb1884
 		return;
 	}
 
