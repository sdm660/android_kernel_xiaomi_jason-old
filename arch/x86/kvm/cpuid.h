#ifndef ARCH_X86_KVM_CPUID_H
#define ARCH_X86_KVM_CPUID_H

#include "x86.h"

int kvm_update_cpuid(struct kvm_vcpu *vcpu);
bool kvm_mpx_supported(void);
struct kvm_cpuid_entry2 *kvm_find_cpuid_entry(struct kvm_vcpu *vcpu,
					      u32 function, u32 index);
int kvm_dev_ioctl_get_cpuid(struct kvm_cpuid2 *cpuid,
			    struct kvm_cpuid_entry2 __user *entries,
			    unsigned int type);
int kvm_vcpu_ioctl_set_cpuid(struct kvm_vcpu *vcpu,
			     struct kvm_cpuid *cpuid,
			     struct kvm_cpuid_entry __user *entries);
int kvm_vcpu_ioctl_set_cpuid2(struct kvm_vcpu *vcpu,
			      struct kvm_cpuid2 *cpuid,
			      struct kvm_cpuid_entry2 __user *entries);
int kvm_vcpu_ioctl_get_cpuid2(struct kvm_vcpu *vcpu,
			      struct kvm_cpuid2 *cpuid,
			      struct kvm_cpuid_entry2 __user *entries);
void kvm_cpuid(struct kvm_vcpu *vcpu, u32 *eax, u32 *ebx, u32 *ecx, u32 *edx);

int cpuid_query_maxphyaddr(struct kvm_vcpu *vcpu);

static inline int cpuid_maxphyaddr(struct kvm_vcpu *vcpu)
{
	return vcpu->arch.maxphyaddr;
}

static inline bool guest_cpuid_has_xsave(struct kvm_vcpu *vcpu)
{
	struct kvm_cpuid_entry2 *best;

	if (!static_cpu_has(X86_FEATURE_XSAVE))
		return false;

	best = kvm_find_cpuid_entry(vcpu, 1, 0);
	return best && (best->ecx & bit(X86_FEATURE_XSAVE));
}

static inline bool guest_cpuid_has_mtrr(struct kvm_vcpu *vcpu)
{
	struct kvm_cpuid_entry2 *best;

	best = kvm_find_cpuid_entry(vcpu, 1, 0);
	return best && (best->edx & bit(X86_FEATURE_MTRR));
}

static inline bool guest_cpuid_has_tsc_adjust(struct kvm_vcpu *vcpu)
{
	struct kvm_cpuid_entry2 *best;

	best = kvm_find_cpuid_entry(vcpu, 7, 0);
	return best && (best->ebx & bit(X86_FEATURE_TSC_ADJUST));
}

static inline bool guest_cpuid_has_smep(struct kvm_vcpu *vcpu)
{
	struct kvm_cpuid_entry2 *best;

	best = kvm_find_cpuid_entry(vcpu, 7, 0);
	return best && (best->ebx & bit(X86_FEATURE_SMEP));
}

static inline bool guest_cpuid_has_smap(struct kvm_vcpu *vcpu)
{
	struct kvm_cpuid_entry2 *best;

	best = kvm_find_cpuid_entry(vcpu, 7, 0);
	return best && (best->ebx & bit(X86_FEATURE_SMAP));
}

static inline bool guest_cpuid_has_fsgsbase(struct kvm_vcpu *vcpu)
{
	struct kvm_cpuid_entry2 *best;

	best = kvm_find_cpuid_entry(vcpu, 7, 0);
	return best && (best->ebx & bit(X86_FEATURE_FSGSBASE));
}

static inline bool guest_cpuid_has_longmode(struct kvm_vcpu *vcpu)
{
	struct kvm_cpuid_entry2 *best;

	best = kvm_find_cpuid_entry(vcpu, 0x80000001, 0);
	return best && (best->edx & bit(X86_FEATURE_LM));
}

static inline bool guest_cpuid_has_osvw(struct kvm_vcpu *vcpu)
{
	struct kvm_cpuid_entry2 *best;

	best = kvm_find_cpuid_entry(vcpu, 0x80000001, 0);
	return best && (best->ecx & bit(X86_FEATURE_OSVW));
}

static inline bool guest_cpuid_has_pcid(struct kvm_vcpu *vcpu)
{
	struct kvm_cpuid_entry2 *best;

	best = kvm_find_cpuid_entry(vcpu, 1, 0);
	return best && (best->ecx & bit(X86_FEATURE_PCID));
}

static inline bool guest_cpuid_has_x2apic(struct kvm_vcpu *vcpu)
{
	struct kvm_cpuid_entry2 *best;

	best = kvm_find_cpuid_entry(vcpu, 1, 0);
	return best && (best->ecx & bit(X86_FEATURE_X2APIC));
}

static inline bool guest_cpuid_is_amd(struct kvm_vcpu *vcpu)
{
	struct kvm_cpuid_entry2 *best;

	best = kvm_find_cpuid_entry(vcpu, 0, 0);
	return best && best->ebx == X86EMUL_CPUID_VENDOR_AuthenticAMD_ebx;
}

static inline bool guest_cpuid_has_gbpages(struct kvm_vcpu *vcpu)
{
	struct kvm_cpuid_entry2 *best;

	best = kvm_find_cpuid_entry(vcpu, 0x80000001, 0);
	return best && (best->edx & bit(X86_FEATURE_GBPAGES));
}

static inline bool guest_cpuid_has_rtm(struct kvm_vcpu *vcpu)
{
	struct kvm_cpuid_entry2 *best;

	best = kvm_find_cpuid_entry(vcpu, 7, 0);
	return best && (best->ebx & bit(X86_FEATURE_RTM));
}

static inline bool guest_cpuid_has_pcommit(struct kvm_vcpu *vcpu)
{
	struct kvm_cpuid_entry2 *best;

	best = kvm_find_cpuid_entry(vcpu, 7, 0);
	return best && (best->ebx & bit(X86_FEATURE_PCOMMIT));
}

static inline bool guest_cpuid_has_mpx(struct kvm_vcpu *vcpu)
{
	struct kvm_cpuid_entry2 *best;

	best = kvm_find_cpuid_entry(vcpu, 7, 0);
	return best && (best->ebx & bit(X86_FEATURE_MPX));
}

static inline bool guest_cpuid_has_rdtscp(struct kvm_vcpu *vcpu)
{
	struct kvm_cpuid_entry2 *best;

	best = kvm_find_cpuid_entry(vcpu, 0x80000001, 0);
	return best && (best->edx & bit(X86_FEATURE_RDTSCP));
}

static inline bool guest_cpuid_has_ibpb(struct kvm_vcpu *vcpu)
{
	struct kvm_cpuid_entry2 *best;

	best = kvm_find_cpuid_entry(vcpu, 0x80000008, 0);
	if (best && (best->ebx & bit(X86_FEATURE_AMD_IBPB)))
		return true;
	best = kvm_find_cpuid_entry(vcpu, 7, 0);
	return best && (best->edx & bit(X86_FEATURE_SPEC_CTRL));
}

static inline bool guest_cpuid_has_spec_ctrl(struct kvm_vcpu *vcpu)
{
	struct kvm_cpuid_entry2 *best;

	best = kvm_find_cpuid_entry(vcpu, 0x80000008, 0);
<<<<<<< HEAD
	if (best && (best->ebx & bit(X86_FEATURE_AMD_IBRS)))
=======
	if (best && (best->ebx & (bit(X86_FEATURE_AMD_IBRS | bit(X86_FEATURE_AMD_SSBD)))))
>>>>>>> eefb1884
		return true;
	best = kvm_find_cpuid_entry(vcpu, 7, 0);
	return best && (best->edx & (bit(X86_FEATURE_SPEC_CTRL) | bit(X86_FEATURE_SPEC_CTRL_SSBD)));
}

static inline bool guest_cpuid_has_arch_capabilities(struct kvm_vcpu *vcpu)
{
	struct kvm_cpuid_entry2 *best;

	best = kvm_find_cpuid_entry(vcpu, 7, 0);
	return best && (best->edx & bit(X86_FEATURE_ARCH_CAPABILITIES));
}

static inline bool guest_cpuid_has_virt_ssbd(struct kvm_vcpu *vcpu)
{
	struct kvm_cpuid_entry2 *best;

	best = kvm_find_cpuid_entry(vcpu, 0x80000008, 0);
	return best && (best->ebx & bit(X86_FEATURE_VIRT_SSBD));
}



/*
 * NRIPS is provided through cpuidfn 0x8000000a.edx bit 3
 */
#define BIT_NRIPS	3

static inline bool guest_cpuid_has_nrips(struct kvm_vcpu *vcpu)
{
	struct kvm_cpuid_entry2 *best;

	best = kvm_find_cpuid_entry(vcpu, 0x8000000a, 0);

	/*
	 * NRIPS is a scattered cpuid feature, so we can't use
	 * X86_FEATURE_NRIPS here (X86_FEATURE_NRIPS would be bit
	 * position 8, not 3).
	 */
	return best && (best->edx & bit(BIT_NRIPS));
}
#undef BIT_NRIPS

#endif<|MERGE_RESOLUTION|>--- conflicted
+++ resolved
@@ -175,11 +175,7 @@
 	struct kvm_cpuid_entry2 *best;
 
 	best = kvm_find_cpuid_entry(vcpu, 0x80000008, 0);
-<<<<<<< HEAD
-	if (best && (best->ebx & bit(X86_FEATURE_AMD_IBRS)))
-=======
 	if (best && (best->ebx & (bit(X86_FEATURE_AMD_IBRS | bit(X86_FEATURE_AMD_SSBD)))))
->>>>>>> eefb1884
 		return true;
 	best = kvm_find_cpuid_entry(vcpu, 7, 0);
 	return best && (best->edx & (bit(X86_FEATURE_SPEC_CTRL) | bit(X86_FEATURE_SPEC_CTRL_SSBD)));
