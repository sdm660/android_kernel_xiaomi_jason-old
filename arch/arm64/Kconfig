--- conflicted
+++ resolved
@@ -489,11 +489,7 @@
 config ARM64_ERRATUM_843419
 	bool "Cortex-A53: 843419: A load or store might access an incorrect address"
 	depends on MODULES
-<<<<<<< HEAD
 	default y if !LTO_CLANG
-=======
-	default y
->>>>>>> 9415f723
 	select ARM64_MODULE_CMODEL_LARGE
 	help
 	  This option builds kernel modules using the large memory model in
@@ -786,7 +782,6 @@
 	  Enable user-mode access to performance counters for perf events.
 	  If enabled, the access permissions allowing CPU performance
 	  counters to be accessed from user-mode are set.
-<<<<<<< HEAD
 
 	  If you want user-mode programs to access perf events, say Y
 
@@ -800,21 +795,6 @@
 		If you want to reset PMU and PMU related internal Perf variables
 		via debugfs then say Y.
 
-=======
-
-	  If you want user-mode programs to access perf events, say Y
-
-config PERF_EVENTS_RESET_PMU_DEBUGFS
-	bool "Reset PMU via debugfs node"
-	depends on PERF_EVENTS
-	help
-		Enable the debugfs node that can be used to reset PMUs and all
-		state variables associated with PMUs. If enabled, PMU and internal
-		state variable are cleared.
-		If you want to reset PMU and PMU related internal Perf variables
-		via debugfs then say Y.
-
->>>>>>> 9415f723
 config SYS_SUPPORTS_HUGETLBFS
 	def_bool y
 
@@ -1089,11 +1069,7 @@
 
 config RANDOMIZE_MODULE_REGION_FULL
 	bool "Randomize the module region independently from the core kernel"
-<<<<<<< HEAD
 	depends on RANDOMIZE_BASE && !DYNAMIC_FTRACE && !LTO_CLANG
-=======
-	depends on RANDOMIZE_BASE && !DYNAMIC_FTRACE
->>>>>>> 9415f723
 	default y
 	help
 	  Randomizes the location of the module region without considering the
@@ -1283,7 +1259,6 @@
 	def_bool y
 	depends on COMPAT && SYSVIPC
 
-<<<<<<< HEAD
 config COMPAT_VDSO
 	bool "32-bit vDSO"
 	depends on COMPAT
@@ -1308,11 +1283,10 @@
 	help
 	  Same as setting CROSS_COMPILE_ARM32 in the environment, but saved for
 	  future builds. The environment variable overrides this config option.
-=======
+
 config KEYS_COMPAT
 	def_bool y
 	depends on COMPAT && KEYS
->>>>>>> 9415f723
 
 endmenu
 
