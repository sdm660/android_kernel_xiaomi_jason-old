The following is a list of files and features that are going to be
removed in the kernel source tree.  Every entry should contain what
exactly is going away, why it is happening, and who is going to be doing
the work.  When the feature is removed from the kernel, it should also
be removed from this file.

---------------------------

What:	The ieee80211_regdom module parameter
When:	March 2010 / desktop catchup

Why:	This was inherited by the CONFIG_WIRELESS_OLD_REGULATORY code,
	and currently serves as an option for users to define an
	ISO / IEC 3166 alpha2 code for the country they are currently
	present in. Although there are userspace API replacements for this
	through nl80211 distributions haven't yet caught up with implementing
	decent alternatives through standard GUIs. Although available as an
	option through iw or wpa_supplicant its just a matter of time before
	distributions pick up good GUI options for this. The ideal solution
	would actually consist of intelligent designs which would do this for
	the user automatically even when travelling through different countries.
	Until then we leave this module parameter as a compromise.

	When userspace improves with reasonable widely-available alternatives for
	this we will no longer need this module parameter. This entry hopes that
	by the super-futuristically looking date of "March 2010" we will have
	such replacements widely available.

Who:	Luis R. Rodriguez <lrodriguez@atheros.com>

---------------------------

What:	CONFIG_WIRELESS_OLD_REGULATORY - old static regulatory information
When:	March 2010 / desktop catchup

Why:	The old regulatory infrastructure has been replaced with a new one
	which does not require statically defined regulatory domains. We do
	not want to keep static regulatory domains in the kernel due to the
	the dynamic nature of regulatory law and localization. We kept around
	the old static definitions for the regulatory domains of:

		* US
		* JP
		* EU

	and used by default the US when CONFIG_WIRELESS_OLD_REGULATORY was
	set. We will remove this option once the standard Linux desktop catches
	up with the new userspace APIs we have implemented.

Who:	Luis R. Rodriguez <lrodriguez@atheros.com>

---------------------------

What:	dev->power.power_state
When:	July 2007
Why:	Broken design for runtime control over driver power states, confusing
	driver-internal runtime power management with:  mechanisms to support
	system-wide sleep state transitions; event codes that distinguish
	different phases of swsusp "sleep" transitions; and userspace policy
	inputs.  This framework was never widely used, and most attempts to
	use it were broken.  Drivers should instead be exposing domain-specific
	interfaces either to kernel or to userspace.
Who:	Pavel Machek <pavel@suse.cz>

---------------------------

What:	Video4Linux API 1 ioctls and from Video devices.
When:	July 2009
Files:	include/linux/videodev.h
Check:	include/linux/videodev.h
Why:	V4L1 AP1 was replaced by V4L2 API during migration from 2.4 to 2.6
	series. The old API have lots of drawbacks and don't provide enough
	means to work with all video and audio standards. The newer API is
	already available on the main drivers and should be used instead.
	Newer drivers should use v4l_compat_translate_ioctl function to handle
	old calls, replacing to newer ones.
	Decoder iocts are using internally to allow video drivers to
	communicate with video decoders. This should also be improved to allow
	V4L2 calls being translated into compatible internal ioctls.
	Compatibility ioctls will be provided, for a while, via 
	v4l1-compat module. 
Who:	Mauro Carvalho Chehab <mchehab@infradead.org>

---------------------------

What:	PCMCIA control ioctl (needed for pcmcia-cs [cardmgr, cardctl])
When:	November 2005
Files:	drivers/pcmcia/: pcmcia_ioctl.c
Why:	With the 16-bit PCMCIA subsystem now behaving (almost) like a
	normal hotpluggable bus, and with it using the default kernel
	infrastructure (hotplug, driver core, sysfs) keeping the PCMCIA
	control ioctl needed by cardmgr and cardctl from pcmcia-cs is
	unnecessary, and makes further cleanups and integration of the
	PCMCIA subsystem into the Linux kernel device driver model more
	difficult. The features provided by cardmgr and cardctl are either
	handled by the kernel itself now or are available in the new
	pcmciautils package available at
	http://kernel.org/pub/linux/utils/kernel/pcmcia/
Who:	Dominik Brodowski <linux@brodo.de>

---------------------------

What:	sys_sysctl
When:	September 2010
Option: CONFIG_SYSCTL_SYSCALL
Why:	The same information is available in a more convenient from
	/proc/sys, and none of the sysctl variables appear to be
	important performance wise.

	Binary sysctls are a long standing source of subtle kernel
	bugs and security issues.

	When I looked several months ago all I could find after
	searching several distributions were 5 user space programs and
	glibc (which falls back to /proc/sys) using this syscall.

	The man page for sysctl(2) documents it as unusable for user
	space programs.

	sysctl(2) is not generally ABI compatible to a 32bit user
	space application on a 64bit and a 32bit kernel.

	For the last several months the policy has been no new binary
	sysctls and no one has put forward an argument to use them.

	Binary sysctls issues seem to keep happening appearing so
	properly deprecating them (with a warning to user space) and a
	2 year grace warning period will mean eventually we can kill
	them and end the pain.

	In the mean time individual binary sysctls can be dealt with
	in a piecewise fashion.

Who:	Eric Biederman <ebiederm@xmission.com>

---------------------------

What:	remove EXPORT_SYMBOL(kernel_thread)
When:	August 2006
Files:	arch/*/kernel/*_ksyms.c
Check:	kernel_thread
Why:	kernel_thread is a low-level implementation detail.  Drivers should
        use the <linux/kthread.h> API instead which shields them from
	implementation details and provides a higherlevel interface that
	prevents bugs and code duplication
Who:	Christoph Hellwig <hch@lst.de>

---------------------------

What:	Unused EXPORT_SYMBOL/EXPORT_SYMBOL_GPL exports
	(temporary transition config option provided until then)
	The transition config option will also be removed at the same time.
When:	before 2.6.19
Why:	Unused symbols are both increasing the size of the kernel binary
	and are often a sign of "wrong API"
Who:	Arjan van de Ven <arjan@linux.intel.com>

---------------------------

What:	PHYSDEVPATH, PHYSDEVBUS, PHYSDEVDRIVER in the uevent environment
When:	October 2008
Why:	The stacking of class devices makes these values misleading and
	inconsistent.
	Class devices should not carry any of these properties, and bus
	devices have SUBSYTEM and DRIVER as a replacement.
Who:	Kay Sievers <kay.sievers@suse.de>

---------------------------

What:	ACPI procfs interface
When:	July 2008
Why:	ACPI sysfs conversion should be finished by January 2008.
	ACPI procfs interface will be removed in July 2008 so that
	there is enough time for the user space to catch up.
Who:	Zhang Rui <rui.zhang@intel.com>

---------------------------

What:	/proc/acpi/button
When:	August 2007
Why:	/proc/acpi/button has been replaced by events to the input layer
	since 2.6.20.
Who:	Len Brown <len.brown@intel.com>

---------------------------

What:	/proc/acpi/event
When:	February 2008
Why:	/proc/acpi/event has been replaced by events via the input layer
	and netlink since 2.6.23.
Who:	Len Brown <len.brown@intel.com>

---------------------------

What: libata spindown skipping and warning
When: Dec 2008
Why:  Some halt(8) implementations synchronize caches for and spin
      down libata disks because libata didn't use to spin down disk on
      system halt (only synchronized caches).
      Spin down on system halt is now implemented.  sysfs node
      /sys/class/scsi_disk/h:c:i:l/manage_start_stop is present if
      spin down support is available.
      Because issuing spin down command to an already spun down disk
      makes some disks spin up just to spin down again, libata tracks
      device spindown status to skip the extra spindown command and
      warn about it.
      This is to give userspace tools the time to get updated and will
      be removed after userspace is reasonably updated.
Who:  Tejun Heo <htejun@gmail.com>

---------------------------

What:	i386/x86_64 bzImage symlinks
When:	April 2010

Why:	The i386/x86_64 merge provides a symlink to the old bzImage
	location so not yet updated user space tools, e.g. package
	scripts, do not break.
Who:	Thomas Gleixner <tglx@linutronix.de>

---------------------------

What (Why):
	- include/linux/netfilter_ipv4/ipt_TOS.h ipt_tos.h header files
	  (superseded by xt_TOS/xt_tos target & match)

	- "forwarding" header files like ipt_mac.h in
	  include/linux/netfilter_ipv4/ and include/linux/netfilter_ipv6/

	- xt_CONNMARK match revision 0
	  (superseded by xt_CONNMARK match revision 1)

	- xt_MARK target revisions 0 and 1
	  (superseded by xt_MARK match revision 2)

	- xt_connmark match revision 0
	  (superseded by xt_connmark match revision 1)

	- xt_conntrack match revision 0
	  (superseded by xt_conntrack match revision 1)

	- xt_iprange match revision 0,
	  include/linux/netfilter_ipv4/ipt_iprange.h
	  (superseded by xt_iprange match revision 1)

	- xt_mark match revision 0
	  (superseded by xt_mark match revision 1)

	- xt_recent: the old ipt_recent proc dir
	  (superseded by /proc/net/xt_recent)

When:	January 2009 or Linux 2.7.0, whichever comes first
Why:	Superseded by newer revisions or modules
Who:	Jan Engelhardt <jengelh@computergmbh.de>

---------------------------

What:	b43 support for firmware revision < 410
When:	The schedule was July 2008, but it was decided that we are going to keep the
        code as long as there are no major maintanance headaches.
	So it _could_ be removed _any_ time now, if it conflicts with something new.
Why:	The support code for the old firmware hurts code readability/maintainability
	and slightly hurts runtime performance. Bugfixes for the old firmware
	are not provided by Broadcom anymore.
Who:	Michael Buesch <mb@bu3sch.de>

---------------------------

What:	usedac i386 kernel parameter
When:	2.6.27
Why:	replaced by allowdac and no dac combination
Who:	Glauber Costa <gcosta@redhat.com>

---------------------------

What:	remove HID compat support
When:	2.6.29
Why:	needed only as a temporary solution until distros fix themselves up
Who:	Jiri Slaby <jirislaby@gmail.com>

---------------------------

What: print_fn_descriptor_symbol()
When: October 2009
Why:  The %pF vsprintf format provides the same functionality in a
      simpler way.  print_fn_descriptor_symbol() is deprecated but
      still present to give out-of-tree modules time to change.
Who:  Bjorn Helgaas <bjorn.helgaas@hp.com>

---------------------------

What:	/sys/o2cb symlink
When:	January 2010
Why:	/sys/fs/o2cb is the proper location for this information - /sys/o2cb
	exists as a symlink for backwards compatibility for old versions of
	ocfs2-tools. 2 years should be sufficient time to phase in new versions
	which know to look in /sys/fs/o2cb.
Who:	ocfs2-devel@oss.oracle.com

---------------------------

What:	SCTP_GET_PEER_ADDRS_NUM_OLD, SCTP_GET_PEER_ADDRS_OLD,
	SCTP_GET_LOCAL_ADDRS_NUM_OLD, SCTP_GET_LOCAL_ADDRS_OLD
When: 	June 2009
Why:    A newer version of the options have been introduced in 2005 that
	removes the limitions of the old API.  The sctp library has been
        converted to use these new options at the same time.  Any user
	space app that directly uses the old options should convert to using
	the new options.
Who:	Vlad Yasevich <vladislav.yasevich@hp.com>

---------------------------

What:	Ability for non root users to shm_get hugetlb pages based on mlock
	resource limits
When:	2.6.31
Why:	Non root users need to be part of /proc/sys/vm/hugetlb_shm_group or
	have CAP_IPC_LOCK to be able to allocate shm segments backed by
	huge pages.  The mlock based rlimit check to allow shm hugetlb is
	inconsistent with mmap based allocations.  Hence it is being
	deprecated.
Who:	Ravikiran Thirumalai <kiran@scalex86.org>

---------------------------

What:	CONFIG_THERMAL_HWMON
When:	January 2009
Why:	This option was introduced just to allow older lm-sensors userspace
	to keep working over the upgrade to 2.6.26. At the scheduled time of
	removal fixed lm-sensors (2.x or 3.x) should be readily available.
Who:	Rene Herman <rene.herman@gmail.com>

---------------------------

What:	Code that is now under CONFIG_WIRELESS_EXT_SYSFS
	(in net/core/net-sysfs.c)
When:	After the only user (hal) has seen a release with the patches
	for enough time, probably some time in 2010.
Why:	Over 1K .text/.data size reduction, data is available in other
	ways (ioctls)
Who:	Johannes Berg <johannes@sipsolutions.net>

---------------------------

What: CONFIG_NF_CT_ACCT
When: 2.6.29
Why:  Accounting can now be enabled/disabled without kernel recompilation.
      Currently used only to set a default value for a feature that is also
      controlled by a kernel/module/sysfs/sysctl parameter.
Who:  Krzysztof Piotr Oledzki <ole@ans.pl>

---------------------------

What:	i2c_attach_client(), i2c_detach_client(), i2c_driver->detach_client()
When:	2.6.30
Check:	i2c_attach_client i2c_detach_client
Why:	Deprecated by the new (standard) device driver binding model. Use
	i2c_driver->probe() and ->remove() instead.
Who:	Jean Delvare <khali@linux-fr.org>

---------------------------

What:	fscher and fscpos drivers
When:	June 2009
Why:	Deprecated by the new fschmd driver.
Who:	Hans de Goede <hdegoede@redhat.com>
	Jean Delvare <khali@linux-fr.org>

---------------------------

<<<<<<< HEAD
=======
What:	SELinux "compat_net" functionality
When:	2.6.30 at the earliest
Why:	In 2.6.18 the Secmark concept was introduced to replace the "compat_net"
	network access control functionality of SELinux.  Secmark offers both
	better performance and greater flexibility than the "compat_net"
	mechanism.  Now that the major Linux distributions have moved to
	Secmark, it is time to deprecate the older mechanism and start the
	process of removing the old code.
Who:	Paul Moore <paul.moore@hp.com>

---------------------------

>>>>>>> eeafda70
What:	sysfs ui for changing p4-clockmod parameters
When:	September 2009
Why:	See commits 129f8ae9b1b5be94517da76009ea956e89104ce8 and
	e088e4c9cdb618675874becb91b2fd581ee707e6.
	Removal is subject to fixing any remaining bugs in ACPI which may
	cause the thermal throttling not to happen at the right time.
Who:	Dave Jones <davej@redhat.com>, Matthew Garrett <mjg@redhat.com>

<<<<<<< HEAD
-----------------------------

What:	__do_IRQ all in one fits nothing interrupt handler
When:	2.6.32
Why:	__do_IRQ was kept for easy migration to the type flow handlers.
	More than two years of migration time is enough.
Who:	Thomas Gleixner <tglx@linutronix.de>

-----------------------------

What:	obsolete generic irq defines and typedefs
When:	2.6.30
Why:	The defines and typedefs (hw_interrupt_type, no_irq_type, irq_desc_t)
	have been kept around for migration reasons. After more than two years
	it's time to remove them finally
Who:	Thomas Gleixner <tglx@linutronix.de>
=======
---------------------------

What:	fakephp and associated sysfs files in /sys/bus/pci/slots/
When:	2011
Why:	In 2.6.27, the semantics of /sys/bus/pci/slots was redefined to
	represent a machine's physical PCI slots. The change in semantics
	had userspace implications, as the hotplug core no longer allowed
	drivers to create multiple sysfs files per physical slot (required
	for multi-function devices, e.g.). fakephp was seen as a developer's
	tool only, and its interface changed. Too late, we learned that
	there were some users of the fakephp interface.

	In 2.6.30, the original fakephp interface was restored. At the same
	time, the PCI core gained the ability that fakephp provided, namely
	function-level hot-remove and hot-add.

	Since the PCI core now provides the same functionality, exposed in:

		/sys/bus/pci/rescan
		/sys/bus/pci/devices/.../remove
		/sys/bus/pci/devices/.../rescan

	there is no functional reason to maintain fakephp as well.

	We will keep the existing module so that 'modprobe fakephp' will
	present the old /sys/bus/pci/slots/... interface for compatibility,
	but users are urged to migrate their applications to the API above.

	After a reasonable transition period, we will remove the legacy
	fakephp interface.
Who:	Alex Chiang <achiang@hp.com>
>>>>>>> eeafda70
<|MERGE_RESOLUTION|>--- conflicted
+++ resolved
@@ -368,21 +368,6 @@
 
 ---------------------------
 
-<<<<<<< HEAD
-=======
-What:	SELinux "compat_net" functionality
-When:	2.6.30 at the earliest
-Why:	In 2.6.18 the Secmark concept was introduced to replace the "compat_net"
-	network access control functionality of SELinux.  Secmark offers both
-	better performance and greater flexibility than the "compat_net"
-	mechanism.  Now that the major Linux distributions have moved to
-	Secmark, it is time to deprecate the older mechanism and start the
-	process of removing the old code.
-Who:	Paul Moore <paul.moore@hp.com>
-
----------------------------
-
->>>>>>> eeafda70
 What:	sysfs ui for changing p4-clockmod parameters
 When:	September 2009
 Why:	See commits 129f8ae9b1b5be94517da76009ea956e89104ce8 and
@@ -391,7 +376,6 @@
 	cause the thermal throttling not to happen at the right time.
 Who:	Dave Jones <davej@redhat.com>, Matthew Garrett <mjg@redhat.com>
 
-<<<<<<< HEAD
 -----------------------------
 
 What:	__do_IRQ all in one fits nothing interrupt handler
@@ -408,7 +392,7 @@
 	have been kept around for migration reasons. After more than two years
 	it's time to remove them finally
 Who:	Thomas Gleixner <tglx@linutronix.de>
-=======
+
 ---------------------------
 
 What:	fakephp and associated sysfs files in /sys/bus/pci/slots/
@@ -439,5 +423,4 @@
 
 	After a reasonable transition period, we will remove the legacy
 	fakephp interface.
-Who:	Alex Chiang <achiang@hp.com>
->>>>>>> eeafda70
+Who:	Alex Chiang <achiang@hp.com>