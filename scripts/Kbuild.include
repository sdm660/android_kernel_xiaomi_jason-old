####
# kbuild: Generic definitions

# Convenient variables
comma   := ,
quote   := "
squote  := '
empty   :=
space   := $(empty) $(empty)
pound   := \#

###
# Name of target with a '.' as filename prefix. foo/bar.o => foo/.bar.o
dot-target = $(dir $@).$(notdir $@)

###
# The temporary file to save gcc -MD generated dependencies must not
# contain a comma
depfile = $(subst $(comma),_,$(dot-target).d)

###
# filename of target with directory and extension stripped
basetarget = $(basename $(notdir $@))

###
# filename of first prerequisite with directory and extension stripped
baseprereq = $(basename $(notdir $<))

###
# Escape single quote for use in echo statements
escsq = $(subst $(squote),'\$(squote)',$1)

###
# Easy method for doing a status message
       kecho := :
 quiet_kecho := echo
silent_kecho := :
kecho := $($(quiet)kecho)

###
# filechk is used to check if the content of a generated file is updated.
# Sample usage:
# define filechk_sample
#	echo $KERNELRELEASE
# endef
# version.h : Makefile
#	$(call filechk,sample)
# The rule defined shall write to stdout the content of the new file.
# The existing file will be compared with the new one.
# - If no file exist it is created
# - If the content differ the new file is used
# - If they are equal no change, and no timestamp update
# - stdin is piped in from the first prerequisite ($<) so one has
#   to specify a valid file as first prerequisite (often the kbuild file)
define filechk
	$(Q)set -e;				\
	$(kecho) '  CHK     $@';		\
	mkdir -p $(dir $@);			\
	$(filechk_$(1)) < $< > $@.tmp;		\
	if [ -r $@ ] && cmp -s $@ $@.tmp; then	\
		rm -f $@.tmp;			\
	else					\
		$(kecho) '  UPD     $@';	\
		mv -f $@.tmp $@;		\
	fi
endef

######
# gcc support functions
# See documentation in Documentation/kbuild/makefiles.txt

# cc-cross-prefix
# Usage: CROSS_COMPILE := $(call cc-cross-prefix, m68k-linux-gnu- m68k-linux-)
# Return first prefix where a prefix$(CC) is found in PATH.
# If no $(CC) found in PATH with listed prefixes return nothing
cc-cross-prefix =  \
	$(word 1, $(foreach c,$(1),                                   \
		$(shell set -e;                                       \
		if (which $(strip $(c))$(CC)) > /dev/null 2>&1 ; then \
			echo $(c);                                    \
		fi)))

# output directory for tests below
TMPOUT := $(if $(KBUILD_EXTMOD),$(firstword $(KBUILD_EXTMOD))/)

# try-run
# Usage: option = $(call try-run, $(CC)...-o "$$TMP",option-ok,otherwise)
# Exit code chooses option. "$$TMP" is can be used as temporary file and
# is automatically cleaned up.
try-run = $(shell set -e;		\
	TMP="$(TMPOUT).$$$$.tmp";	\
	TMPO="$(TMPOUT).$$$$.o";	\
	if ($(1)) >/dev/null 2>&1;	\
	then echo "$(2)";		\
	else echo "$(3)";		\
	fi;				\
	rm -f "$$TMP" "$$TMPO")

# as-option
# Usage: cflags-y += $(call as-option,-Wa$(comma)-isa=foo,)

as-option = $(call try-run,\
	$(CC) $(KBUILD_CFLAGS) $(1) -c -x assembler /dev/null -o "$$TMP",$(1),$(2))

# as-instr
# Usage: cflags-y += $(call as-instr,instr,option1,option2)

as-instr = $(call try-run,\
	printf "%b\n" "$(1)" | $(CC) $(KBUILD_AFLAGS) -c -x assembler -o "$$TMP" -,$(2),$(3))

# __cc-option
# Usage: MY_CFLAGS += $(call __cc-option,$(CC),$(MY_CFLAGS),-march=winchip-c6,-march=i586)
__cc-option = $(call try-run,\
	$(1) -Werror $(2) $(3) -c -x c /dev/null -o "$$TMP",$(3),$(4))

# Do not attempt to build with gcc plugins during cc-option tests.
# (And this uses delayed resolution so the flags will be up to date.)
CC_OPTION_CFLAGS = $(filter-out $(GCC_PLUGINS_CFLAGS),$(KBUILD_CFLAGS))

# cc-option
# Usage: cflags-y += $(call cc-option,-march=winchip-c6,-march=i586)

cc-option = $(call __cc-option, $(CC),\
	$(KBUILD_CPPFLAGS) $(KBUILD_CFLAGS),$(1),$(2))

# hostcc-option
# Usage: cflags-y += $(call hostcc-option,-march=winchip-c6,-march=i586)
hostcc-option = $(call __cc-option, $(HOSTCC),\
	$(HOSTCFLAGS) $(HOST_EXTRACFLAGS),$(1),$(2))

# cc-option-yn
# Usage: flag := $(call cc-option-yn,-march=winchip-c6)
cc-option-yn = $(call try-run,\
	$(CC) -Werror $(KBUILD_CPPFLAGS) $(KBUILD_CFLAGS) $(1) -c -x c /dev/null -o "$$TMP",y,n)

# cc-option-align
# Prefix align with either -falign or -malign
cc-option-align = $(subst -functions=0,,\
	$(call cc-option,-falign-functions=0,-malign-functions=0))

# cc-disable-warning
# Usage: cflags-y += $(call cc-disable-warning,unused-but-set-variable)
cc-disable-warning = $(call try-run,\
	$(CC) -Werror $(KBUILD_CPPFLAGS) $(KBUILD_CFLAGS) -W$(strip $(1)) -c -x c /dev/null -o "$$TMP",-Wno-$(strip $(1)))

# cc-name
# Expands to either gcc or clang
cc-name = $(shell $(CC) -v 2>&1 | grep -q "clang version" && echo clang || echo gcc)

# __cc-version
# Returns compiler version
__cc-version = $(shell $(CONFIG_SHELL) $(srctree)/scripts/$(cc-name)-version.sh $(CC))

# __cc-fullversion
# Returns full compiler version
__cc-fullversion = $(shell $(CONFIG_SHELL) \
	$(srctree)/scripts/$(cc-name)-version.sh -p $(CC))

# __cc-ifversion
# Matches compiler name and version
# Usage:  EXTRA_CFLAGS += $(call cc-if-name-version, gcc, -lt, 0402, -O1)
__cc-ifversion = $(shell [ $(cc-name) = $(1) ] && [ $(__cc-version) $(2) $(3) ] && echo $(4) || echo $(5))

# __cc-if-fullversion
# Matches compiler name and full version
# Usage:  EXTRA_CFLAGS += $(call cc-if-name-fullversion, gcc, -lt, 040502, -O1)
__cc-if-fullversion = $(shell [ $(cc-name) = $(1) ] && [ $(__cc-fullversion) $(2) $(3) ] && echo $(4) || echo $(5))

# gcc-ifversion
gcc-ifversion = $(call __cc-ifversion, gcc, $(1), $(2), $(3), $(4))

# gcc-if-fullversion
gcc-if-fullversion = (call __cc-if-fullversion, gcc, $(1), $(2), $(3), $(4))

# clang-ifversion
clang-ifversion =  $(call __cc-ifversion, clang, $(1), $(2), $(3), $(4))

# clang-if-fullversion
clang-if-fullversion = (call __cc-if-fullversion, clang, $(1), $(2), $(3), $(4))

# cc-version
cc-version = $(shell $(CONFIG_SHELL) $(srctree)/scripts/gcc-version.sh $(CC))

# cc-fullversion
cc-fullversion = $(shell $(CONFIG_SHELL) \
	$(srctree)/scripts/gcc-version.sh -p $(CC))

# backward compatibility
cc-ifversion = $(gcc-ifversion)
cc-if-fullversion = $(gcc-if-fullversion)

# cc-ldoption
# Usage: ldflags += $(call cc-ldoption, -Wl$(comma)--hash-style=both)
cc-ldoption = $(call try-run,\
	$(CC) $(1) $(KBUILD_CPPFLAGS) $(KBUILD_CFLAGS) -nostdlib -x c /dev/null -o "$$TMP",$(1),$(2))

# ld-option
# Usage: LDFLAGS += $(call ld-option, -X)
<<<<<<< HEAD
ld-option = $(call try-run,\
	$(CC) $(KBUILD_CPPFLAGS) $(KBUILD_CFLAGS) -x c /dev/null -c -o "$$TMPO"; \
	$(LD) $(LDFLAGS) $(1) "$$TMPO" -o "$$TMP",$(1),$(2))
=======
ld-option = $(call try-run, $(LD) $(LDFLAGS) $(1) -v,$(1),$(2))
>>>>>>> eefb1884

# ar-option
# Usage: KBUILD_ARFLAGS := $(call ar-option,D)
# Important: no spaces around options
ar-option = $(call try-run, $(AR) rc$(1) "$$TMP",$(1),$(2))

# ld-name
# Expands to either bfd or gold
ld-name = $(shell $(LD) -v 2>&1 | grep -q "GNU gold" && echo gold || echo bfd)

# ld-version
# Note this is mainly for HJ Lu's 3 number binutil versions
ld-version = $(shell $(LD) --version | $(srctree)/scripts/ld-version.sh)

# ld-ifversion
# Usage:  $(call ld-ifversion, -ge, 22252, y)
ld-ifversion = $(shell [ $(ld-version) $(1) $(2) ] && echo $(3) || echo $(4))

# __ld-ifversion
# Usage:  $(call __ld-ifversion, gold, -ge, 112000000, y)
__ld-ifversion = $(shell [ $(ld-name) = $(1) ] && [ $(ld-version) $(2) $(3) ] && echo $(4) || echo $(5))

# bfd-ifversion
# Usage:  $(call bfd-ifversion, -ge, 227000000, y)
bfd-ifversion = $(call __ld-ifversion, bfd, $(1), $(2), $(3), $(4))

# gold-ifversion
# Usage:  $(call gold-ifversion, -ge, 112000000, y)
gold-ifversion = $(call __ld-ifversion, gold, $(1), $(2), $(3), $(4))

######

###
# Shorthand for $(Q)$(MAKE) -f scripts/Makefile.build obj=
# Usage:
# $(Q)$(MAKE) $(build)=dir
build := -f $(srctree)/scripts/Makefile.build obj

###
# Shorthand for $(Q)$(MAKE) -f scripts/Makefile.modbuiltin obj=
# Usage:
# $(Q)$(MAKE) $(modbuiltin)=dir
modbuiltin := -f $(srctree)/scripts/Makefile.modbuiltin obj

###
# Shorthand for $(Q)$(MAKE) -f scripts/Makefile.dtbinst obj=
# Usage:
# $(Q)$(MAKE) $(dtbinst)=dir
dtbinst := -f $(if $(KBUILD_SRC),$(srctree)/)scripts/Makefile.dtbinst obj

###
# Shorthand for $(Q)$(MAKE) -f scripts/Makefile.clean obj=
# Usage:
# $(Q)$(MAKE) $(clean)=dir
clean := -f $(srctree)/scripts/Makefile.clean obj

###
# Shorthand for $(Q)$(MAKE) -f scripts/Makefile.headersinst obj=
# Usage:
# $(Q)$(MAKE) $(hdr-inst)=dir
hdr-inst := -f $(srctree)/scripts/Makefile.headersinst obj

# Prefix -I with $(srctree) if it is not an absolute path.
# skip if -I has no parameter
addtree = $(if $(patsubst -I%,%,$(1)), \
$(if $(filter-out -I/%,$(1)),$(patsubst -I%,-I$(srctree)/%,$(1))) $(1))

# Find all -I options and call addtree
flags = $(foreach o,$($(1)),$(if $(filter -I%,$(o)),$(call addtree,$(o)),$(o)))

# echo command.
# Short version is used, if $(quiet) equals `quiet_', otherwise full one.
echo-cmd = $(if $($(quiet)cmd_$(1)),\
	echo '  $(call escsq,$($(quiet)cmd_$(1)))$(echo-why)';)

# printing commands
cmd = @$(echo-cmd) $(cmd_$(1))

# Add $(obj)/ for paths that are not absolute
objectify = $(foreach o,$(1),$(if $(filter /%,$(o)),$(o),$(obj)/$(o)))

###
# if_changed      - execute command if any prerequisite is newer than
#                   target, or command line has changed
# if_changed_dep  - as if_changed, but uses fixdep to reveal dependencies
#                   including used config symbols
# if_changed_rule - as if_changed but execute rule instead
# See Documentation/kbuild/makefiles.txt for more info

ifneq ($(KBUILD_NOCMDDEP),1)
# Check if both arguments has same arguments. Result is empty string if equal.
# User may override this check using make KBUILD_NOCMDDEP=1
arg-check = $(strip $(filter-out $(cmd_$(1)), $(cmd_$@)) \
                    $(filter-out $(cmd_$@),   $(cmd_$(1))) )
else
arg-check = $(if $(strip $(cmd_$@)),,1)
endif

# Replace >$< with >$$< to preserve $ when reloading the .cmd file
# (needed for make)
# Replace >#< with >$(pound)< to avoid starting a comment in the .cmd file
# (needed for make)
# Replace >'< with >'\''< to be able to enclose the whole string in '...'
# (needed for the shell)
make-cmd = $(call escsq,$(subst $(pound),$$(pound),$(subst $$,$$$$,$(cmd_$(1)))))

# Find any prerequisites that is newer than target or that does not exist.
# PHONY targets skipped in both cases.
any-prereq = $(filter-out $(PHONY),$?) $(filter-out $(PHONY) $(wildcard $^),$^)

# Execute command if command has changed or prerequisite(s) are updated.
#
if_changed = $(if $(strip $(any-prereq) $(arg-check)),                       \
	@set -e;                                                             \
	$(echo-cmd) $(cmd_$(1));                                             \
	printf '%s\n' 'cmd_$@ := $(make-cmd)' > $(dot-target).cmd)

# Execute the command and also postprocess generated .d dependencies file.
if_changed_dep = $(if $(strip $(any-prereq) $(arg-check) ),                  \
	@set -e;                                                             \
	$(echo-cmd) $(cmd_$(1));                                             \
	scripts/basic/fixdep $(depfile) $@ '$(make-cmd)' > $(dot-target).tmp;\
	rm -f $(depfile);                                                    \
	mv -f $(dot-target).tmp $(dot-target).cmd)

# Usage: $(call if_changed_rule,foo)
# Will check if $(cmd_foo) or any of the prerequisites changed,
# and if so will execute $(rule_foo).
if_changed_rule = $(if $(strip $(any-prereq) $(arg-check) ),                 \
	@set -e;                                                             \
	$(rule_$(1)))

###
# why - tell why a a target got build
#       enabled by make V=2
#       Output (listed in the order they are checked):
#          (1) - due to target is PHONY
#          (2) - due to target missing
#          (3) - due to: file1.h file2.h
#          (4) - due to command line change
#          (5) - due to missing .cmd file
#          (6) - due to target not in $(targets)
# (1) PHONY targets are always build
# (2) No target, so we better build it
# (3) Prerequisite is newer than target
# (4) The command line stored in the file named dir/.target.cmd
#     differed from actual command line. This happens when compiler
#     options changes
# (5) No dir/.target.cmd file (used to store command line)
# (6) No dir/.target.cmd file and target not listed in $(targets)
#     This is a good hint that there is a bug in the kbuild file
ifeq ($(KBUILD_VERBOSE),2)
why =                                                                        \
    $(if $(filter $@, $(PHONY)),- due to target is PHONY,                    \
        $(if $(wildcard $@),                                                 \
            $(if $(strip $(any-prereq)),- due to: $(any-prereq),             \
                $(if $(arg-check),                                           \
                    $(if $(cmd_$@),- due to command line change,             \
                        $(if $(filter $@, $(targets)),                       \
                            - due to missing .cmd file,                      \
                            - due to $(notdir $@) not in $$(targets)         \
                         )                                                   \
                     )                                                       \
                 )                                                           \
             ),                                                              \
             - due to target missing                                         \
         )                                                                   \
     )

echo-why = $(call escsq, $(strip $(why)))
endif

###############################################################################
#
# When a Kconfig string contains a filename, it is suitable for
# passing to shell commands. It is surrounded by double-quotes, and
# any double-quotes or backslashes within it are escaped by
# backslashes.
#
# This is no use for dependencies or $(wildcard). We need to strip the
# surrounding quotes and the escaping from quotes and backslashes, and
# we *do* need to escape any spaces in the string. So, for example:
#
# Usage: $(eval $(call config_filename,FOO))
#
# Defines FOO_FILENAME based on the contents of the CONFIG_FOO option,
# transformed as described above to be suitable for use within the
# makefile.
#
# Also, if the filename is a relative filename and exists in the source
# tree but not the build tree, define FOO_SRCPREFIX as $(srctree)/ to
# be prefixed to *both* command invocation and dependencies.
#
# Note: We also print the filenames in the quiet_cmd_foo text, and
# perhaps ought to have a version specially escaped for that purpose.
# But it's only cosmetic, and $(patsubst "%",%,$(CONFIG_FOO)) is good
# enough.  It'll strip the quotes in the common case where there's no
# space and it's a simple filename, and it'll retain the quotes when
# there's a space. There are some esoteric cases in which it'll print
# the wrong thing, but we don't really care. The actual dependencies
# and commands *do* get it right, with various combinations of single
# and double quotes, backslashes and spaces in the filenames.
#
###############################################################################
#
space_escape := %%%SPACE%%%
#
define config_filename
ifneq ($$(CONFIG_$(1)),"")
$(1)_FILENAME := $$(subst \\,\,$$(subst \$$(quote),$$(quote),$$(subst $$(space_escape),\$$(space),$$(patsubst "%",%,$$(subst $$(space),$$(space_escape),$$(CONFIG_$(1)))))))
ifneq ($$(patsubst /%,%,$$(firstword $$($(1)_FILENAME))),$$(firstword $$($(1)_FILENAME)))
else
ifeq ($$(wildcard $$($(1)_FILENAME)),)
ifneq ($$(wildcard $$(srctree)/$$($(1)_FILENAME)),)
$(1)_SRCPREFIX := $(srctree)/
endif
endif
endif
endif
endef
#
###############################################################################

# delete partially updated (i.e. corrupted) files on error
.DELETE_ON_ERROR:<|MERGE_RESOLUTION|>--- conflicted
+++ resolved
@@ -196,13 +196,7 @@
 
 # ld-option
 # Usage: LDFLAGS += $(call ld-option, -X)
-<<<<<<< HEAD
-ld-option = $(call try-run,\
-	$(CC) $(KBUILD_CPPFLAGS) $(KBUILD_CFLAGS) -x c /dev/null -c -o "$$TMPO"; \
-	$(LD) $(LDFLAGS) $(1) "$$TMPO" -o "$$TMP",$(1),$(2))
-=======
 ld-option = $(call try-run, $(LD) $(LDFLAGS) $(1) -v,$(1),$(2))
->>>>>>> eefb1884
 
 # ar-option
 # Usage: KBUILD_ARFLAGS := $(call ar-option,D)
