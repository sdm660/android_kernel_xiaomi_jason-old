/*
 *  fs/nfs/nfs4proc.c
 *
 *  Client-side procedure declarations for NFSv4.
 *
 *  Copyright (c) 2002 The Regents of the University of Michigan.
 *  All rights reserved.
 *
 *  Kendrick Smith <kmsmith@umich.edu>
 *  Andy Adamson   <andros@umich.edu>
 *
 *  Redistribution and use in source and binary forms, with or without
 *  modification, are permitted provided that the following conditions
 *  are met:
 *
 *  1. Redistributions of source code must retain the above copyright
 *     notice, this list of conditions and the following disclaimer.
 *  2. Redistributions in binary form must reproduce the above copyright
 *     notice, this list of conditions and the following disclaimer in the
 *     documentation and/or other materials provided with the distribution.
 *  3. Neither the name of the University nor the names of its
 *     contributors may be used to endorse or promote products derived
 *     from this software without specific prior written permission.
 *
 *  THIS SOFTWARE IS PROVIDED ``AS IS'' AND ANY EXPRESS OR IMPLIED
 *  WARRANTIES, INCLUDING, BUT NOT LIMITED TO, THE IMPLIED WARRANTIES OF
 *  MERCHANTABILITY AND FITNESS FOR A PARTICULAR PURPOSE ARE
 *  DISCLAIMED. IN NO EVENT SHALL THE REGENTS OR CONTRIBUTORS BE LIABLE
 *  FOR ANY DIRECT, INDIRECT, INCIDENTAL, SPECIAL, EXEMPLARY, OR
 *  CONSEQUENTIAL DAMAGES (INCLUDING, BUT NOT LIMITED TO, PROCUREMENT OF
 *  SUBSTITUTE GOODS OR SERVICES; LOSS OF USE, DATA, OR PROFITS; OR
 *  BUSINESS INTERRUPTION) HOWEVER CAUSED AND ON ANY THEORY OF
 *  LIABILITY, WHETHER IN CONTRACT, STRICT LIABILITY, OR TORT (INCLUDING
 *  NEGLIGENCE OR OTHERWISE) ARISING IN ANY WAY OUT OF THE USE OF THIS
 *  SOFTWARE, EVEN IF ADVISED OF THE POSSIBILITY OF SUCH DAMAGE.
 */

#include <linux/mm.h>
#include <linux/utsname.h>
#include <linux/delay.h>
#include <linux/errno.h>
#include <linux/string.h>
#include <linux/sunrpc/clnt.h>
#include <linux/nfs.h>
#include <linux/nfs4.h>
#include <linux/nfs_fs.h>
#include <linux/nfs_page.h>
#include <linux/namei.h>
#include <linux/mount.h>
#include <linux/module.h>
#include <linux/sunrpc/bc_xprt.h>

#include "nfs4_fs.h"
#include "delegation.h"
#include "internal.h"
#include "iostat.h"
#include "callback.h"

#define NFSDBG_FACILITY		NFSDBG_PROC

#define NFS4_POLL_RETRY_MIN	(HZ/10)
#define NFS4_POLL_RETRY_MAX	(15*HZ)

struct nfs4_opendata;
static int _nfs4_proc_open(struct nfs4_opendata *data);
static int nfs4_do_fsinfo(struct nfs_server *, struct nfs_fh *, struct nfs_fsinfo *);
static int nfs4_async_handle_error(struct rpc_task *, const struct nfs_server *, struct nfs4_state *);
static int _nfs4_proc_lookup(struct inode *dir, const struct qstr *name, struct nfs_fh *fhandle, struct nfs_fattr *fattr);
static int _nfs4_proc_getattr(struct nfs_server *server, struct nfs_fh *fhandle, struct nfs_fattr *fattr);

/* Prevent leaks of NFSv4 errors into userland */
static int nfs4_map_errors(int err)
{
	if (err < -1000) {
		dprintk("%s could not handle NFSv4 error %d\n",
				__func__, -err);
		return -EIO;
	}
	return err;
}

/*
 * This is our standard bitmap for GETATTR requests.
 */
const u32 nfs4_fattr_bitmap[2] = {
	FATTR4_WORD0_TYPE
	| FATTR4_WORD0_CHANGE
	| FATTR4_WORD0_SIZE
	| FATTR4_WORD0_FSID
	| FATTR4_WORD0_FILEID,
	FATTR4_WORD1_MODE
	| FATTR4_WORD1_NUMLINKS
	| FATTR4_WORD1_OWNER
	| FATTR4_WORD1_OWNER_GROUP
	| FATTR4_WORD1_RAWDEV
	| FATTR4_WORD1_SPACE_USED
	| FATTR4_WORD1_TIME_ACCESS
	| FATTR4_WORD1_TIME_METADATA
	| FATTR4_WORD1_TIME_MODIFY
};

const u32 nfs4_statfs_bitmap[2] = {
	FATTR4_WORD0_FILES_AVAIL
	| FATTR4_WORD0_FILES_FREE
	| FATTR4_WORD0_FILES_TOTAL,
	FATTR4_WORD1_SPACE_AVAIL
	| FATTR4_WORD1_SPACE_FREE
	| FATTR4_WORD1_SPACE_TOTAL
};

const u32 nfs4_pathconf_bitmap[2] = {
	FATTR4_WORD0_MAXLINK
	| FATTR4_WORD0_MAXNAME,
	0
};

const u32 nfs4_fsinfo_bitmap[2] = { FATTR4_WORD0_MAXFILESIZE
			| FATTR4_WORD0_MAXREAD
			| FATTR4_WORD0_MAXWRITE
			| FATTR4_WORD0_LEASE_TIME,
			0
};

const u32 nfs4_fs_locations_bitmap[2] = {
	FATTR4_WORD0_TYPE
	| FATTR4_WORD0_CHANGE
	| FATTR4_WORD0_SIZE
	| FATTR4_WORD0_FSID
	| FATTR4_WORD0_FILEID
	| FATTR4_WORD0_FS_LOCATIONS,
	FATTR4_WORD1_MODE
	| FATTR4_WORD1_NUMLINKS
	| FATTR4_WORD1_OWNER
	| FATTR4_WORD1_OWNER_GROUP
	| FATTR4_WORD1_RAWDEV
	| FATTR4_WORD1_SPACE_USED
	| FATTR4_WORD1_TIME_ACCESS
	| FATTR4_WORD1_TIME_METADATA
	| FATTR4_WORD1_TIME_MODIFY
	| FATTR4_WORD1_MOUNTED_ON_FILEID
};

static void nfs4_setup_readdir(u64 cookie, __be32 *verifier, struct dentry *dentry,
		struct nfs4_readdir_arg *readdir)
{
	__be32 *start, *p;

	BUG_ON(readdir->count < 80);
	if (cookie > 2) {
		readdir->cookie = cookie;
		memcpy(&readdir->verifier, verifier, sizeof(readdir->verifier));
		return;
	}

	readdir->cookie = 0;
	memset(&readdir->verifier, 0, sizeof(readdir->verifier));
	if (cookie == 2)
		return;
	
	/*
	 * NFSv4 servers do not return entries for '.' and '..'
	 * Therefore, we fake these entries here.  We let '.'
	 * have cookie 0 and '..' have cookie 1.  Note that
	 * when talking to the server, we always send cookie 0
	 * instead of 1 or 2.
	 */
	start = p = kmap_atomic(*readdir->pages, KM_USER0);
	
	if (cookie == 0) {
		*p++ = xdr_one;                                  /* next */
		*p++ = xdr_zero;                   /* cookie, first word */
		*p++ = xdr_one;                   /* cookie, second word */
		*p++ = xdr_one;                             /* entry len */
		memcpy(p, ".\0\0\0", 4);                        /* entry */
		p++;
		*p++ = xdr_one;                         /* bitmap length */
		*p++ = htonl(FATTR4_WORD0_FILEID);             /* bitmap */
		*p++ = htonl(8);              /* attribute buffer length */
		p = xdr_encode_hyper(p, NFS_FILEID(dentry->d_inode));
	}
	
	*p++ = xdr_one;                                  /* next */
	*p++ = xdr_zero;                   /* cookie, first word */
	*p++ = xdr_two;                   /* cookie, second word */
	*p++ = xdr_two;                             /* entry len */
	memcpy(p, "..\0\0", 4);                         /* entry */
	p++;
	*p++ = xdr_one;                         /* bitmap length */
	*p++ = htonl(FATTR4_WORD0_FILEID);             /* bitmap */
	*p++ = htonl(8);              /* attribute buffer length */
	p = xdr_encode_hyper(p, NFS_FILEID(dentry->d_parent->d_inode));

	readdir->pgbase = (char *)p - (char *)start;
	readdir->count -= readdir->pgbase;
	kunmap_atomic(start, KM_USER0);
}

static int nfs4_wait_clnt_recover(struct nfs_client *clp)
{
	int res;

	might_sleep();

	res = wait_on_bit(&clp->cl_state, NFS4CLNT_MANAGER_RUNNING,
			nfs_wait_bit_killable, TASK_KILLABLE);
	return res;
}

static int nfs4_delay(struct rpc_clnt *clnt, long *timeout)
{
	int res = 0;

	might_sleep();

	if (*timeout <= 0)
		*timeout = NFS4_POLL_RETRY_MIN;
	if (*timeout > NFS4_POLL_RETRY_MAX)
		*timeout = NFS4_POLL_RETRY_MAX;
	schedule_timeout_killable(*timeout);
	if (fatal_signal_pending(current))
		res = -ERESTARTSYS;
	*timeout <<= 1;
	return res;
}

/* This is the error handling routine for processes that are allowed
 * to sleep.
 */
static int nfs4_handle_exception(const struct nfs_server *server, int errorcode, struct nfs4_exception *exception)
{
	struct nfs_client *clp = server->nfs_client;
	struct nfs4_state *state = exception->state;
	int ret = errorcode;

	exception->retry = 0;
	switch(errorcode) {
		case 0:
			return 0;
		case -NFS4ERR_ADMIN_REVOKED:
		case -NFS4ERR_BAD_STATEID:
		case -NFS4ERR_OPENMODE:
			if (state == NULL)
				break;
			nfs4_state_mark_reclaim_nograce(clp, state);
		case -NFS4ERR_STALE_CLIENTID:
		case -NFS4ERR_STALE_STATEID:
		case -NFS4ERR_EXPIRED:
			nfs4_schedule_state_recovery(clp);
			ret = nfs4_wait_clnt_recover(clp);
			if (ret == 0)
				exception->retry = 1;
#if !defined(CONFIG_NFS_V4_1)
			break;
#else /* !defined(CONFIG_NFS_V4_1) */
			if (!nfs4_has_session(server->nfs_client))
				break;
			/* FALLTHROUGH */
		case -NFS4ERR_BADSESSION:
		case -NFS4ERR_BADSLOT:
		case -NFS4ERR_BAD_HIGH_SLOT:
		case -NFS4ERR_CONN_NOT_BOUND_TO_SESSION:
		case -NFS4ERR_DEADSESSION:
		case -NFS4ERR_SEQ_FALSE_RETRY:
		case -NFS4ERR_SEQ_MISORDERED:
			dprintk("%s ERROR: %d Reset session\n", __func__,
				errorcode);
			set_bit(NFS4CLNT_SESSION_SETUP, &clp->cl_state);
			exception->retry = 1;
			/* FALLTHROUGH */
#endif /* !defined(CONFIG_NFS_V4_1) */
		case -NFS4ERR_FILE_OPEN:
		case -NFS4ERR_GRACE:
		case -NFS4ERR_DELAY:
			ret = nfs4_delay(server->client, &exception->timeout);
			if (ret != 0)
				break;
		case -NFS4ERR_OLD_STATEID:
			exception->retry = 1;
	}
	/* We failed to handle the error */
	return nfs4_map_errors(ret);
}


static void renew_lease(const struct nfs_server *server, unsigned long timestamp)
{
	struct nfs_client *clp = server->nfs_client;
	spin_lock(&clp->cl_lock);
	if (time_before(clp->cl_last_renewal,timestamp))
		clp->cl_last_renewal = timestamp;
	spin_unlock(&clp->cl_lock);
}

#if defined(CONFIG_NFS_V4_1)

/*
 * nfs4_free_slot - free a slot and efficiently update slot table.
 *
 * freeing a slot is trivially done by clearing its respective bit
 * in the bitmap.
 * If the freed slotid equals highest_used_slotid we want to update it
 * so that the server would be able to size down the slot table if needed,
 * otherwise we know that the highest_used_slotid is still in use.
 * When updating highest_used_slotid there may be "holes" in the bitmap
 * so we need to scan down from highest_used_slotid to 0 looking for the now
 * highest slotid in use.
 * If none found, highest_used_slotid is set to -1.
 */
static void
nfs4_free_slot(struct nfs4_slot_table *tbl, u8 free_slotid)
{
	int slotid = free_slotid;

	spin_lock(&tbl->slot_tbl_lock);
	/* clear used bit in bitmap */
	__clear_bit(slotid, tbl->used_slots);

	/* update highest_used_slotid when it is freed */
	if (slotid == tbl->highest_used_slotid) {
		slotid = find_last_bit(tbl->used_slots, tbl->max_slots);
		if (slotid >= 0 && slotid < tbl->max_slots)
			tbl->highest_used_slotid = slotid;
		else
			tbl->highest_used_slotid = -1;
	}
	rpc_wake_up_next(&tbl->slot_tbl_waitq);
	spin_unlock(&tbl->slot_tbl_lock);
	dprintk("%s: free_slotid %u highest_used_slotid %d\n", __func__,
		free_slotid, tbl->highest_used_slotid);
}

void nfs41_sequence_free_slot(const struct nfs_client *clp,
			      struct nfs4_sequence_res *res)
{
	struct nfs4_slot_table *tbl;

	if (!nfs4_has_session(clp)) {
		dprintk("%s: No session\n", __func__);
		return;
	}
	tbl = &clp->cl_session->fc_slot_table;
	if (res->sr_slotid == NFS4_MAX_SLOT_TABLE) {
		dprintk("%s: No slot\n", __func__);
		/* just wake up the next guy waiting since
		 * we may have not consumed a slot after all */
		rpc_wake_up_next(&tbl->slot_tbl_waitq);
		return;
	}
	nfs4_free_slot(tbl, res->sr_slotid);
	res->sr_slotid = NFS4_MAX_SLOT_TABLE;
}

static void nfs41_sequence_done(struct nfs_client *clp,
				struct nfs4_sequence_res *res,
				int rpc_status)
{
	unsigned long timestamp;
	struct nfs4_slot_table *tbl;
	struct nfs4_slot *slot;

	/*
	 * sr_status remains 1 if an RPC level error occurred. The server
	 * may or may not have processed the sequence operation..
	 * Proceed as if the server received and processed the sequence
	 * operation.
	 */
	if (res->sr_status == 1)
		res->sr_status = NFS_OK;

	/* -ERESTARTSYS can result in skipping nfs41_sequence_setup */
	if (res->sr_slotid == NFS4_MAX_SLOT_TABLE)
		goto out;

	tbl = &clp->cl_session->fc_slot_table;
	slot = tbl->slots + res->sr_slotid;

	if (res->sr_status == 0) {
		/* Update the slot's sequence and clientid lease timer */
		++slot->seq_nr;
		timestamp = res->sr_renewal_time;
		spin_lock(&clp->cl_lock);
		if (time_before(clp->cl_last_renewal, timestamp))
			clp->cl_last_renewal = timestamp;
		spin_unlock(&clp->cl_lock);
		return;
	}
out:
	/* The session may be reset by one of the error handlers. */
	dprintk("%s: Error %d free the slot \n", __func__, res->sr_status);
	nfs41_sequence_free_slot(clp, res);
}

/*
 * nfs4_find_slot - efficiently look for a free slot
 *
 * nfs4_find_slot looks for an unset bit in the used_slots bitmap.
 * If found, we mark the slot as used, update the highest_used_slotid,
 * and respectively set up the sequence operation args.
 * The slot number is returned if found, or NFS4_MAX_SLOT_TABLE otherwise.
 *
 * Note: must be called with under the slot_tbl_lock.
 */
static u8
nfs4_find_slot(struct nfs4_slot_table *tbl, struct rpc_task *task)
{
	int slotid;
	u8 ret_id = NFS4_MAX_SLOT_TABLE;
	BUILD_BUG_ON((u8)NFS4_MAX_SLOT_TABLE != (int)NFS4_MAX_SLOT_TABLE);

	dprintk("--> %s used_slots=%04lx highest_used=%d max_slots=%d\n",
		__func__, tbl->used_slots[0], tbl->highest_used_slotid,
		tbl->max_slots);
	slotid = find_first_zero_bit(tbl->used_slots, tbl->max_slots);
	if (slotid >= tbl->max_slots)
		goto out;
	__set_bit(slotid, tbl->used_slots);
	if (slotid > tbl->highest_used_slotid)
		tbl->highest_used_slotid = slotid;
	ret_id = slotid;
out:
	dprintk("<-- %s used_slots=%04lx highest_used=%d slotid=%d \n",
		__func__, tbl->used_slots[0], tbl->highest_used_slotid, ret_id);
	return ret_id;
}

static int nfs4_recover_session(struct nfs4_session *session)
{
	struct nfs_client *clp = session->clp;
	int ret;

	for (;;) {
		ret = nfs4_wait_clnt_recover(clp);
		if (ret != 0)
				return ret;
		if (!test_bit(NFS4CLNT_SESSION_SETUP, &clp->cl_state))
			break;
		nfs4_schedule_state_manager(clp);
	}
	return 0;
}

static int nfs41_setup_sequence(struct nfs4_session *session,
				struct nfs4_sequence_args *args,
				struct nfs4_sequence_res *res,
				int cache_reply,
				struct rpc_task *task)
{
	struct nfs4_slot *slot;
	struct nfs4_slot_table *tbl;
	int status = 0;
	u8 slotid;

	dprintk("--> %s\n", __func__);
	/* slot already allocated? */
	if (res->sr_slotid != NFS4_MAX_SLOT_TABLE)
		return 0;

	memset(res, 0, sizeof(*res));
	res->sr_slotid = NFS4_MAX_SLOT_TABLE;
	tbl = &session->fc_slot_table;

	spin_lock(&tbl->slot_tbl_lock);
	if (test_bit(NFS4CLNT_SESSION_SETUP, &session->clp->cl_state)) {
		if (tbl->highest_used_slotid != -1) {
			rpc_sleep_on(&tbl->slot_tbl_waitq, task, NULL);
			spin_unlock(&tbl->slot_tbl_lock);
			dprintk("<-- %s: Session reset: draining\n", __func__);
			return -EAGAIN;
		}

		/* The slot table is empty; start the reset thread */
		dprintk("%s Session Reset\n", __func__);
		spin_unlock(&tbl->slot_tbl_lock);
		status = nfs4_recover_session(session);
		if (status)
			return status;
		spin_lock(&tbl->slot_tbl_lock);
	}

	slotid = nfs4_find_slot(tbl, task);
	if (slotid == NFS4_MAX_SLOT_TABLE) {
		rpc_sleep_on(&tbl->slot_tbl_waitq, task, NULL);
		spin_unlock(&tbl->slot_tbl_lock);
		dprintk("<-- %s: no free slots\n", __func__);
		return -EAGAIN;
	}
	spin_unlock(&tbl->slot_tbl_lock);

	slot = tbl->slots + slotid;
	args->sa_session = session;
	args->sa_slotid = slotid;
	args->sa_cache_this = cache_reply;

	dprintk("<-- %s slotid=%d seqid=%d\n", __func__, slotid, slot->seq_nr);

	res->sr_session = session;
	res->sr_slotid = slotid;
	res->sr_renewal_time = jiffies;
	/*
	 * sr_status is only set in decode_sequence, and so will remain
	 * set to 1 if an rpc level failure occurs.
	 */
	res->sr_status = 1;
	return 0;
}

int nfs4_setup_sequence(struct nfs_client *clp,
			struct nfs4_sequence_args *args,
			struct nfs4_sequence_res *res,
			int cache_reply,
			struct rpc_task *task)
{
	int ret = 0;

	dprintk("--> %s clp %p session %p sr_slotid %d\n",
		__func__, clp, clp->cl_session, res->sr_slotid);

	if (!nfs4_has_session(clp))
		goto out;
	ret = nfs41_setup_sequence(clp->cl_session, args, res, cache_reply,
				   task);
	if (ret != -EAGAIN) {
		/* terminate rpc task */
		task->tk_status = ret;
		task->tk_action = NULL;
	}
out:
	dprintk("<-- %s status=%d\n", __func__, ret);
	return ret;
}

struct nfs41_call_sync_data {
	struct nfs_client *clp;
	struct nfs4_sequence_args *seq_args;
	struct nfs4_sequence_res *seq_res;
	int cache_reply;
};

static void nfs41_call_sync_prepare(struct rpc_task *task, void *calldata)
{
	struct nfs41_call_sync_data *data = calldata;

	dprintk("--> %s data->clp->cl_session %p\n", __func__,
		data->clp->cl_session);
	if (nfs4_setup_sequence(data->clp, data->seq_args,
				data->seq_res, data->cache_reply, task))
		return;
	rpc_call_start(task);
}

static void nfs41_call_sync_done(struct rpc_task *task, void *calldata)
{
	struct nfs41_call_sync_data *data = calldata;

	nfs41_sequence_done(data->clp, data->seq_res, task->tk_status);
	nfs41_sequence_free_slot(data->clp, data->seq_res);
}

struct rpc_call_ops nfs41_call_sync_ops = {
	.rpc_call_prepare = nfs41_call_sync_prepare,
	.rpc_call_done = nfs41_call_sync_done,
};

static int nfs4_call_sync_sequence(struct nfs_client *clp,
				   struct rpc_clnt *clnt,
				   struct rpc_message *msg,
				   struct nfs4_sequence_args *args,
				   struct nfs4_sequence_res *res,
				   int cache_reply)
{
	int ret;
	struct rpc_task *task;
	struct nfs41_call_sync_data data = {
		.clp = clp,
		.seq_args = args,
		.seq_res = res,
		.cache_reply = cache_reply,
	};
	struct rpc_task_setup task_setup = {
		.rpc_client = clnt,
		.rpc_message = msg,
		.callback_ops = &nfs41_call_sync_ops,
		.callback_data = &data
	};

	res->sr_slotid = NFS4_MAX_SLOT_TABLE;
	task = rpc_run_task(&task_setup);
	if (IS_ERR(task))
		ret = PTR_ERR(task);
	else {
		ret = task->tk_status;
		rpc_put_task(task);
	}
	return ret;
}

int _nfs4_call_sync_session(struct nfs_server *server,
			    struct rpc_message *msg,
			    struct nfs4_sequence_args *args,
			    struct nfs4_sequence_res *res,
			    int cache_reply)
{
	return nfs4_call_sync_sequence(server->nfs_client, server->client,
				       msg, args, res, cache_reply);
}

#endif /* CONFIG_NFS_V4_1 */

int _nfs4_call_sync(struct nfs_server *server,
		    struct rpc_message *msg,
		    struct nfs4_sequence_args *args,
		    struct nfs4_sequence_res *res,
		    int cache_reply)
{
	args->sa_session = res->sr_session = NULL;
	return rpc_call_sync(server->client, msg, 0);
}

#define nfs4_call_sync(server, msg, args, res, cache_reply) \
	(server)->nfs_client->cl_call_sync((server), (msg), &(args)->seq_args, \
			&(res)->seq_res, (cache_reply))

static void nfs4_sequence_done(const struct nfs_server *server,
			       struct nfs4_sequence_res *res, int rpc_status)
{
#ifdef CONFIG_NFS_V4_1
	if (nfs4_has_session(server->nfs_client))
		nfs41_sequence_done(server->nfs_client, res, rpc_status);
#endif /* CONFIG_NFS_V4_1 */
}

/* no restart, therefore free slot here */
static void nfs4_sequence_done_free_slot(const struct nfs_server *server,
					 struct nfs4_sequence_res *res,
					 int rpc_status)
{
	nfs4_sequence_done(server, res, rpc_status);
	nfs4_sequence_free_slot(server->nfs_client, res);
}

static void update_changeattr(struct inode *dir, struct nfs4_change_info *cinfo)
{
	struct nfs_inode *nfsi = NFS_I(dir);

	spin_lock(&dir->i_lock);
	nfsi->cache_validity |= NFS_INO_INVALID_ATTR|NFS_INO_REVAL_PAGECACHE|NFS_INO_INVALID_DATA;
	if (!cinfo->atomic || cinfo->before != nfsi->change_attr)
		nfs_force_lookup_revalidate(dir);
	nfsi->change_attr = cinfo->after;
	spin_unlock(&dir->i_lock);
}

struct nfs4_opendata {
	struct kref kref;
	struct nfs_openargs o_arg;
	struct nfs_openres o_res;
	struct nfs_open_confirmargs c_arg;
	struct nfs_open_confirmres c_res;
	struct nfs_fattr f_attr;
	struct nfs_fattr dir_attr;
	struct path path;
	struct dentry *dir;
	struct nfs4_state_owner *owner;
	struct nfs4_state *state;
	struct iattr attrs;
	unsigned long timestamp;
	unsigned int rpc_done : 1;
	int rpc_status;
	int cancelled;
};


static void nfs4_init_opendata_res(struct nfs4_opendata *p)
{
	p->o_res.f_attr = &p->f_attr;
	p->o_res.dir_attr = &p->dir_attr;
	p->o_res.seqid = p->o_arg.seqid;
	p->c_res.seqid = p->c_arg.seqid;
	p->o_res.server = p->o_arg.server;
	nfs_fattr_init(&p->f_attr);
	nfs_fattr_init(&p->dir_attr);
	p->o_res.seq_res.sr_slotid = NFS4_MAX_SLOT_TABLE;
}

static struct nfs4_opendata *nfs4_opendata_alloc(struct path *path,
		struct nfs4_state_owner *sp, fmode_t fmode, int flags,
		const struct iattr *attrs)
{
	struct dentry *parent = dget_parent(path->dentry);
	struct inode *dir = parent->d_inode;
	struct nfs_server *server = NFS_SERVER(dir);
	struct nfs4_opendata *p;

	p = kzalloc(sizeof(*p), GFP_KERNEL);
	if (p == NULL)
		goto err;
	p->o_arg.seqid = nfs_alloc_seqid(&sp->so_seqid);
	if (p->o_arg.seqid == NULL)
		goto err_free;
	p->path.mnt = mntget(path->mnt);
	p->path.dentry = dget(path->dentry);
	p->dir = parent;
	p->owner = sp;
	atomic_inc(&sp->so_count);
	p->o_arg.fh = NFS_FH(dir);
	p->o_arg.open_flags = flags;
	p->o_arg.fmode = fmode & (FMODE_READ|FMODE_WRITE);
	p->o_arg.clientid = server->nfs_client->cl_clientid;
	p->o_arg.id = sp->so_owner_id.id;
	p->o_arg.name = &p->path.dentry->d_name;
	p->o_arg.server = server;
	p->o_arg.bitmask = server->attr_bitmask;
	p->o_arg.claim = NFS4_OPEN_CLAIM_NULL;
	if (flags & O_EXCL) {
		u32 *s = (u32 *) p->o_arg.u.verifier.data;
		s[0] = jiffies;
		s[1] = current->pid;
	} else if (flags & O_CREAT) {
		p->o_arg.u.attrs = &p->attrs;
		memcpy(&p->attrs, attrs, sizeof(p->attrs));
	}
	p->c_arg.fh = &p->o_res.fh;
	p->c_arg.stateid = &p->o_res.stateid;
	p->c_arg.seqid = p->o_arg.seqid;
	nfs4_init_opendata_res(p);
	kref_init(&p->kref);
	return p;
err_free:
	kfree(p);
err:
	dput(parent);
	return NULL;
}

static void nfs4_opendata_free(struct kref *kref)
{
	struct nfs4_opendata *p = container_of(kref,
			struct nfs4_opendata, kref);

	nfs_free_seqid(p->o_arg.seqid);
	if (p->state != NULL)
		nfs4_put_open_state(p->state);
	nfs4_put_state_owner(p->owner);
	dput(p->dir);
	path_put(&p->path);
	kfree(p);
}

static void nfs4_opendata_put(struct nfs4_opendata *p)
{
	if (p != NULL)
		kref_put(&p->kref, nfs4_opendata_free);
}

static int nfs4_wait_for_completion_rpc_task(struct rpc_task *task)
{
	int ret;

	ret = rpc_wait_for_completion_task(task);
	return ret;
}

static int can_open_cached(struct nfs4_state *state, fmode_t mode, int open_mode)
{
	int ret = 0;

	if (open_mode & O_EXCL)
		goto out;
	switch (mode & (FMODE_READ|FMODE_WRITE)) {
		case FMODE_READ:
			ret |= test_bit(NFS_O_RDONLY_STATE, &state->flags) != 0;
			break;
		case FMODE_WRITE:
			ret |= test_bit(NFS_O_WRONLY_STATE, &state->flags) != 0;
			break;
		case FMODE_READ|FMODE_WRITE:
			ret |= test_bit(NFS_O_RDWR_STATE, &state->flags) != 0;
	}
out:
	return ret;
}

static int can_open_delegated(struct nfs_delegation *delegation, fmode_t fmode)
{
	if ((delegation->type & fmode) != fmode)
		return 0;
	if (test_bit(NFS_DELEGATION_NEED_RECLAIM, &delegation->flags))
		return 0;
	nfs_mark_delegation_referenced(delegation);
	return 1;
}

static void update_open_stateflags(struct nfs4_state *state, fmode_t fmode)
{
	switch (fmode) {
		case FMODE_WRITE:
			state->n_wronly++;
			break;
		case FMODE_READ:
			state->n_rdonly++;
			break;
		case FMODE_READ|FMODE_WRITE:
			state->n_rdwr++;
	}
	nfs4_state_set_mode_locked(state, state->state | fmode);
}

static void nfs_set_open_stateid_locked(struct nfs4_state *state, nfs4_stateid *stateid, fmode_t fmode)
{
	if (test_bit(NFS_DELEGATED_STATE, &state->flags) == 0)
		memcpy(state->stateid.data, stateid->data, sizeof(state->stateid.data));
	memcpy(state->open_stateid.data, stateid->data, sizeof(state->open_stateid.data));
	switch (fmode) {
		case FMODE_READ:
			set_bit(NFS_O_RDONLY_STATE, &state->flags);
			break;
		case FMODE_WRITE:
			set_bit(NFS_O_WRONLY_STATE, &state->flags);
			break;
		case FMODE_READ|FMODE_WRITE:
			set_bit(NFS_O_RDWR_STATE, &state->flags);
	}
}

static void nfs_set_open_stateid(struct nfs4_state *state, nfs4_stateid *stateid, fmode_t fmode)
{
	write_seqlock(&state->seqlock);
	nfs_set_open_stateid_locked(state, stateid, fmode);
	write_sequnlock(&state->seqlock);
}

static void __update_open_stateid(struct nfs4_state *state, nfs4_stateid *open_stateid, const nfs4_stateid *deleg_stateid, fmode_t fmode)
{
	/*
	 * Protect the call to nfs4_state_set_mode_locked and
	 * serialise the stateid update
	 */
	write_seqlock(&state->seqlock);
	if (deleg_stateid != NULL) {
		memcpy(state->stateid.data, deleg_stateid->data, sizeof(state->stateid.data));
		set_bit(NFS_DELEGATED_STATE, &state->flags);
	}
	if (open_stateid != NULL)
		nfs_set_open_stateid_locked(state, open_stateid, fmode);
	write_sequnlock(&state->seqlock);
	spin_lock(&state->owner->so_lock);
	update_open_stateflags(state, fmode);
	spin_unlock(&state->owner->so_lock);
}

static int update_open_stateid(struct nfs4_state *state, nfs4_stateid *open_stateid, nfs4_stateid *delegation, fmode_t fmode)
{
	struct nfs_inode *nfsi = NFS_I(state->inode);
	struct nfs_delegation *deleg_cur;
	int ret = 0;

	fmode &= (FMODE_READ|FMODE_WRITE);

	rcu_read_lock();
	deleg_cur = rcu_dereference(nfsi->delegation);
	if (deleg_cur == NULL)
		goto no_delegation;

	spin_lock(&deleg_cur->lock);
	if (nfsi->delegation != deleg_cur ||
	    (deleg_cur->type & fmode) != fmode)
		goto no_delegation_unlock;

	if (delegation == NULL)
		delegation = &deleg_cur->stateid;
	else if (memcmp(deleg_cur->stateid.data, delegation->data, NFS4_STATEID_SIZE) != 0)
		goto no_delegation_unlock;

	nfs_mark_delegation_referenced(deleg_cur);
	__update_open_stateid(state, open_stateid, &deleg_cur->stateid, fmode);
	ret = 1;
no_delegation_unlock:
	spin_unlock(&deleg_cur->lock);
no_delegation:
	rcu_read_unlock();

	if (!ret && open_stateid != NULL) {
		__update_open_stateid(state, open_stateid, NULL, fmode);
		ret = 1;
	}

	return ret;
}


static void nfs4_return_incompatible_delegation(struct inode *inode, fmode_t fmode)
{
	struct nfs_delegation *delegation;

	rcu_read_lock();
	delegation = rcu_dereference(NFS_I(inode)->delegation);
	if (delegation == NULL || (delegation->type & fmode) == fmode) {
		rcu_read_unlock();
		return;
	}
	rcu_read_unlock();
	nfs_inode_return_delegation(inode);
}

static struct nfs4_state *nfs4_try_open_cached(struct nfs4_opendata *opendata)
{
	struct nfs4_state *state = opendata->state;
	struct nfs_inode *nfsi = NFS_I(state->inode);
	struct nfs_delegation *delegation;
	int open_mode = opendata->o_arg.open_flags & O_EXCL;
	fmode_t fmode = opendata->o_arg.fmode;
	nfs4_stateid stateid;
	int ret = -EAGAIN;

	for (;;) {
		if (can_open_cached(state, fmode, open_mode)) {
			spin_lock(&state->owner->so_lock);
			if (can_open_cached(state, fmode, open_mode)) {
				update_open_stateflags(state, fmode);
				spin_unlock(&state->owner->so_lock);
				goto out_return_state;
			}
			spin_unlock(&state->owner->so_lock);
		}
		rcu_read_lock();
		delegation = rcu_dereference(nfsi->delegation);
		if (delegation == NULL ||
		    !can_open_delegated(delegation, fmode)) {
			rcu_read_unlock();
			break;
		}
		/* Save the delegation */
		memcpy(stateid.data, delegation->stateid.data, sizeof(stateid.data));
		rcu_read_unlock();
		ret = nfs_may_open(state->inode, state->owner->so_cred, open_mode);
		if (ret != 0)
			goto out;
		ret = -EAGAIN;

		/* Try to update the stateid using the delegation */
		if (update_open_stateid(state, NULL, &stateid, fmode))
			goto out_return_state;
	}
out:
	return ERR_PTR(ret);
out_return_state:
	atomic_inc(&state->count);
	return state;
}

static struct nfs4_state *nfs4_opendata_to_nfs4_state(struct nfs4_opendata *data)
{
	struct inode *inode;
	struct nfs4_state *state = NULL;
	struct nfs_delegation *delegation;
	int ret;

	if (!data->rpc_done) {
		state = nfs4_try_open_cached(data);
		goto out;
	}

	ret = -EAGAIN;
	if (!(data->f_attr.valid & NFS_ATTR_FATTR))
		goto err;
	inode = nfs_fhget(data->dir->d_sb, &data->o_res.fh, &data->f_attr);
	ret = PTR_ERR(inode);
	if (IS_ERR(inode))
		goto err;
	ret = -ENOMEM;
	state = nfs4_get_open_state(inode, data->owner);
	if (state == NULL)
		goto err_put_inode;
	if (data->o_res.delegation_type != 0) {
		int delegation_flags = 0;

		rcu_read_lock();
		delegation = rcu_dereference(NFS_I(inode)->delegation);
		if (delegation)
			delegation_flags = delegation->flags;
		rcu_read_unlock();
		if ((delegation_flags & 1UL<<NFS_DELEGATION_NEED_RECLAIM) == 0)
			nfs_inode_set_delegation(state->inode,
					data->owner->so_cred,
					&data->o_res);
		else
			nfs_inode_reclaim_delegation(state->inode,
					data->owner->so_cred,
					&data->o_res);
	}

	update_open_stateid(state, &data->o_res.stateid, NULL,
			data->o_arg.fmode);
	iput(inode);
out:
	return state;
err_put_inode:
	iput(inode);
err:
	return ERR_PTR(ret);
}

static struct nfs_open_context *nfs4_state_find_open_context(struct nfs4_state *state)
{
	struct nfs_inode *nfsi = NFS_I(state->inode);
	struct nfs_open_context *ctx;

	spin_lock(&state->inode->i_lock);
	list_for_each_entry(ctx, &nfsi->open_files, list) {
		if (ctx->state != state)
			continue;
		get_nfs_open_context(ctx);
		spin_unlock(&state->inode->i_lock);
		return ctx;
	}
	spin_unlock(&state->inode->i_lock);
	return ERR_PTR(-ENOENT);
}

static struct nfs4_opendata *nfs4_open_recoverdata_alloc(struct nfs_open_context *ctx, struct nfs4_state *state)
{
	struct nfs4_opendata *opendata;

	opendata = nfs4_opendata_alloc(&ctx->path, state->owner, 0, 0, NULL);
	if (opendata == NULL)
		return ERR_PTR(-ENOMEM);
	opendata->state = state;
	atomic_inc(&state->count);
	return opendata;
}

static int nfs4_open_recover_helper(struct nfs4_opendata *opendata, fmode_t fmode, struct nfs4_state **res)
{
	struct nfs4_state *newstate;
	int ret;

	opendata->o_arg.open_flags = 0;
	opendata->o_arg.fmode = fmode;
	memset(&opendata->o_res, 0, sizeof(opendata->o_res));
	memset(&opendata->c_res, 0, sizeof(opendata->c_res));
	nfs4_init_opendata_res(opendata);
	ret = _nfs4_proc_open(opendata);
	if (ret != 0)
		return ret; 
	newstate = nfs4_opendata_to_nfs4_state(opendata);
	if (IS_ERR(newstate))
		return PTR_ERR(newstate);
	nfs4_close_state(&opendata->path, newstate, fmode);
	*res = newstate;
	return 0;
}

static int nfs4_open_recover(struct nfs4_opendata *opendata, struct nfs4_state *state)
{
	struct nfs4_state *newstate;
	int ret;

	/* memory barrier prior to reading state->n_* */
	clear_bit(NFS_DELEGATED_STATE, &state->flags);
	smp_rmb();
	if (state->n_rdwr != 0) {
		ret = nfs4_open_recover_helper(opendata, FMODE_READ|FMODE_WRITE, &newstate);
		if (ret != 0)
			return ret;
		if (newstate != state)
			return -ESTALE;
	}
	if (state->n_wronly != 0) {
		ret = nfs4_open_recover_helper(opendata, FMODE_WRITE, &newstate);
		if (ret != 0)
			return ret;
		if (newstate != state)
			return -ESTALE;
	}
	if (state->n_rdonly != 0) {
		ret = nfs4_open_recover_helper(opendata, FMODE_READ, &newstate);
		if (ret != 0)
			return ret;
		if (newstate != state)
			return -ESTALE;
	}
	/*
	 * We may have performed cached opens for all three recoveries.
	 * Check if we need to update the current stateid.
	 */
	if (test_bit(NFS_DELEGATED_STATE, &state->flags) == 0 &&
	    memcmp(state->stateid.data, state->open_stateid.data, sizeof(state->stateid.data)) != 0) {
		write_seqlock(&state->seqlock);
		if (test_bit(NFS_DELEGATED_STATE, &state->flags) == 0)
			memcpy(state->stateid.data, state->open_stateid.data, sizeof(state->stateid.data));
		write_sequnlock(&state->seqlock);
	}
	return 0;
}

/*
 * OPEN_RECLAIM:
 * 	reclaim state on the server after a reboot.
 */
static int _nfs4_do_open_reclaim(struct nfs_open_context *ctx, struct nfs4_state *state)
{
	struct nfs_delegation *delegation;
	struct nfs4_opendata *opendata;
	fmode_t delegation_type = 0;
	int status;

	opendata = nfs4_open_recoverdata_alloc(ctx, state);
	if (IS_ERR(opendata))
		return PTR_ERR(opendata);
	opendata->o_arg.claim = NFS4_OPEN_CLAIM_PREVIOUS;
	opendata->o_arg.fh = NFS_FH(state->inode);
	rcu_read_lock();
	delegation = rcu_dereference(NFS_I(state->inode)->delegation);
	if (delegation != NULL && test_bit(NFS_DELEGATION_NEED_RECLAIM, &delegation->flags) != 0)
		delegation_type = delegation->type;
	rcu_read_unlock();
	opendata->o_arg.u.delegation_type = delegation_type;
	status = nfs4_open_recover(opendata, state);
	nfs4_opendata_put(opendata);
	return status;
}

static int nfs4_do_open_reclaim(struct nfs_open_context *ctx, struct nfs4_state *state)
{
	struct nfs_server *server = NFS_SERVER(state->inode);
	struct nfs4_exception exception = { };
	int err;
	do {
		err = _nfs4_do_open_reclaim(ctx, state);
		if (err != -NFS4ERR_DELAY)
			break;
		nfs4_handle_exception(server, err, &exception);
	} while (exception.retry);
	return err;
}

static int nfs4_open_reclaim(struct nfs4_state_owner *sp, struct nfs4_state *state)
{
	struct nfs_open_context *ctx;
	int ret;

	ctx = nfs4_state_find_open_context(state);
	if (IS_ERR(ctx))
		return PTR_ERR(ctx);
	ret = nfs4_do_open_reclaim(ctx, state);
	put_nfs_open_context(ctx);
	return ret;
}

static int _nfs4_open_delegation_recall(struct nfs_open_context *ctx, struct nfs4_state *state, const nfs4_stateid *stateid)
{
	struct nfs4_opendata *opendata;
	int ret;

	opendata = nfs4_open_recoverdata_alloc(ctx, state);
	if (IS_ERR(opendata))
		return PTR_ERR(opendata);
	opendata->o_arg.claim = NFS4_OPEN_CLAIM_DELEGATE_CUR;
	memcpy(opendata->o_arg.u.delegation.data, stateid->data,
			sizeof(opendata->o_arg.u.delegation.data));
	ret = nfs4_open_recover(opendata, state);
	nfs4_opendata_put(opendata);
	return ret;
}

int nfs4_open_delegation_recall(struct nfs_open_context *ctx, struct nfs4_state *state, const nfs4_stateid *stateid)
{
	struct nfs4_exception exception = { };
	struct nfs_server *server = NFS_SERVER(state->inode);
	int err;
	do {
		err = _nfs4_open_delegation_recall(ctx, state, stateid);
		switch (err) {
			case 0:
			case -ENOENT:
			case -ESTALE:
				goto out;
			case -NFS4ERR_STALE_CLIENTID:
			case -NFS4ERR_STALE_STATEID:
			case -NFS4ERR_EXPIRED:
				/* Don't recall a delegation if it was lost */
				nfs4_schedule_state_recovery(server->nfs_client);
				goto out;
			case -ERESTARTSYS:
				/*
				 * The show must go on: exit, but mark the
				 * stateid as needing recovery.
				 */
			case -NFS4ERR_ADMIN_REVOKED:
			case -NFS4ERR_BAD_STATEID:
				nfs4_state_mark_reclaim_nograce(server->nfs_client, state);
			case -ENOMEM:
				err = 0;
				goto out;
		}
		err = nfs4_handle_exception(server, err, &exception);
	} while (exception.retry);
out:
	return err;
}

static void nfs4_open_confirm_done(struct rpc_task *task, void *calldata)
{
	struct nfs4_opendata *data = calldata;

	data->rpc_status = task->tk_status;
	if (RPC_ASSASSINATED(task))
		return;
	if (data->rpc_status == 0) {
		memcpy(data->o_res.stateid.data, data->c_res.stateid.data,
				sizeof(data->o_res.stateid.data));
		nfs_confirm_seqid(&data->owner->so_seqid, 0);
		renew_lease(data->o_res.server, data->timestamp);
		data->rpc_done = 1;
	}
}

static void nfs4_open_confirm_release(void *calldata)
{
	struct nfs4_opendata *data = calldata;
	struct nfs4_state *state = NULL;

	/* If this request hasn't been cancelled, do nothing */
	if (data->cancelled == 0)
		goto out_free;
	/* In case of error, no cleanup! */
	if (!data->rpc_done)
		goto out_free;
	state = nfs4_opendata_to_nfs4_state(data);
	if (!IS_ERR(state))
		nfs4_close_state(&data->path, state, data->o_arg.fmode);
out_free:
	nfs4_opendata_put(data);
}

static const struct rpc_call_ops nfs4_open_confirm_ops = {
	.rpc_call_done = nfs4_open_confirm_done,
	.rpc_release = nfs4_open_confirm_release,
};

/*
 * Note: On error, nfs4_proc_open_confirm will free the struct nfs4_opendata
 */
static int _nfs4_proc_open_confirm(struct nfs4_opendata *data)
{
	struct nfs_server *server = NFS_SERVER(data->dir->d_inode);
	struct rpc_task *task;
	struct  rpc_message msg = {
		.rpc_proc = &nfs4_procedures[NFSPROC4_CLNT_OPEN_CONFIRM],
		.rpc_argp = &data->c_arg,
		.rpc_resp = &data->c_res,
		.rpc_cred = data->owner->so_cred,
	};
	struct rpc_task_setup task_setup_data = {
		.rpc_client = server->client,
		.rpc_message = &msg,
		.callback_ops = &nfs4_open_confirm_ops,
		.callback_data = data,
		.workqueue = nfsiod_workqueue,
		.flags = RPC_TASK_ASYNC,
	};
	int status;

	kref_get(&data->kref);
	data->rpc_done = 0;
	data->rpc_status = 0;
	data->timestamp = jiffies;
	task = rpc_run_task(&task_setup_data);
	if (IS_ERR(task))
		return PTR_ERR(task);
	status = nfs4_wait_for_completion_rpc_task(task);
	if (status != 0) {
		data->cancelled = 1;
		smp_wmb();
	} else
		status = data->rpc_status;
	rpc_put_task(task);
	return status;
}

static void nfs4_open_prepare(struct rpc_task *task, void *calldata)
{
	struct nfs4_opendata *data = calldata;
	struct nfs4_state_owner *sp = data->owner;

	if (nfs_wait_on_sequence(data->o_arg.seqid, task) != 0)
		return;
	/*
	 * Check if we still need to send an OPEN call, or if we can use
	 * a delegation instead.
	 */
	if (data->state != NULL) {
		struct nfs_delegation *delegation;

		if (can_open_cached(data->state, data->o_arg.fmode, data->o_arg.open_flags))
			goto out_no_action;
		rcu_read_lock();
		delegation = rcu_dereference(NFS_I(data->state->inode)->delegation);
		if (delegation != NULL &&
		    test_bit(NFS_DELEGATION_NEED_RECLAIM, &delegation->flags) == 0) {
			rcu_read_unlock();
			goto out_no_action;
		}
		rcu_read_unlock();
	}
	/* Update sequence id. */
	data->o_arg.id = sp->so_owner_id.id;
	data->o_arg.clientid = sp->so_client->cl_clientid;
	if (data->o_arg.claim == NFS4_OPEN_CLAIM_PREVIOUS) {
		task->tk_msg.rpc_proc = &nfs4_procedures[NFSPROC4_CLNT_OPEN_NOATTR];
		nfs_copy_fh(&data->o_res.fh, data->o_arg.fh);
	}
	data->timestamp = jiffies;
	if (nfs4_setup_sequence(data->o_arg.server->nfs_client,
				&data->o_arg.seq_args,
				&data->o_res.seq_res, 1, task))
		return;
	rpc_call_start(task);
	return;
out_no_action:
	task->tk_action = NULL;

}

static void nfs4_open_done(struct rpc_task *task, void *calldata)
{
	struct nfs4_opendata *data = calldata;

	data->rpc_status = task->tk_status;

	nfs4_sequence_done_free_slot(data->o_arg.server, &data->o_res.seq_res,
				     task->tk_status);

	if (RPC_ASSASSINATED(task))
		return;
	if (task->tk_status == 0) {
		switch (data->o_res.f_attr->mode & S_IFMT) {
			case S_IFREG:
				break;
			case S_IFLNK:
				data->rpc_status = -ELOOP;
				break;
			case S_IFDIR:
				data->rpc_status = -EISDIR;
				break;
			default:
				data->rpc_status = -ENOTDIR;
		}
		renew_lease(data->o_res.server, data->timestamp);
		if (!(data->o_res.rflags & NFS4_OPEN_RESULT_CONFIRM))
			nfs_confirm_seqid(&data->owner->so_seqid, 0);
	}
	data->rpc_done = 1;
}

static void nfs4_open_release(void *calldata)
{
	struct nfs4_opendata *data = calldata;
	struct nfs4_state *state = NULL;

	/* If this request hasn't been cancelled, do nothing */
	if (data->cancelled == 0)
		goto out_free;
	/* In case of error, no cleanup! */
	if (data->rpc_status != 0 || !data->rpc_done)
		goto out_free;
	/* In case we need an open_confirm, no cleanup! */
	if (data->o_res.rflags & NFS4_OPEN_RESULT_CONFIRM)
		goto out_free;
	state = nfs4_opendata_to_nfs4_state(data);
	if (!IS_ERR(state))
		nfs4_close_state(&data->path, state, data->o_arg.fmode);
out_free:
	nfs4_opendata_put(data);
}

static const struct rpc_call_ops nfs4_open_ops = {
	.rpc_call_prepare = nfs4_open_prepare,
	.rpc_call_done = nfs4_open_done,
	.rpc_release = nfs4_open_release,
};

/*
 * Note: On error, nfs4_proc_open will free the struct nfs4_opendata
 */
static int _nfs4_proc_open(struct nfs4_opendata *data)
{
	struct inode *dir = data->dir->d_inode;
	struct nfs_server *server = NFS_SERVER(dir);
	struct nfs_openargs *o_arg = &data->o_arg;
	struct nfs_openres *o_res = &data->o_res;
	struct rpc_task *task;
	struct rpc_message msg = {
		.rpc_proc = &nfs4_procedures[NFSPROC4_CLNT_OPEN],
		.rpc_argp = o_arg,
		.rpc_resp = o_res,
		.rpc_cred = data->owner->so_cred,
	};
	struct rpc_task_setup task_setup_data = {
		.rpc_client = server->client,
		.rpc_message = &msg,
		.callback_ops = &nfs4_open_ops,
		.callback_data = data,
		.workqueue = nfsiod_workqueue,
		.flags = RPC_TASK_ASYNC,
	};
	int status;

	kref_get(&data->kref);
	data->rpc_done = 0;
	data->rpc_status = 0;
	data->cancelled = 0;
	task = rpc_run_task(&task_setup_data);
	if (IS_ERR(task))
		return PTR_ERR(task);
	status = nfs4_wait_for_completion_rpc_task(task);
	if (status != 0) {
		data->cancelled = 1;
		smp_wmb();
	} else
		status = data->rpc_status;
	rpc_put_task(task);
	if (status != 0 || !data->rpc_done)
		return status;

	if (o_res->fh.size == 0)
		_nfs4_proc_lookup(dir, o_arg->name, &o_res->fh, o_res->f_attr);

	if (o_arg->open_flags & O_CREAT) {
		update_changeattr(dir, &o_res->cinfo);
		nfs_post_op_update_inode(dir, o_res->dir_attr);
	} else
		nfs_refresh_inode(dir, o_res->dir_attr);
	if(o_res->rflags & NFS4_OPEN_RESULT_CONFIRM) {
		status = _nfs4_proc_open_confirm(data);
		if (status != 0)
			return status;
	}
	if (!(o_res->f_attr->valid & NFS_ATTR_FATTR))
		_nfs4_proc_getattr(server, &o_res->fh, o_res->f_attr);
	return 0;
}

static int nfs4_recover_expired_lease(struct nfs_server *server)
{
	struct nfs_client *clp = server->nfs_client;
	int ret;

	for (;;) {
		ret = nfs4_wait_clnt_recover(clp);
		if (ret != 0)
			return ret;
		if (!test_bit(NFS4CLNT_LEASE_EXPIRED, &clp->cl_state) &&
		    !test_bit(NFS4CLNT_CHECK_LEASE,&clp->cl_state))
			break;
		nfs4_schedule_state_recovery(clp);
	}
	return 0;
}

/*
 * OPEN_EXPIRED:
 * 	reclaim state on the server after a network partition.
 * 	Assumes caller holds the appropriate lock
 */
static int _nfs4_open_expired(struct nfs_open_context *ctx, struct nfs4_state *state)
{
	struct nfs4_opendata *opendata;
	int ret;

	opendata = nfs4_open_recoverdata_alloc(ctx, state);
	if (IS_ERR(opendata))
		return PTR_ERR(opendata);
	ret = nfs4_open_recover(opendata, state);
	if (ret == -ESTALE)
		d_drop(ctx->path.dentry);
	nfs4_opendata_put(opendata);
	return ret;
}

static inline int nfs4_do_open_expired(struct nfs_open_context *ctx, struct nfs4_state *state)
{
	struct nfs_server *server = NFS_SERVER(state->inode);
	struct nfs4_exception exception = { };
	int err;

	do {
		err = _nfs4_open_expired(ctx, state);
		if (err != -NFS4ERR_DELAY)
			break;
		nfs4_handle_exception(server, err, &exception);
	} while (exception.retry);
	return err;
}

static int nfs4_open_expired(struct nfs4_state_owner *sp, struct nfs4_state *state)
{
	struct nfs_open_context *ctx;
	int ret;

	ctx = nfs4_state_find_open_context(state);
	if (IS_ERR(ctx))
		return PTR_ERR(ctx);
	ret = nfs4_do_open_expired(ctx, state);
	put_nfs_open_context(ctx);
	return ret;
}

/*
 * on an EXCLUSIVE create, the server should send back a bitmask with FATTR4-*
 * fields corresponding to attributes that were used to store the verifier.
 * Make sure we clobber those fields in the later setattr call
 */
static inline void nfs4_exclusive_attrset(struct nfs4_opendata *opendata, struct iattr *sattr)
{
	if ((opendata->o_res.attrset[1] & FATTR4_WORD1_TIME_ACCESS) &&
	    !(sattr->ia_valid & ATTR_ATIME_SET))
		sattr->ia_valid |= ATTR_ATIME;

	if ((opendata->o_res.attrset[1] & FATTR4_WORD1_TIME_MODIFY) &&
	    !(sattr->ia_valid & ATTR_MTIME_SET))
		sattr->ia_valid |= ATTR_MTIME;
}

/*
 * Returns a referenced nfs4_state
 */
static int _nfs4_do_open(struct inode *dir, struct path *path, fmode_t fmode, int flags, struct iattr *sattr, struct rpc_cred *cred, struct nfs4_state **res)
{
	struct nfs4_state_owner  *sp;
	struct nfs4_state     *state = NULL;
	struct nfs_server       *server = NFS_SERVER(dir);
	struct nfs4_opendata *opendata;
	int status;

	/* Protect against reboot recovery conflicts */
	status = -ENOMEM;
	if (!(sp = nfs4_get_state_owner(server, cred))) {
		dprintk("nfs4_do_open: nfs4_get_state_owner failed!\n");
		goto out_err;
	}
	status = nfs4_recover_expired_lease(server);
	if (status != 0)
		goto err_put_state_owner;
	if (path->dentry->d_inode != NULL)
		nfs4_return_incompatible_delegation(path->dentry->d_inode, fmode);
	status = -ENOMEM;
	opendata = nfs4_opendata_alloc(path, sp, fmode, flags, sattr);
	if (opendata == NULL)
		goto err_put_state_owner;

	if (path->dentry->d_inode != NULL)
		opendata->state = nfs4_get_open_state(path->dentry->d_inode, sp);

	status = _nfs4_proc_open(opendata);
	if (status != 0)
		goto err_opendata_put;

	if (opendata->o_arg.open_flags & O_EXCL)
		nfs4_exclusive_attrset(opendata, sattr);

	state = nfs4_opendata_to_nfs4_state(opendata);
	status = PTR_ERR(state);
	if (IS_ERR(state))
		goto err_opendata_put;
	nfs4_opendata_put(opendata);
	nfs4_put_state_owner(sp);
	*res = state;
	return 0;
err_opendata_put:
	nfs4_opendata_put(opendata);
err_put_state_owner:
	nfs4_put_state_owner(sp);
out_err:
	*res = NULL;
	return status;
}


static struct nfs4_state *nfs4_do_open(struct inode *dir, struct path *path, fmode_t fmode, int flags, struct iattr *sattr, struct rpc_cred *cred)
{
	struct nfs4_exception exception = { };
	struct nfs4_state *res;
	int status;

	do {
		status = _nfs4_do_open(dir, path, fmode, flags, sattr, cred, &res);
		if (status == 0)
			break;
		/* NOTE: BAD_SEQID means the server and client disagree about the
		 * book-keeping w.r.t. state-changing operations
		 * (OPEN/CLOSE/LOCK/LOCKU...)
		 * It is actually a sign of a bug on the client or on the server.
		 *
		 * If we receive a BAD_SEQID error in the particular case of
		 * doing an OPEN, we assume that nfs_increment_open_seqid() will
		 * have unhashed the old state_owner for us, and that we can
		 * therefore safely retry using a new one. We should still warn
		 * the user though...
		 */
		if (status == -NFS4ERR_BAD_SEQID) {
			printk(KERN_WARNING "NFS: v4 server %s "
					" returned a bad sequence-id error!\n",
					NFS_SERVER(dir)->nfs_client->cl_hostname);
			exception.retry = 1;
			continue;
		}
		/*
		 * BAD_STATEID on OPEN means that the server cancelled our
		 * state before it received the OPEN_CONFIRM.
		 * Recover by retrying the request as per the discussion
		 * on Page 181 of RFC3530.
		 */
		if (status == -NFS4ERR_BAD_STATEID) {
			exception.retry = 1;
			continue;
		}
		if (status == -EAGAIN) {
			/* We must have found a delegation */
			exception.retry = 1;
			continue;
		}
		res = ERR_PTR(nfs4_handle_exception(NFS_SERVER(dir),
					status, &exception));
	} while (exception.retry);
	return res;
}

static int _nfs4_do_setattr(struct inode *inode, struct rpc_cred *cred,
			    struct nfs_fattr *fattr, struct iattr *sattr,
			    struct nfs4_state *state)
{
	struct nfs_server *server = NFS_SERVER(inode);
        struct nfs_setattrargs  arg = {
                .fh             = NFS_FH(inode),
                .iap            = sattr,
		.server		= server,
		.bitmask = server->attr_bitmask,
        };
        struct nfs_setattrres  res = {
		.fattr		= fattr,
		.server		= server,
        };
        struct rpc_message msg = {
		.rpc_proc	= &nfs4_procedures[NFSPROC4_CLNT_SETATTR],
		.rpc_argp	= &arg,
		.rpc_resp	= &res,
		.rpc_cred	= cred,
        };
	unsigned long timestamp = jiffies;
	int status;

	nfs_fattr_init(fattr);

	if (nfs4_copy_delegation_stateid(&arg.stateid, inode)) {
		/* Use that stateid */
	} else if (state != NULL) {
		nfs4_copy_stateid(&arg.stateid, state, current->files);
	} else
		memcpy(&arg.stateid, &zero_stateid, sizeof(arg.stateid));

	status = nfs4_call_sync(server, &msg, &arg, &res, 1);
	if (status == 0 && state != NULL)
		renew_lease(server, timestamp);
	return status;
}

static int nfs4_do_setattr(struct inode *inode, struct rpc_cred *cred,
			   struct nfs_fattr *fattr, struct iattr *sattr,
			   struct nfs4_state *state)
{
	struct nfs_server *server = NFS_SERVER(inode);
	struct nfs4_exception exception = { };
	int err;
	do {
		err = nfs4_handle_exception(server,
				_nfs4_do_setattr(inode, cred, fattr, sattr, state),
				&exception);
	} while (exception.retry);
	return err;
}

struct nfs4_closedata {
	struct path path;
	struct inode *inode;
	struct nfs4_state *state;
	struct nfs_closeargs arg;
	struct nfs_closeres res;
	struct nfs_fattr fattr;
	unsigned long timestamp;
};

static void nfs4_free_closedata(void *data)
{
	struct nfs4_closedata *calldata = data;
	struct nfs4_state_owner *sp = calldata->state->owner;

	nfs4_put_open_state(calldata->state);
	nfs_free_seqid(calldata->arg.seqid);
	nfs4_put_state_owner(sp);
	path_put(&calldata->path);
	kfree(calldata);
}

static void nfs4_close_done(struct rpc_task *task, void *data)
{
	struct nfs4_closedata *calldata = data;
	struct nfs4_state *state = calldata->state;
	struct nfs_server *server = NFS_SERVER(calldata->inode);

	nfs4_sequence_done(server, &calldata->res.seq_res, task->tk_status);
	if (RPC_ASSASSINATED(task))
		return;
        /* hmm. we are done with the inode, and in the process of freeing
	 * the state_owner. we keep this around to process errors
	 */
	switch (task->tk_status) {
		case 0:
			nfs_set_open_stateid(state, &calldata->res.stateid, 0);
			renew_lease(server, calldata->timestamp);
			break;
		case -NFS4ERR_STALE_STATEID:
		case -NFS4ERR_OLD_STATEID:
		case -NFS4ERR_BAD_STATEID:
		case -NFS4ERR_EXPIRED:
			if (calldata->arg.fmode == 0)
				break;
		default:
			if (nfs4_async_handle_error(task, server, state) == -EAGAIN) {
				nfs4_restart_rpc(task, server->nfs_client);
				return;
			}
	}
	nfs4_sequence_free_slot(server->nfs_client, &calldata->res.seq_res);
	nfs_refresh_inode(calldata->inode, calldata->res.fattr);
}

static void nfs4_close_prepare(struct rpc_task *task, void *data)
{
	struct nfs4_closedata *calldata = data;
	struct nfs4_state *state = calldata->state;
	int clear_rd, clear_wr, clear_rdwr;

	if (nfs_wait_on_sequence(calldata->arg.seqid, task) != 0)
		return;

	clear_rd = clear_wr = clear_rdwr = 0;
	spin_lock(&state->owner->so_lock);
	/* Calculate the change in open mode */
	if (state->n_rdwr == 0) {
		if (state->n_rdonly == 0) {
			clear_rd |= test_and_clear_bit(NFS_O_RDONLY_STATE, &state->flags);
			clear_rdwr |= test_and_clear_bit(NFS_O_RDWR_STATE, &state->flags);
		}
		if (state->n_wronly == 0) {
			clear_wr |= test_and_clear_bit(NFS_O_WRONLY_STATE, &state->flags);
			clear_rdwr |= test_and_clear_bit(NFS_O_RDWR_STATE, &state->flags);
		}
	}
	spin_unlock(&state->owner->so_lock);
	if (!clear_rd && !clear_wr && !clear_rdwr) {
		/* Note: exit _without_ calling nfs4_close_done */
		task->tk_action = NULL;
		return;
	}
	nfs_fattr_init(calldata->res.fattr);
	if (test_bit(NFS_O_RDONLY_STATE, &state->flags) != 0) {
		task->tk_msg.rpc_proc = &nfs4_procedures[NFSPROC4_CLNT_OPEN_DOWNGRADE];
		calldata->arg.fmode = FMODE_READ;
	} else if (test_bit(NFS_O_WRONLY_STATE, &state->flags) != 0) {
		task->tk_msg.rpc_proc = &nfs4_procedures[NFSPROC4_CLNT_OPEN_DOWNGRADE];
		calldata->arg.fmode = FMODE_WRITE;
	}
	calldata->timestamp = jiffies;
	if (nfs4_setup_sequence((NFS_SERVER(calldata->inode))->nfs_client,
				&calldata->arg.seq_args, &calldata->res.seq_res,
				1, task))
		return;
	rpc_call_start(task);
}

static const struct rpc_call_ops nfs4_close_ops = {
	.rpc_call_prepare = nfs4_close_prepare,
	.rpc_call_done = nfs4_close_done,
	.rpc_release = nfs4_free_closedata,
};

/* 
 * It is possible for data to be read/written from a mem-mapped file 
 * after the sys_close call (which hits the vfs layer as a flush).
 * This means that we can't safely call nfsv4 close on a file until 
 * the inode is cleared. This in turn means that we are not good
 * NFSv4 citizens - we do not indicate to the server to update the file's 
 * share state even when we are done with one of the three share 
 * stateid's in the inode.
 *
 * NOTE: Caller must be holding the sp->so_owner semaphore!
 */
int nfs4_do_close(struct path *path, struct nfs4_state *state, int wait)
{
	struct nfs_server *server = NFS_SERVER(state->inode);
	struct nfs4_closedata *calldata;
	struct nfs4_state_owner *sp = state->owner;
	struct rpc_task *task;
	struct rpc_message msg = {
		.rpc_proc = &nfs4_procedures[NFSPROC4_CLNT_CLOSE],
		.rpc_cred = state->owner->so_cred,
	};
	struct rpc_task_setup task_setup_data = {
		.rpc_client = server->client,
		.rpc_message = &msg,
		.callback_ops = &nfs4_close_ops,
		.workqueue = nfsiod_workqueue,
		.flags = RPC_TASK_ASYNC,
	};
	int status = -ENOMEM;

	calldata = kzalloc(sizeof(*calldata), GFP_KERNEL);
	if (calldata == NULL)
		goto out;
	calldata->inode = state->inode;
	calldata->state = state;
	calldata->arg.fh = NFS_FH(state->inode);
	calldata->arg.stateid = &state->open_stateid;
	if (nfs4_has_session(server->nfs_client))
		memset(calldata->arg.stateid->data, 0, 4);    /* clear seqid */
	/* Serialization for the sequence id */
	calldata->arg.seqid = nfs_alloc_seqid(&state->owner->so_seqid);
	if (calldata->arg.seqid == NULL)
		goto out_free_calldata;
	calldata->arg.fmode = 0;
	calldata->arg.bitmask = server->cache_consistency_bitmask;
	calldata->res.fattr = &calldata->fattr;
	calldata->res.seqid = calldata->arg.seqid;
	calldata->res.server = server;
	calldata->res.seq_res.sr_slotid = NFS4_MAX_SLOT_TABLE;
	calldata->path.mnt = mntget(path->mnt);
	calldata->path.dentry = dget(path->dentry);

	msg.rpc_argp = &calldata->arg,
	msg.rpc_resp = &calldata->res,
	task_setup_data.callback_data = calldata;
	task = rpc_run_task(&task_setup_data);
	if (IS_ERR(task))
		return PTR_ERR(task);
	status = 0;
	if (wait)
		status = rpc_wait_for_completion_task(task);
	rpc_put_task(task);
	return status;
out_free_calldata:
	kfree(calldata);
out:
	nfs4_put_open_state(state);
	nfs4_put_state_owner(sp);
	return status;
}

static int nfs4_intent_set_file(struct nameidata *nd, struct path *path, struct nfs4_state *state, fmode_t fmode)
{
	struct file *filp;
	int ret;

	/* If the open_intent is for execute, we have an extra check to make */
	if (fmode & FMODE_EXEC) {
		ret = nfs_may_open(state->inode,
				state->owner->so_cred,
				nd->intent.open.flags);
		if (ret < 0)
			goto out_close;
	}
	filp = lookup_instantiate_filp(nd, path->dentry, NULL);
	if (!IS_ERR(filp)) {
		struct nfs_open_context *ctx;
		ctx = nfs_file_open_context(filp);
		ctx->state = state;
		return 0;
	}
	ret = PTR_ERR(filp);
out_close:
	nfs4_close_sync(path, state, fmode & (FMODE_READ|FMODE_WRITE));
	return ret;
}

struct dentry *
nfs4_atomic_open(struct inode *dir, struct dentry *dentry, struct nameidata *nd)
{
	struct path path = {
		.mnt = nd->path.mnt,
		.dentry = dentry,
	};
	struct dentry *parent;
	struct iattr attr;
	struct rpc_cred *cred;
	struct nfs4_state *state;
	struct dentry *res;
	fmode_t fmode = nd->intent.open.flags & (FMODE_READ | FMODE_WRITE | FMODE_EXEC);

	if (nd->flags & LOOKUP_CREATE) {
		attr.ia_mode = nd->intent.open.create_mode;
		attr.ia_valid = ATTR_MODE;
		if (!IS_POSIXACL(dir))
			attr.ia_mode &= ~current_umask();
	} else {
		attr.ia_valid = 0;
		BUG_ON(nd->intent.open.flags & O_CREAT);
	}

	cred = rpc_lookup_cred();
	if (IS_ERR(cred))
		return (struct dentry *)cred;
	parent = dentry->d_parent;
	/* Protect against concurrent sillydeletes */
	nfs_block_sillyrename(parent);
	state = nfs4_do_open(dir, &path, fmode, nd->intent.open.flags, &attr, cred);
	put_rpccred(cred);
	if (IS_ERR(state)) {
		if (PTR_ERR(state) == -ENOENT) {
			d_add(dentry, NULL);
			nfs_set_verifier(dentry, nfs_save_change_attribute(dir));
		}
		nfs_unblock_sillyrename(parent);
		return (struct dentry *)state;
	}
	res = d_add_unique(dentry, igrab(state->inode));
	if (res != NULL)
		path.dentry = res;
	nfs_set_verifier(path.dentry, nfs_save_change_attribute(dir));
	nfs_unblock_sillyrename(parent);
	nfs4_intent_set_file(nd, &path, state, fmode);
	return res;
}

int
nfs4_open_revalidate(struct inode *dir, struct dentry *dentry, int openflags, struct nameidata *nd)
{
	struct path path = {
		.mnt = nd->path.mnt,
		.dentry = dentry,
	};
	struct rpc_cred *cred;
	struct nfs4_state *state;
	fmode_t fmode = openflags & (FMODE_READ | FMODE_WRITE);

	cred = rpc_lookup_cred();
	if (IS_ERR(cred))
		return PTR_ERR(cred);
	state = nfs4_do_open(dir, &path, fmode, openflags, NULL, cred);
	put_rpccred(cred);
	if (IS_ERR(state)) {
		switch (PTR_ERR(state)) {
			case -EPERM:
			case -EACCES:
			case -EDQUOT:
			case -ENOSPC:
			case -EROFS:
				lookup_instantiate_filp(nd, (struct dentry *)state, NULL);
				return 1;
			default:
				goto out_drop;
		}
	}
	if (state->inode == dentry->d_inode) {
		nfs_set_verifier(dentry, nfs_save_change_attribute(dir));
		nfs4_intent_set_file(nd, &path, state, fmode);
		return 1;
	}
	nfs4_close_sync(&path, state, fmode);
out_drop:
	d_drop(dentry);
	return 0;
}

void nfs4_close_context(struct nfs_open_context *ctx, int is_sync)
{
	if (ctx->state == NULL)
		return;
	if (is_sync)
		nfs4_close_sync(&ctx->path, ctx->state, ctx->mode);
	else
		nfs4_close_state(&ctx->path, ctx->state, ctx->mode);
}

static int _nfs4_server_capabilities(struct nfs_server *server, struct nfs_fh *fhandle)
{
	struct nfs4_server_caps_arg args = {
		.fhandle = fhandle,
	};
	struct nfs4_server_caps_res res = {};
	struct rpc_message msg = {
		.rpc_proc = &nfs4_procedures[NFSPROC4_CLNT_SERVER_CAPS],
		.rpc_argp = &args,
		.rpc_resp = &res,
	};
	int status;

	status = nfs4_call_sync(server, &msg, &args, &res, 0);
	if (status == 0) {
		memcpy(server->attr_bitmask, res.attr_bitmask, sizeof(server->attr_bitmask));
		if (res.attr_bitmask[0] & FATTR4_WORD0_ACL)
			server->caps |= NFS_CAP_ACLS;
		if (res.has_links != 0)
			server->caps |= NFS_CAP_HARDLINKS;
		if (res.has_symlinks != 0)
			server->caps |= NFS_CAP_SYMLINKS;
		memcpy(server->cache_consistency_bitmask, res.attr_bitmask, sizeof(server->cache_consistency_bitmask));
		server->cache_consistency_bitmask[0] &= FATTR4_WORD0_CHANGE|FATTR4_WORD0_SIZE;
		server->cache_consistency_bitmask[1] &= FATTR4_WORD1_TIME_METADATA|FATTR4_WORD1_TIME_MODIFY;
		server->acl_bitmask = res.acl_bitmask;
	}

	return status;
}

int nfs4_server_capabilities(struct nfs_server *server, struct nfs_fh *fhandle)
{
	struct nfs4_exception exception = { };
	int err;
	do {
		err = nfs4_handle_exception(server,
				_nfs4_server_capabilities(server, fhandle),
				&exception);
	} while (exception.retry);
	return err;
}

static int _nfs4_lookup_root(struct nfs_server *server, struct nfs_fh *fhandle,
		struct nfs_fsinfo *info)
{
	struct nfs4_lookup_root_arg args = {
		.bitmask = nfs4_fattr_bitmap,
	};
	struct nfs4_lookup_res res = {
		.server = server,
		.fattr = info->fattr,
		.fh = fhandle,
	};
	struct rpc_message msg = {
		.rpc_proc = &nfs4_procedures[NFSPROC4_CLNT_LOOKUP_ROOT],
		.rpc_argp = &args,
		.rpc_resp = &res,
	};
<<<<<<< HEAD
	int status;

	nfs_fattr_init(info->fattr);
	status = nfs4_recover_expired_lease(server);
	if (!status)
		status = nfs4_check_client_ready(server->nfs_client);
	if (!status)
		status = nfs4_call_sync(server, &msg, &args, &res, 0);
	return status;
=======

	nfs_fattr_init(info->fattr);
	return nfs4_call_sync(server, &msg, &args, &res, 0);
>>>>>>> 80ffb3cc
}

static int nfs4_lookup_root(struct nfs_server *server, struct nfs_fh *fhandle,
		struct nfs_fsinfo *info)
{
	struct nfs4_exception exception = { };
	int err;
	do {
		err = nfs4_handle_exception(server,
				_nfs4_lookup_root(server, fhandle, info),
				&exception);
	} while (exception.retry);
	return err;
}

/*
 * get the file handle for the "/" directory on the server
 */
static int nfs4_proc_get_root(struct nfs_server *server, struct nfs_fh *fhandle,
			      struct nfs_fsinfo *info)
{
	int status;

	status = nfs4_lookup_root(server, fhandle, info);
	if (status == 0)
		status = nfs4_server_capabilities(server, fhandle);
	if (status == 0)
		status = nfs4_do_fsinfo(server, fhandle, info);
	return nfs4_map_errors(status);
}

/*
 * Get locations and (maybe) other attributes of a referral.
 * Note that we'll actually follow the referral later when
 * we detect fsid mismatch in inode revalidation
 */
static int nfs4_get_referral(struct inode *dir, const struct qstr *name, struct nfs_fattr *fattr, struct nfs_fh *fhandle)
{
	int status = -ENOMEM;
	struct page *page = NULL;
	struct nfs4_fs_locations *locations = NULL;

	page = alloc_page(GFP_KERNEL);
	if (page == NULL)
		goto out;
	locations = kmalloc(sizeof(struct nfs4_fs_locations), GFP_KERNEL);
	if (locations == NULL)
		goto out;

	status = nfs4_proc_fs_locations(dir, name, locations, page);
	if (status != 0)
		goto out;
	/* Make sure server returned a different fsid for the referral */
	if (nfs_fsid_equal(&NFS_SERVER(dir)->fsid, &locations->fattr.fsid)) {
		dprintk("%s: server did not return a different fsid for a referral at %s\n", __func__, name->name);
		status = -EIO;
		goto out;
	}

	memcpy(fattr, &locations->fattr, sizeof(struct nfs_fattr));
	fattr->valid |= NFS_ATTR_FATTR_V4_REFERRAL;
	if (!fattr->mode)
		fattr->mode = S_IFDIR;
	memset(fhandle, 0, sizeof(struct nfs_fh));
out:
	if (page)
		__free_page(page);
	if (locations)
		kfree(locations);
	return status;
}

static int _nfs4_proc_getattr(struct nfs_server *server, struct nfs_fh *fhandle, struct nfs_fattr *fattr)
{
	struct nfs4_getattr_arg args = {
		.fh = fhandle,
		.bitmask = server->attr_bitmask,
	};
	struct nfs4_getattr_res res = {
		.fattr = fattr,
		.server = server,
	};
	struct rpc_message msg = {
		.rpc_proc = &nfs4_procedures[NFSPROC4_CLNT_GETATTR],
		.rpc_argp = &args,
		.rpc_resp = &res,
	};
	
	nfs_fattr_init(fattr);
	return nfs4_call_sync(server, &msg, &args, &res, 0);
}

static int nfs4_proc_getattr(struct nfs_server *server, struct nfs_fh *fhandle, struct nfs_fattr *fattr)
{
	struct nfs4_exception exception = { };
	int err;
	do {
		err = nfs4_handle_exception(server,
				_nfs4_proc_getattr(server, fhandle, fattr),
				&exception);
	} while (exception.retry);
	return err;
}

/* 
 * The file is not closed if it is opened due to the a request to change
 * the size of the file. The open call will not be needed once the
 * VFS layer lookup-intents are implemented.
 *
 * Close is called when the inode is destroyed.
 * If we haven't opened the file for O_WRONLY, we
 * need to in the size_change case to obtain a stateid.
 *
 * Got race?
 * Because OPEN is always done by name in nfsv4, it is
 * possible that we opened a different file by the same
 * name.  We can recognize this race condition, but we
 * can't do anything about it besides returning an error.
 *
 * This will be fixed with VFS changes (lookup-intent).
 */
static int
nfs4_proc_setattr(struct dentry *dentry, struct nfs_fattr *fattr,
		  struct iattr *sattr)
{
	struct inode *inode = dentry->d_inode;
	struct rpc_cred *cred = NULL;
	struct nfs4_state *state = NULL;
	int status;

	nfs_fattr_init(fattr);
	
	/* Search for an existing open(O_WRITE) file */
	if (sattr->ia_valid & ATTR_FILE) {
		struct nfs_open_context *ctx;

		ctx = nfs_file_open_context(sattr->ia_file);
		if (ctx) {
			cred = ctx->cred;
			state = ctx->state;
		}
	}

	status = nfs4_do_setattr(inode, cred, fattr, sattr, state);
	if (status == 0)
		nfs_setattr_update_inode(inode, sattr);
	return status;
}

static int _nfs4_proc_lookupfh(struct nfs_server *server, const struct nfs_fh *dirfh,
		const struct qstr *name, struct nfs_fh *fhandle,
		struct nfs_fattr *fattr)
{
	int		       status;
	struct nfs4_lookup_arg args = {
		.bitmask = server->attr_bitmask,
		.dir_fh = dirfh,
		.name = name,
	};
	struct nfs4_lookup_res res = {
		.server = server,
		.fattr = fattr,
		.fh = fhandle,
	};
	struct rpc_message msg = {
		.rpc_proc = &nfs4_procedures[NFSPROC4_CLNT_LOOKUP],
		.rpc_argp = &args,
		.rpc_resp = &res,
	};

	nfs_fattr_init(fattr);

	dprintk("NFS call  lookupfh %s\n", name->name);
	status = nfs4_call_sync(server, &msg, &args, &res, 0);
	dprintk("NFS reply lookupfh: %d\n", status);
	return status;
}

static int nfs4_proc_lookupfh(struct nfs_server *server, struct nfs_fh *dirfh,
			      struct qstr *name, struct nfs_fh *fhandle,
			      struct nfs_fattr *fattr)
{
	struct nfs4_exception exception = { };
	int err;
	do {
		err = _nfs4_proc_lookupfh(server, dirfh, name, fhandle, fattr);
		/* FIXME: !!!! */
		if (err == -NFS4ERR_MOVED) {
			err = -EREMOTE;
			break;
		}
		err = nfs4_handle_exception(server, err, &exception);
	} while (exception.retry);
	return err;
}

static int _nfs4_proc_lookup(struct inode *dir, const struct qstr *name,
		struct nfs_fh *fhandle, struct nfs_fattr *fattr)
{
	int status;
	
	dprintk("NFS call  lookup %s\n", name->name);
	status = _nfs4_proc_lookupfh(NFS_SERVER(dir), NFS_FH(dir), name, fhandle, fattr);
	if (status == -NFS4ERR_MOVED)
		status = nfs4_get_referral(dir, name, fattr, fhandle);
	dprintk("NFS reply lookup: %d\n", status);
	return status;
}

static int nfs4_proc_lookup(struct inode *dir, struct qstr *name, struct nfs_fh *fhandle, struct nfs_fattr *fattr)
{
	struct nfs4_exception exception = { };
	int err;
	do {
		err = nfs4_handle_exception(NFS_SERVER(dir),
				_nfs4_proc_lookup(dir, name, fhandle, fattr),
				&exception);
	} while (exception.retry);
	return err;
}

static int _nfs4_proc_access(struct inode *inode, struct nfs_access_entry *entry)
{
	struct nfs_server *server = NFS_SERVER(inode);
	struct nfs_fattr fattr;
	struct nfs4_accessargs args = {
		.fh = NFS_FH(inode),
		.bitmask = server->attr_bitmask,
	};
	struct nfs4_accessres res = {
		.server = server,
		.fattr = &fattr,
	};
	struct rpc_message msg = {
		.rpc_proc = &nfs4_procedures[NFSPROC4_CLNT_ACCESS],
		.rpc_argp = &args,
		.rpc_resp = &res,
		.rpc_cred = entry->cred,
	};
	int mode = entry->mask;
	int status;

	/*
	 * Determine which access bits we want to ask for...
	 */
	if (mode & MAY_READ)
		args.access |= NFS4_ACCESS_READ;
	if (S_ISDIR(inode->i_mode)) {
		if (mode & MAY_WRITE)
			args.access |= NFS4_ACCESS_MODIFY | NFS4_ACCESS_EXTEND | NFS4_ACCESS_DELETE;
		if (mode & MAY_EXEC)
			args.access |= NFS4_ACCESS_LOOKUP;
	} else {
		if (mode & MAY_WRITE)
			args.access |= NFS4_ACCESS_MODIFY | NFS4_ACCESS_EXTEND;
		if (mode & MAY_EXEC)
			args.access |= NFS4_ACCESS_EXECUTE;
	}
	nfs_fattr_init(&fattr);
	status = nfs4_call_sync(server, &msg, &args, &res, 0);
	if (!status) {
		entry->mask = 0;
		if (res.access & NFS4_ACCESS_READ)
			entry->mask |= MAY_READ;
		if (res.access & (NFS4_ACCESS_MODIFY | NFS4_ACCESS_EXTEND | NFS4_ACCESS_DELETE))
			entry->mask |= MAY_WRITE;
		if (res.access & (NFS4_ACCESS_LOOKUP|NFS4_ACCESS_EXECUTE))
			entry->mask |= MAY_EXEC;
		nfs_refresh_inode(inode, &fattr);
	}
	return status;
}

static int nfs4_proc_access(struct inode *inode, struct nfs_access_entry *entry)
{
	struct nfs4_exception exception = { };
	int err;
	do {
		err = nfs4_handle_exception(NFS_SERVER(inode),
				_nfs4_proc_access(inode, entry),
				&exception);
	} while (exception.retry);
	return err;
}

/*
 * TODO: For the time being, we don't try to get any attributes
 * along with any of the zero-copy operations READ, READDIR,
 * READLINK, WRITE.
 *
 * In the case of the first three, we want to put the GETATTR
 * after the read-type operation -- this is because it is hard
 * to predict the length of a GETATTR response in v4, and thus
 * align the READ data correctly.  This means that the GETATTR
 * may end up partially falling into the page cache, and we should
 * shift it into the 'tail' of the xdr_buf before processing.
 * To do this efficiently, we need to know the total length
 * of data received, which doesn't seem to be available outside
 * of the RPC layer.
 *
 * In the case of WRITE, we also want to put the GETATTR after
 * the operation -- in this case because we want to make sure
 * we get the post-operation mtime and size.  This means that
 * we can't use xdr_encode_pages() as written: we need a variant
 * of it which would leave room in the 'tail' iovec.
 *
 * Both of these changes to the XDR layer would in fact be quite
 * minor, but I decided to leave them for a subsequent patch.
 */
static int _nfs4_proc_readlink(struct inode *inode, struct page *page,
		unsigned int pgbase, unsigned int pglen)
{
	struct nfs4_readlink args = {
		.fh       = NFS_FH(inode),
		.pgbase	  = pgbase,
		.pglen    = pglen,
		.pages    = &page,
	};
	struct nfs4_readlink_res res;
	struct rpc_message msg = {
		.rpc_proc = &nfs4_procedures[NFSPROC4_CLNT_READLINK],
		.rpc_argp = &args,
		.rpc_resp = &res,
	};

	return nfs4_call_sync(NFS_SERVER(inode), &msg, &args, &res, 0);
}

static int nfs4_proc_readlink(struct inode *inode, struct page *page,
		unsigned int pgbase, unsigned int pglen)
{
	struct nfs4_exception exception = { };
	int err;
	do {
		err = nfs4_handle_exception(NFS_SERVER(inode),
				_nfs4_proc_readlink(inode, page, pgbase, pglen),
				&exception);
	} while (exception.retry);
	return err;
}

/*
 * Got race?
 * We will need to arrange for the VFS layer to provide an atomic open.
 * Until then, this create/open method is prone to inefficiency and race
 * conditions due to the lookup, create, and open VFS calls from sys_open()
 * placed on the wire.
 *
 * Given the above sorry state of affairs, I'm simply sending an OPEN.
 * The file will be opened again in the subsequent VFS open call
 * (nfs4_proc_file_open).
 *
 * The open for read will just hang around to be used by any process that
 * opens the file O_RDONLY. This will all be resolved with the VFS changes.
 */

static int
nfs4_proc_create(struct inode *dir, struct dentry *dentry, struct iattr *sattr,
                 int flags, struct nameidata *nd)
{
	struct path path = {
		.mnt = nd->path.mnt,
		.dentry = dentry,
	};
	struct nfs4_state *state;
	struct rpc_cred *cred;
	fmode_t fmode = flags & (FMODE_READ | FMODE_WRITE);
	int status = 0;

	cred = rpc_lookup_cred();
	if (IS_ERR(cred)) {
		status = PTR_ERR(cred);
		goto out;
	}
	state = nfs4_do_open(dir, &path, fmode, flags, sattr, cred);
	d_drop(dentry);
	if (IS_ERR(state)) {
		status = PTR_ERR(state);
		goto out_putcred;
	}
	d_add(dentry, igrab(state->inode));
	nfs_set_verifier(dentry, nfs_save_change_attribute(dir));
	if (flags & O_EXCL) {
		struct nfs_fattr fattr;
		status = nfs4_do_setattr(state->inode, cred, &fattr, sattr, state);
		if (status == 0)
			nfs_setattr_update_inode(state->inode, sattr);
		nfs_post_op_update_inode(state->inode, &fattr);
	}
	if (status == 0 && (nd->flags & LOOKUP_OPEN) != 0)
		status = nfs4_intent_set_file(nd, &path, state, fmode);
	else
		nfs4_close_sync(&path, state, fmode);
out_putcred:
	put_rpccred(cred);
out:
	return status;
}

static int _nfs4_proc_remove(struct inode *dir, struct qstr *name)
{
	struct nfs_server *server = NFS_SERVER(dir);
	struct nfs_removeargs args = {
		.fh = NFS_FH(dir),
		.name.len = name->len,
		.name.name = name->name,
		.bitmask = server->attr_bitmask,
	};
	struct nfs_removeres res = {
		.server = server,
	};
	struct rpc_message msg = {
		.rpc_proc = &nfs4_procedures[NFSPROC4_CLNT_REMOVE],
		.rpc_argp = &args,
		.rpc_resp = &res,
	};
	int			status;

	nfs_fattr_init(&res.dir_attr);
	status = nfs4_call_sync(server, &msg, &args, &res, 1);
	if (status == 0) {
		update_changeattr(dir, &res.cinfo);
		nfs_post_op_update_inode(dir, &res.dir_attr);
	}
	return status;
}

static int nfs4_proc_remove(struct inode *dir, struct qstr *name)
{
	struct nfs4_exception exception = { };
	int err;
	do {
		err = nfs4_handle_exception(NFS_SERVER(dir),
				_nfs4_proc_remove(dir, name),
				&exception);
	} while (exception.retry);
	return err;
}

static void nfs4_proc_unlink_setup(struct rpc_message *msg, struct inode *dir)
{
	struct nfs_server *server = NFS_SERVER(dir);
	struct nfs_removeargs *args = msg->rpc_argp;
	struct nfs_removeres *res = msg->rpc_resp;

	args->bitmask = server->cache_consistency_bitmask;
	res->server = server;
	msg->rpc_proc = &nfs4_procedures[NFSPROC4_CLNT_REMOVE];
}

static int nfs4_proc_unlink_done(struct rpc_task *task, struct inode *dir)
{
	struct nfs_removeres *res = task->tk_msg.rpc_resp;

	nfs4_sequence_done(res->server, &res->seq_res, task->tk_status);
	if (nfs4_async_handle_error(task, res->server, NULL) == -EAGAIN)
		return 0;
	nfs4_sequence_free_slot(res->server->nfs_client, &res->seq_res);
	update_changeattr(dir, &res->cinfo);
	nfs_post_op_update_inode(dir, &res->dir_attr);
	return 1;
}

static int _nfs4_proc_rename(struct inode *old_dir, struct qstr *old_name,
		struct inode *new_dir, struct qstr *new_name)
{
	struct nfs_server *server = NFS_SERVER(old_dir);
	struct nfs4_rename_arg arg = {
		.old_dir = NFS_FH(old_dir),
		.new_dir = NFS_FH(new_dir),
		.old_name = old_name,
		.new_name = new_name,
		.bitmask = server->attr_bitmask,
	};
	struct nfs_fattr old_fattr, new_fattr;
	struct nfs4_rename_res res = {
		.server = server,
		.old_fattr = &old_fattr,
		.new_fattr = &new_fattr,
	};
	struct rpc_message msg = {
		.rpc_proc = &nfs4_procedures[NFSPROC4_CLNT_RENAME],
		.rpc_argp = &arg,
		.rpc_resp = &res,
	};
	int			status;
	
	nfs_fattr_init(res.old_fattr);
	nfs_fattr_init(res.new_fattr);
	status = nfs4_call_sync(server, &msg, &arg, &res, 1);

	if (!status) {
		update_changeattr(old_dir, &res.old_cinfo);
		nfs_post_op_update_inode(old_dir, res.old_fattr);
		update_changeattr(new_dir, &res.new_cinfo);
		nfs_post_op_update_inode(new_dir, res.new_fattr);
	}
	return status;
}

static int nfs4_proc_rename(struct inode *old_dir, struct qstr *old_name,
		struct inode *new_dir, struct qstr *new_name)
{
	struct nfs4_exception exception = { };
	int err;
	do {
		err = nfs4_handle_exception(NFS_SERVER(old_dir),
				_nfs4_proc_rename(old_dir, old_name,
					new_dir, new_name),
				&exception);
	} while (exception.retry);
	return err;
}

static int _nfs4_proc_link(struct inode *inode, struct inode *dir, struct qstr *name)
{
	struct nfs_server *server = NFS_SERVER(inode);
	struct nfs4_link_arg arg = {
		.fh     = NFS_FH(inode),
		.dir_fh = NFS_FH(dir),
		.name   = name,
		.bitmask = server->attr_bitmask,
	};
	struct nfs_fattr fattr, dir_attr;
	struct nfs4_link_res res = {
		.server = server,
		.fattr = &fattr,
		.dir_attr = &dir_attr,
	};
	struct rpc_message msg = {
		.rpc_proc = &nfs4_procedures[NFSPROC4_CLNT_LINK],
		.rpc_argp = &arg,
		.rpc_resp = &res,
	};
	int			status;

	nfs_fattr_init(res.fattr);
	nfs_fattr_init(res.dir_attr);
	status = nfs4_call_sync(server, &msg, &arg, &res, 1);
	if (!status) {
		update_changeattr(dir, &res.cinfo);
		nfs_post_op_update_inode(dir, res.dir_attr);
		nfs_post_op_update_inode(inode, res.fattr);
	}

	return status;
}

static int nfs4_proc_link(struct inode *inode, struct inode *dir, struct qstr *name)
{
	struct nfs4_exception exception = { };
	int err;
	do {
		err = nfs4_handle_exception(NFS_SERVER(inode),
				_nfs4_proc_link(inode, dir, name),
				&exception);
	} while (exception.retry);
	return err;
}

struct nfs4_createdata {
	struct rpc_message msg;
	struct nfs4_create_arg arg;
	struct nfs4_create_res res;
	struct nfs_fh fh;
	struct nfs_fattr fattr;
	struct nfs_fattr dir_fattr;
};

static struct nfs4_createdata *nfs4_alloc_createdata(struct inode *dir,
		struct qstr *name, struct iattr *sattr, u32 ftype)
{
	struct nfs4_createdata *data;

	data = kzalloc(sizeof(*data), GFP_KERNEL);
	if (data != NULL) {
		struct nfs_server *server = NFS_SERVER(dir);

		data->msg.rpc_proc = &nfs4_procedures[NFSPROC4_CLNT_CREATE];
		data->msg.rpc_argp = &data->arg;
		data->msg.rpc_resp = &data->res;
		data->arg.dir_fh = NFS_FH(dir);
		data->arg.server = server;
		data->arg.name = name;
		data->arg.attrs = sattr;
		data->arg.ftype = ftype;
		data->arg.bitmask = server->attr_bitmask;
		data->res.server = server;
		data->res.fh = &data->fh;
		data->res.fattr = &data->fattr;
		data->res.dir_fattr = &data->dir_fattr;
		nfs_fattr_init(data->res.fattr);
		nfs_fattr_init(data->res.dir_fattr);
	}
	return data;
}

static int nfs4_do_create(struct inode *dir, struct dentry *dentry, struct nfs4_createdata *data)
{
	int status = nfs4_call_sync(NFS_SERVER(dir), &data->msg,
				    &data->arg, &data->res, 1);
	if (status == 0) {
		update_changeattr(dir, &data->res.dir_cinfo);
		nfs_post_op_update_inode(dir, data->res.dir_fattr);
		status = nfs_instantiate(dentry, data->res.fh, data->res.fattr);
	}
	return status;
}

static void nfs4_free_createdata(struct nfs4_createdata *data)
{
	kfree(data);
}

static int _nfs4_proc_symlink(struct inode *dir, struct dentry *dentry,
		struct page *page, unsigned int len, struct iattr *sattr)
{
	struct nfs4_createdata *data;
	int status = -ENAMETOOLONG;

	if (len > NFS4_MAXPATHLEN)
		goto out;

	status = -ENOMEM;
	data = nfs4_alloc_createdata(dir, &dentry->d_name, sattr, NF4LNK);
	if (data == NULL)
		goto out;

	data->msg.rpc_proc = &nfs4_procedures[NFSPROC4_CLNT_SYMLINK];
	data->arg.u.symlink.pages = &page;
	data->arg.u.symlink.len = len;
	
	status = nfs4_do_create(dir, dentry, data);

	nfs4_free_createdata(data);
out:
	return status;
}

static int nfs4_proc_symlink(struct inode *dir, struct dentry *dentry,
		struct page *page, unsigned int len, struct iattr *sattr)
{
	struct nfs4_exception exception = { };
	int err;
	do {
		err = nfs4_handle_exception(NFS_SERVER(dir),
				_nfs4_proc_symlink(dir, dentry, page,
							len, sattr),
				&exception);
	} while (exception.retry);
	return err;
}

static int _nfs4_proc_mkdir(struct inode *dir, struct dentry *dentry,
		struct iattr *sattr)
{
	struct nfs4_createdata *data;
	int status = -ENOMEM;

	data = nfs4_alloc_createdata(dir, &dentry->d_name, sattr, NF4DIR);
	if (data == NULL)
		goto out;

	status = nfs4_do_create(dir, dentry, data);

	nfs4_free_createdata(data);
out:
	return status;
}

static int nfs4_proc_mkdir(struct inode *dir, struct dentry *dentry,
		struct iattr *sattr)
{
	struct nfs4_exception exception = { };
	int err;
	do {
		err = nfs4_handle_exception(NFS_SERVER(dir),
				_nfs4_proc_mkdir(dir, dentry, sattr),
				&exception);
	} while (exception.retry);
	return err;
}

static int _nfs4_proc_readdir(struct dentry *dentry, struct rpc_cred *cred,
                  u64 cookie, struct page *page, unsigned int count, int plus)
{
	struct inode		*dir = dentry->d_inode;
	struct nfs4_readdir_arg args = {
		.fh = NFS_FH(dir),
		.pages = &page,
		.pgbase = 0,
		.count = count,
		.bitmask = NFS_SERVER(dentry->d_inode)->cache_consistency_bitmask,
	};
	struct nfs4_readdir_res res;
	struct rpc_message msg = {
		.rpc_proc = &nfs4_procedures[NFSPROC4_CLNT_READDIR],
		.rpc_argp = &args,
		.rpc_resp = &res,
		.rpc_cred = cred,
	};
	int			status;

	dprintk("%s: dentry = %s/%s, cookie = %Lu\n", __func__,
			dentry->d_parent->d_name.name,
			dentry->d_name.name,
			(unsigned long long)cookie);
	nfs4_setup_readdir(cookie, NFS_COOKIEVERF(dir), dentry, &args);
	res.pgbase = args.pgbase;
	status = nfs4_call_sync(NFS_SERVER(dir), &msg, &args, &res, 0);
	if (status == 0)
		memcpy(NFS_COOKIEVERF(dir), res.verifier.data, NFS4_VERIFIER_SIZE);

	nfs_invalidate_atime(dir);

	dprintk("%s: returns %d\n", __func__, status);
	return status;
}

static int nfs4_proc_readdir(struct dentry *dentry, struct rpc_cred *cred,
                  u64 cookie, struct page *page, unsigned int count, int plus)
{
	struct nfs4_exception exception = { };
	int err;
	do {
		err = nfs4_handle_exception(NFS_SERVER(dentry->d_inode),
				_nfs4_proc_readdir(dentry, cred, cookie,
					page, count, plus),
				&exception);
	} while (exception.retry);
	return err;
}

static int _nfs4_proc_mknod(struct inode *dir, struct dentry *dentry,
		struct iattr *sattr, dev_t rdev)
{
	struct nfs4_createdata *data;
	int mode = sattr->ia_mode;
	int status = -ENOMEM;

	BUG_ON(!(sattr->ia_valid & ATTR_MODE));
	BUG_ON(!S_ISFIFO(mode) && !S_ISBLK(mode) && !S_ISCHR(mode) && !S_ISSOCK(mode));

	data = nfs4_alloc_createdata(dir, &dentry->d_name, sattr, NF4SOCK);
	if (data == NULL)
		goto out;

	if (S_ISFIFO(mode))
		data->arg.ftype = NF4FIFO;
	else if (S_ISBLK(mode)) {
		data->arg.ftype = NF4BLK;
		data->arg.u.device.specdata1 = MAJOR(rdev);
		data->arg.u.device.specdata2 = MINOR(rdev);
	}
	else if (S_ISCHR(mode)) {
		data->arg.ftype = NF4CHR;
		data->arg.u.device.specdata1 = MAJOR(rdev);
		data->arg.u.device.specdata2 = MINOR(rdev);
	}
	
	status = nfs4_do_create(dir, dentry, data);

	nfs4_free_createdata(data);
out:
	return status;
}

static int nfs4_proc_mknod(struct inode *dir, struct dentry *dentry,
		struct iattr *sattr, dev_t rdev)
{
	struct nfs4_exception exception = { };
	int err;
	do {
		err = nfs4_handle_exception(NFS_SERVER(dir),
				_nfs4_proc_mknod(dir, dentry, sattr, rdev),
				&exception);
	} while (exception.retry);
	return err;
}

static int _nfs4_proc_statfs(struct nfs_server *server, struct nfs_fh *fhandle,
		 struct nfs_fsstat *fsstat)
{
	struct nfs4_statfs_arg args = {
		.fh = fhandle,
		.bitmask = server->attr_bitmask,
	};
	struct nfs4_statfs_res res = {
		.fsstat = fsstat,
	};
	struct rpc_message msg = {
		.rpc_proc = &nfs4_procedures[NFSPROC4_CLNT_STATFS],
		.rpc_argp = &args,
		.rpc_resp = &res,
	};

	nfs_fattr_init(fsstat->fattr);
	return  nfs4_call_sync(server, &msg, &args, &res, 0);
}

static int nfs4_proc_statfs(struct nfs_server *server, struct nfs_fh *fhandle, struct nfs_fsstat *fsstat)
{
	struct nfs4_exception exception = { };
	int err;
	do {
		err = nfs4_handle_exception(server,
				_nfs4_proc_statfs(server, fhandle, fsstat),
				&exception);
	} while (exception.retry);
	return err;
}

static int _nfs4_do_fsinfo(struct nfs_server *server, struct nfs_fh *fhandle,
		struct nfs_fsinfo *fsinfo)
{
	struct nfs4_fsinfo_arg args = {
		.fh = fhandle,
		.bitmask = server->attr_bitmask,
	};
	struct nfs4_fsinfo_res res = {
		.fsinfo = fsinfo,
	};
	struct rpc_message msg = {
		.rpc_proc = &nfs4_procedures[NFSPROC4_CLNT_FSINFO],
		.rpc_argp = &args,
		.rpc_resp = &res,
	};

	return nfs4_call_sync(server, &msg, &args, &res, 0);
}

static int nfs4_do_fsinfo(struct nfs_server *server, struct nfs_fh *fhandle, struct nfs_fsinfo *fsinfo)
{
	struct nfs4_exception exception = { };
	int err;

	do {
		err = nfs4_handle_exception(server,
				_nfs4_do_fsinfo(server, fhandle, fsinfo),
				&exception);
	} while (exception.retry);
	return err;
}

static int nfs4_proc_fsinfo(struct nfs_server *server, struct nfs_fh *fhandle, struct nfs_fsinfo *fsinfo)
{
	nfs_fattr_init(fsinfo->fattr);
	return nfs4_do_fsinfo(server, fhandle, fsinfo);
}

static int _nfs4_proc_pathconf(struct nfs_server *server, struct nfs_fh *fhandle,
		struct nfs_pathconf *pathconf)
{
	struct nfs4_pathconf_arg args = {
		.fh = fhandle,
		.bitmask = server->attr_bitmask,
	};
	struct nfs4_pathconf_res res = {
		.pathconf = pathconf,
	};
	struct rpc_message msg = {
		.rpc_proc = &nfs4_procedures[NFSPROC4_CLNT_PATHCONF],
		.rpc_argp = &args,
		.rpc_resp = &res,
	};

	/* None of the pathconf attributes are mandatory to implement */
	if ((args.bitmask[0] & nfs4_pathconf_bitmap[0]) == 0) {
		memset(pathconf, 0, sizeof(*pathconf));
		return 0;
	}

	nfs_fattr_init(pathconf->fattr);
	return nfs4_call_sync(server, &msg, &args, &res, 0);
}

static int nfs4_proc_pathconf(struct nfs_server *server, struct nfs_fh *fhandle,
		struct nfs_pathconf *pathconf)
{
	struct nfs4_exception exception = { };
	int err;

	do {
		err = nfs4_handle_exception(server,
				_nfs4_proc_pathconf(server, fhandle, pathconf),
				&exception);
	} while (exception.retry);
	return err;
}

static int nfs4_read_done(struct rpc_task *task, struct nfs_read_data *data)
{
	struct nfs_server *server = NFS_SERVER(data->inode);

	dprintk("--> %s\n", __func__);

	/* nfs4_sequence_free_slot called in the read rpc_call_done */
	nfs4_sequence_done(server, &data->res.seq_res, task->tk_status);

	if (nfs4_async_handle_error(task, server, data->args.context->state) == -EAGAIN) {
		nfs4_restart_rpc(task, server->nfs_client);
		return -EAGAIN;
	}

	nfs_invalidate_atime(data->inode);
	if (task->tk_status > 0)
		renew_lease(server, data->timestamp);
	return 0;
}

static void nfs4_proc_read_setup(struct nfs_read_data *data, struct rpc_message *msg)
{
	data->timestamp   = jiffies;
	msg->rpc_proc = &nfs4_procedures[NFSPROC4_CLNT_READ];
}

static int nfs4_write_done(struct rpc_task *task, struct nfs_write_data *data)
{
	struct inode *inode = data->inode;
	
	/* slot is freed in nfs_writeback_done */
	nfs4_sequence_done(NFS_SERVER(inode), &data->res.seq_res,
			   task->tk_status);

	if (nfs4_async_handle_error(task, NFS_SERVER(inode), data->args.context->state) == -EAGAIN) {
		nfs4_restart_rpc(task, NFS_SERVER(inode)->nfs_client);
		return -EAGAIN;
	}
	if (task->tk_status >= 0) {
		renew_lease(NFS_SERVER(inode), data->timestamp);
		nfs_post_op_update_inode_force_wcc(inode, data->res.fattr);
	}
	return 0;
}

static void nfs4_proc_write_setup(struct nfs_write_data *data, struct rpc_message *msg)
{
	struct nfs_server *server = NFS_SERVER(data->inode);

	data->args.bitmask = server->cache_consistency_bitmask;
	data->res.server = server;
	data->timestamp   = jiffies;

	msg->rpc_proc = &nfs4_procedures[NFSPROC4_CLNT_WRITE];
}

static int nfs4_commit_done(struct rpc_task *task, struct nfs_write_data *data)
{
	struct inode *inode = data->inode;
	
	nfs4_sequence_done(NFS_SERVER(inode), &data->res.seq_res,
			   task->tk_status);
	if (nfs4_async_handle_error(task, NFS_SERVER(inode), NULL) == -EAGAIN) {
		nfs4_restart_rpc(task, NFS_SERVER(inode)->nfs_client);
		return -EAGAIN;
	}
	nfs4_sequence_free_slot(NFS_SERVER(inode)->nfs_client,
				&data->res.seq_res);
	nfs_refresh_inode(inode, data->res.fattr);
	return 0;
}

static void nfs4_proc_commit_setup(struct nfs_write_data *data, struct rpc_message *msg)
{
	struct nfs_server *server = NFS_SERVER(data->inode);
	
	data->args.bitmask = server->cache_consistency_bitmask;
	data->res.server = server;
	msg->rpc_proc = &nfs4_procedures[NFSPROC4_CLNT_COMMIT];
}

/*
 * nfs4_proc_async_renew(): This is not one of the nfs_rpc_ops; it is a special
 * standalone procedure for queueing an asynchronous RENEW.
 */
static void nfs4_renew_done(struct rpc_task *task, void *data)
{
	struct nfs_client *clp = (struct nfs_client *)task->tk_msg.rpc_argp;
	unsigned long timestamp = (unsigned long)data;

	if (task->tk_status < 0) {
		/* Unless we're shutting down, schedule state recovery! */
		if (test_bit(NFS_CS_RENEWD, &clp->cl_res_state) != 0)
			nfs4_schedule_state_recovery(clp);
		return;
	}
	spin_lock(&clp->cl_lock);
	if (time_before(clp->cl_last_renewal,timestamp))
		clp->cl_last_renewal = timestamp;
	spin_unlock(&clp->cl_lock);
	dprintk("%s calling put_rpccred on rpc_cred %p\n", __func__,
				task->tk_msg.rpc_cred);
	put_rpccred(task->tk_msg.rpc_cred);
}

static const struct rpc_call_ops nfs4_renew_ops = {
	.rpc_call_done = nfs4_renew_done,
};

int nfs4_proc_async_renew(struct nfs_client *clp, struct rpc_cred *cred)
{
	struct rpc_message msg = {
		.rpc_proc	= &nfs4_procedures[NFSPROC4_CLNT_RENEW],
		.rpc_argp	= clp,
		.rpc_cred	= cred,
	};

	return rpc_call_async(clp->cl_rpcclient, &msg, RPC_TASK_SOFT,
			&nfs4_renew_ops, (void *)jiffies);
}

int nfs4_proc_renew(struct nfs_client *clp, struct rpc_cred *cred)
{
	struct rpc_message msg = {
		.rpc_proc	= &nfs4_procedures[NFSPROC4_CLNT_RENEW],
		.rpc_argp	= clp,
		.rpc_cred	= cred,
	};
	unsigned long now = jiffies;
	int status;

	status = rpc_call_sync(clp->cl_rpcclient, &msg, 0);
	if (status < 0)
		return status;
	spin_lock(&clp->cl_lock);
	if (time_before(clp->cl_last_renewal,now))
		clp->cl_last_renewal = now;
	spin_unlock(&clp->cl_lock);
	return 0;
}

static inline int nfs4_server_supports_acls(struct nfs_server *server)
{
	return (server->caps & NFS_CAP_ACLS)
		&& (server->acl_bitmask & ACL4_SUPPORT_ALLOW_ACL)
		&& (server->acl_bitmask & ACL4_SUPPORT_DENY_ACL);
}

/* Assuming that XATTR_SIZE_MAX is a multiple of PAGE_CACHE_SIZE, and that
 * it's OK to put sizeof(void) * (XATTR_SIZE_MAX/PAGE_CACHE_SIZE) bytes on
 * the stack.
 */
#define NFS4ACL_MAXPAGES (XATTR_SIZE_MAX >> PAGE_CACHE_SHIFT)

static void buf_to_pages(const void *buf, size_t buflen,
		struct page **pages, unsigned int *pgbase)
{
	const void *p = buf;

	*pgbase = offset_in_page(buf);
	p -= *pgbase;
	while (p < buf + buflen) {
		*(pages++) = virt_to_page(p);
		p += PAGE_CACHE_SIZE;
	}
}

struct nfs4_cached_acl {
	int cached;
	size_t len;
	char data[0];
};

static void nfs4_set_cached_acl(struct inode *inode, struct nfs4_cached_acl *acl)
{
	struct nfs_inode *nfsi = NFS_I(inode);

	spin_lock(&inode->i_lock);
	kfree(nfsi->nfs4_acl);
	nfsi->nfs4_acl = acl;
	spin_unlock(&inode->i_lock);
}

static void nfs4_zap_acl_attr(struct inode *inode)
{
	nfs4_set_cached_acl(inode, NULL);
}

static inline ssize_t nfs4_read_cached_acl(struct inode *inode, char *buf, size_t buflen)
{
	struct nfs_inode *nfsi = NFS_I(inode);
	struct nfs4_cached_acl *acl;
	int ret = -ENOENT;

	spin_lock(&inode->i_lock);
	acl = nfsi->nfs4_acl;
	if (acl == NULL)
		goto out;
	if (buf == NULL) /* user is just asking for length */
		goto out_len;
	if (acl->cached == 0)
		goto out;
	ret = -ERANGE; /* see getxattr(2) man page */
	if (acl->len > buflen)
		goto out;
	memcpy(buf, acl->data, acl->len);
out_len:
	ret = acl->len;
out:
	spin_unlock(&inode->i_lock);
	return ret;
}

static void nfs4_write_cached_acl(struct inode *inode, const char *buf, size_t acl_len)
{
	struct nfs4_cached_acl *acl;

	if (buf && acl_len <= PAGE_SIZE) {
		acl = kmalloc(sizeof(*acl) + acl_len, GFP_KERNEL);
		if (acl == NULL)
			goto out;
		acl->cached = 1;
		memcpy(acl->data, buf, acl_len);
	} else {
		acl = kmalloc(sizeof(*acl), GFP_KERNEL);
		if (acl == NULL)
			goto out;
		acl->cached = 0;
	}
	acl->len = acl_len;
out:
	nfs4_set_cached_acl(inode, acl);
}

static ssize_t __nfs4_get_acl_uncached(struct inode *inode, void *buf, size_t buflen)
{
	struct page *pages[NFS4ACL_MAXPAGES];
	struct nfs_getaclargs args = {
		.fh = NFS_FH(inode),
		.acl_pages = pages,
		.acl_len = buflen,
	};
	struct nfs_getaclres res = {
		.acl_len = buflen,
	};
	void *resp_buf;
	struct rpc_message msg = {
		.rpc_proc = &nfs4_procedures[NFSPROC4_CLNT_GETACL],
		.rpc_argp = &args,
		.rpc_resp = &res,
	};
	struct page *localpage = NULL;
	int ret;

	if (buflen < PAGE_SIZE) {
		/* As long as we're doing a round trip to the server anyway,
		 * let's be prepared for a page of acl data. */
		localpage = alloc_page(GFP_KERNEL);
		resp_buf = page_address(localpage);
		if (localpage == NULL)
			return -ENOMEM;
		args.acl_pages[0] = localpage;
		args.acl_pgbase = 0;
		args.acl_len = PAGE_SIZE;
	} else {
		resp_buf = buf;
		buf_to_pages(buf, buflen, args.acl_pages, &args.acl_pgbase);
	}
	ret = nfs4_call_sync(NFS_SERVER(inode), &msg, &args, &res, 0);
	if (ret)
		goto out_free;
	if (res.acl_len > args.acl_len)
		nfs4_write_cached_acl(inode, NULL, res.acl_len);
	else
		nfs4_write_cached_acl(inode, resp_buf, res.acl_len);
	if (buf) {
		ret = -ERANGE;
		if (res.acl_len > buflen)
			goto out_free;
		if (localpage)
			memcpy(buf, resp_buf, res.acl_len);
	}
	ret = res.acl_len;
out_free:
	if (localpage)
		__free_page(localpage);
	return ret;
}

static ssize_t nfs4_get_acl_uncached(struct inode *inode, void *buf, size_t buflen)
{
	struct nfs4_exception exception = { };
	ssize_t ret;
	do {
		ret = __nfs4_get_acl_uncached(inode, buf, buflen);
		if (ret >= 0)
			break;
		ret = nfs4_handle_exception(NFS_SERVER(inode), ret, &exception);
	} while (exception.retry);
	return ret;
}

static ssize_t nfs4_proc_get_acl(struct inode *inode, void *buf, size_t buflen)
{
	struct nfs_server *server = NFS_SERVER(inode);
	int ret;

	if (!nfs4_server_supports_acls(server))
		return -EOPNOTSUPP;
	ret = nfs_revalidate_inode(server, inode);
	if (ret < 0)
		return ret;
	ret = nfs4_read_cached_acl(inode, buf, buflen);
	if (ret != -ENOENT)
		return ret;
	return nfs4_get_acl_uncached(inode, buf, buflen);
}

static int __nfs4_proc_set_acl(struct inode *inode, const void *buf, size_t buflen)
{
	struct nfs_server *server = NFS_SERVER(inode);
	struct page *pages[NFS4ACL_MAXPAGES];
	struct nfs_setaclargs arg = {
		.fh		= NFS_FH(inode),
		.acl_pages	= pages,
		.acl_len	= buflen,
	};
	struct nfs_setaclres res;
	struct rpc_message msg = {
		.rpc_proc	= &nfs4_procedures[NFSPROC4_CLNT_SETACL],
		.rpc_argp	= &arg,
		.rpc_resp	= &res,
	};
	int ret;

	if (!nfs4_server_supports_acls(server))
		return -EOPNOTSUPP;
	nfs_inode_return_delegation(inode);
	buf_to_pages(buf, buflen, arg.acl_pages, &arg.acl_pgbase);
	ret = nfs4_call_sync(server, &msg, &arg, &res, 1);
	nfs_access_zap_cache(inode);
	nfs_zap_acl_cache(inode);
	return ret;
}

static int nfs4_proc_set_acl(struct inode *inode, const void *buf, size_t buflen)
{
	struct nfs4_exception exception = { };
	int err;
	do {
		err = nfs4_handle_exception(NFS_SERVER(inode),
				__nfs4_proc_set_acl(inode, buf, buflen),
				&exception);
	} while (exception.retry);
	return err;
}

static int
_nfs4_async_handle_error(struct rpc_task *task, const struct nfs_server *server, struct nfs_client *clp, struct nfs4_state *state)
{
	if (!clp || task->tk_status >= 0)
		return 0;
	switch(task->tk_status) {
		case -NFS4ERR_ADMIN_REVOKED:
		case -NFS4ERR_BAD_STATEID:
		case -NFS4ERR_OPENMODE:
			if (state == NULL)
				break;
			nfs4_state_mark_reclaim_nograce(clp, state);
		case -NFS4ERR_STALE_CLIENTID:
		case -NFS4ERR_STALE_STATEID:
		case -NFS4ERR_EXPIRED:
			rpc_sleep_on(&clp->cl_rpcwaitq, task, NULL);
			nfs4_schedule_state_recovery(clp);
			if (test_bit(NFS4CLNT_MANAGER_RUNNING, &clp->cl_state) == 0)
				rpc_wake_up_queued_task(&clp->cl_rpcwaitq, task);
			task->tk_status = 0;
			return -EAGAIN;
#if defined(CONFIG_NFS_V4_1)
		case -NFS4ERR_BADSESSION:
		case -NFS4ERR_BADSLOT:
		case -NFS4ERR_BAD_HIGH_SLOT:
		case -NFS4ERR_DEADSESSION:
		case -NFS4ERR_CONN_NOT_BOUND_TO_SESSION:
		case -NFS4ERR_SEQ_FALSE_RETRY:
		case -NFS4ERR_SEQ_MISORDERED:
			dprintk("%s ERROR %d, Reset session\n", __func__,
				task->tk_status);
			set_bit(NFS4CLNT_SESSION_SETUP, &clp->cl_state);
			task->tk_status = 0;
			return -EAGAIN;
#endif /* CONFIG_NFS_V4_1 */
		case -NFS4ERR_DELAY:
			if (server)
				nfs_inc_server_stats(server, NFSIOS_DELAY);
		case -NFS4ERR_GRACE:
			rpc_delay(task, NFS4_POLL_RETRY_MAX);
			task->tk_status = 0;
			return -EAGAIN;
		case -NFS4ERR_OLD_STATEID:
			task->tk_status = 0;
			return -EAGAIN;
	}
	task->tk_status = nfs4_map_errors(task->tk_status);
	return 0;
}

static int
nfs4_async_handle_error(struct rpc_task *task, const struct nfs_server *server, struct nfs4_state *state)
{
	return _nfs4_async_handle_error(task, server, server->nfs_client, state);
}

int nfs4_proc_setclientid(struct nfs_client *clp, u32 program, unsigned short port, struct rpc_cred *cred)
{
	nfs4_verifier sc_verifier;
	struct nfs4_setclientid setclientid = {
		.sc_verifier = &sc_verifier,
		.sc_prog = program,
	};
	struct rpc_message msg = {
		.rpc_proc = &nfs4_procedures[NFSPROC4_CLNT_SETCLIENTID],
		.rpc_argp = &setclientid,
		.rpc_resp = clp,
		.rpc_cred = cred,
	};
	__be32 *p;
	int loop = 0;
	int status;

	p = (__be32*)sc_verifier.data;
	*p++ = htonl((u32)clp->cl_boot_time.tv_sec);
	*p = htonl((u32)clp->cl_boot_time.tv_nsec);

	for(;;) {
		setclientid.sc_name_len = scnprintf(setclientid.sc_name,
				sizeof(setclientid.sc_name), "%s/%s %s %s %u",
				clp->cl_ipaddr,
				rpc_peeraddr2str(clp->cl_rpcclient,
							RPC_DISPLAY_ADDR),
				rpc_peeraddr2str(clp->cl_rpcclient,
							RPC_DISPLAY_PROTO),
				clp->cl_rpcclient->cl_auth->au_ops->au_name,
				clp->cl_id_uniquifier);
		setclientid.sc_netid_len = scnprintf(setclientid.sc_netid,
				sizeof(setclientid.sc_netid),
				rpc_peeraddr2str(clp->cl_rpcclient,
							RPC_DISPLAY_NETID));
		setclientid.sc_uaddr_len = scnprintf(setclientid.sc_uaddr,
				sizeof(setclientid.sc_uaddr), "%s.%u.%u",
				clp->cl_ipaddr, port >> 8, port & 255);

		status = rpc_call_sync(clp->cl_rpcclient, &msg, 0);
		if (status != -NFS4ERR_CLID_INUSE)
			break;
		if (signalled())
			break;
		if (loop++ & 1)
			ssleep(clp->cl_lease_time + 1);
		else
			if (++clp->cl_id_uniquifier == 0)
				break;
	}
	return status;
}

static int _nfs4_proc_setclientid_confirm(struct nfs_client *clp, struct rpc_cred *cred)
{
	struct nfs_fsinfo fsinfo;
	struct rpc_message msg = {
		.rpc_proc = &nfs4_procedures[NFSPROC4_CLNT_SETCLIENTID_CONFIRM],
		.rpc_argp = clp,
		.rpc_resp = &fsinfo,
		.rpc_cred = cred,
	};
	unsigned long now;
	int status;

	now = jiffies;
	status = rpc_call_sync(clp->cl_rpcclient, &msg, 0);
	if (status == 0) {
		spin_lock(&clp->cl_lock);
		clp->cl_lease_time = fsinfo.lease_time * HZ;
		clp->cl_last_renewal = now;
		spin_unlock(&clp->cl_lock);
	}
	return status;
}

int nfs4_proc_setclientid_confirm(struct nfs_client *clp, struct rpc_cred *cred)
{
	long timeout = 0;
	int err;
	do {
		err = _nfs4_proc_setclientid_confirm(clp, cred);
		switch (err) {
			case 0:
				return err;
			case -NFS4ERR_RESOURCE:
				/* The IBM lawyers misread another document! */
			case -NFS4ERR_DELAY:
				err = nfs4_delay(clp->cl_rpcclient, &timeout);
		}
	} while (err == 0);
	return err;
}

struct nfs4_delegreturndata {
	struct nfs4_delegreturnargs args;
	struct nfs4_delegreturnres res;
	struct nfs_fh fh;
	nfs4_stateid stateid;
	unsigned long timestamp;
	struct nfs_fattr fattr;
	int rpc_status;
};

static void nfs4_delegreturn_done(struct rpc_task *task, void *calldata)
{
	struct nfs4_delegreturndata *data = calldata;

	nfs4_sequence_done_free_slot(data->res.server, &data->res.seq_res,
				     task->tk_status);

	data->rpc_status = task->tk_status;
	if (data->rpc_status == 0)
		renew_lease(data->res.server, data->timestamp);
}

static void nfs4_delegreturn_release(void *calldata)
{
	kfree(calldata);
}

#if defined(CONFIG_NFS_V4_1)
static void nfs4_delegreturn_prepare(struct rpc_task *task, void *data)
{
	struct nfs4_delegreturndata *d_data;

	d_data = (struct nfs4_delegreturndata *)data;

	if (nfs4_setup_sequence(d_data->res.server->nfs_client,
				&d_data->args.seq_args,
				&d_data->res.seq_res, 1, task))
		return;
	rpc_call_start(task);
}
#endif /* CONFIG_NFS_V4_1 */

static const struct rpc_call_ops nfs4_delegreturn_ops = {
#if defined(CONFIG_NFS_V4_1)
	.rpc_call_prepare = nfs4_delegreturn_prepare,
#endif /* CONFIG_NFS_V4_1 */
	.rpc_call_done = nfs4_delegreturn_done,
	.rpc_release = nfs4_delegreturn_release,
};

static int _nfs4_proc_delegreturn(struct inode *inode, struct rpc_cred *cred, const nfs4_stateid *stateid, int issync)
{
	struct nfs4_delegreturndata *data;
	struct nfs_server *server = NFS_SERVER(inode);
	struct rpc_task *task;
	struct rpc_message msg = {
		.rpc_proc = &nfs4_procedures[NFSPROC4_CLNT_DELEGRETURN],
		.rpc_cred = cred,
	};
	struct rpc_task_setup task_setup_data = {
		.rpc_client = server->client,
		.rpc_message = &msg,
		.callback_ops = &nfs4_delegreturn_ops,
		.flags = RPC_TASK_ASYNC,
	};
	int status = 0;

	data = kzalloc(sizeof(*data), GFP_KERNEL);
	if (data == NULL)
		return -ENOMEM;
	data->args.fhandle = &data->fh;
	data->args.stateid = &data->stateid;
	data->args.bitmask = server->attr_bitmask;
	nfs_copy_fh(&data->fh, NFS_FH(inode));
	memcpy(&data->stateid, stateid, sizeof(data->stateid));
	data->res.fattr = &data->fattr;
	data->res.server = server;
	data->res.seq_res.sr_slotid = NFS4_MAX_SLOT_TABLE;
	nfs_fattr_init(data->res.fattr);
	data->timestamp = jiffies;
	data->rpc_status = 0;

	task_setup_data.callback_data = data;
	msg.rpc_argp = &data->args,
	msg.rpc_resp = &data->res,
	task = rpc_run_task(&task_setup_data);
	if (IS_ERR(task))
		return PTR_ERR(task);
	if (!issync)
		goto out;
	status = nfs4_wait_for_completion_rpc_task(task);
	if (status != 0)
		goto out;
	status = data->rpc_status;
	if (status != 0)
		goto out;
	nfs_refresh_inode(inode, &data->fattr);
out:
	rpc_put_task(task);
	return status;
}

int nfs4_proc_delegreturn(struct inode *inode, struct rpc_cred *cred, const nfs4_stateid *stateid, int issync)
{
	struct nfs_server *server = NFS_SERVER(inode);
	struct nfs4_exception exception = { };
	int err;
	do {
		err = _nfs4_proc_delegreturn(inode, cred, stateid, issync);
		switch (err) {
			case -NFS4ERR_STALE_STATEID:
			case -NFS4ERR_EXPIRED:
			case 0:
				return 0;
		}
		err = nfs4_handle_exception(server, err, &exception);
	} while (exception.retry);
	return err;
}

#define NFS4_LOCK_MINTIMEOUT (1 * HZ)
#define NFS4_LOCK_MAXTIMEOUT (30 * HZ)

/* 
 * sleep, with exponential backoff, and retry the LOCK operation. 
 */
static unsigned long
nfs4_set_lock_task_retry(unsigned long timeout)
{
	schedule_timeout_killable(timeout);
	timeout <<= 1;
	if (timeout > NFS4_LOCK_MAXTIMEOUT)
		return NFS4_LOCK_MAXTIMEOUT;
	return timeout;
}

static int _nfs4_proc_getlk(struct nfs4_state *state, int cmd, struct file_lock *request)
{
	struct inode *inode = state->inode;
	struct nfs_server *server = NFS_SERVER(inode);
	struct nfs_client *clp = server->nfs_client;
	struct nfs_lockt_args arg = {
		.fh = NFS_FH(inode),
		.fl = request,
	};
	struct nfs_lockt_res res = {
		.denied = request,
	};
	struct rpc_message msg = {
		.rpc_proc	= &nfs4_procedures[NFSPROC4_CLNT_LOCKT],
		.rpc_argp       = &arg,
		.rpc_resp       = &res,
		.rpc_cred	= state->owner->so_cred,
	};
	struct nfs4_lock_state *lsp;
	int status;

	arg.lock_owner.clientid = clp->cl_clientid;
	status = nfs4_set_lock_state(state, request);
	if (status != 0)
		goto out;
	lsp = request->fl_u.nfs4_fl.owner;
	arg.lock_owner.id = lsp->ls_id.id;
	status = nfs4_call_sync(server, &msg, &arg, &res, 1);
	switch (status) {
		case 0:
			request->fl_type = F_UNLCK;
			break;
		case -NFS4ERR_DENIED:
			status = 0;
	}
	request->fl_ops->fl_release_private(request);
out:
	return status;
}

static int nfs4_proc_getlk(struct nfs4_state *state, int cmd, struct file_lock *request)
{
	struct nfs4_exception exception = { };
	int err;

	do {
		err = nfs4_handle_exception(NFS_SERVER(state->inode),
				_nfs4_proc_getlk(state, cmd, request),
				&exception);
	} while (exception.retry);
	return err;
}

static int do_vfs_lock(struct file *file, struct file_lock *fl)
{
	int res = 0;
	switch (fl->fl_flags & (FL_POSIX|FL_FLOCK)) {
		case FL_POSIX:
			res = posix_lock_file_wait(file, fl);
			break;
		case FL_FLOCK:
			res = flock_lock_file_wait(file, fl);
			break;
		default:
			BUG();
	}
	return res;
}

struct nfs4_unlockdata {
	struct nfs_locku_args arg;
	struct nfs_locku_res res;
	struct nfs4_lock_state *lsp;
	struct nfs_open_context *ctx;
	struct file_lock fl;
	const struct nfs_server *server;
	unsigned long timestamp;
};

static struct nfs4_unlockdata *nfs4_alloc_unlockdata(struct file_lock *fl,
		struct nfs_open_context *ctx,
		struct nfs4_lock_state *lsp,
		struct nfs_seqid *seqid)
{
	struct nfs4_unlockdata *p;
	struct inode *inode = lsp->ls_state->inode;

	p = kzalloc(sizeof(*p), GFP_KERNEL);
	if (p == NULL)
		return NULL;
	p->arg.fh = NFS_FH(inode);
	p->arg.fl = &p->fl;
	p->arg.seqid = seqid;
	p->res.seqid = seqid;
	p->res.seq_res.sr_slotid = NFS4_MAX_SLOT_TABLE;
	p->arg.stateid = &lsp->ls_stateid;
	p->lsp = lsp;
	atomic_inc(&lsp->ls_count);
	/* Ensure we don't close file until we're done freeing locks! */
	p->ctx = get_nfs_open_context(ctx);
	memcpy(&p->fl, fl, sizeof(p->fl));
	p->server = NFS_SERVER(inode);
	return p;
}

static void nfs4_locku_release_calldata(void *data)
{
	struct nfs4_unlockdata *calldata = data;
	nfs_free_seqid(calldata->arg.seqid);
	nfs4_put_lock_state(calldata->lsp);
	put_nfs_open_context(calldata->ctx);
	kfree(calldata);
}

static void nfs4_locku_done(struct rpc_task *task, void *data)
{
	struct nfs4_unlockdata *calldata = data;

	nfs4_sequence_done(calldata->server, &calldata->res.seq_res,
			   task->tk_status);
	if (RPC_ASSASSINATED(task))
		return;
	switch (task->tk_status) {
		case 0:
			memcpy(calldata->lsp->ls_stateid.data,
					calldata->res.stateid.data,
					sizeof(calldata->lsp->ls_stateid.data));
			renew_lease(calldata->server, calldata->timestamp);
			break;
		case -NFS4ERR_BAD_STATEID:
		case -NFS4ERR_OLD_STATEID:
		case -NFS4ERR_STALE_STATEID:
		case -NFS4ERR_EXPIRED:
			break;
		default:
			if (nfs4_async_handle_error(task, calldata->server, NULL) == -EAGAIN)
				nfs4_restart_rpc(task,
						calldata->server->nfs_client);
	}
	nfs4_sequence_free_slot(calldata->server->nfs_client,
				&calldata->res.seq_res);
}

static void nfs4_locku_prepare(struct rpc_task *task, void *data)
{
	struct nfs4_unlockdata *calldata = data;

	if (nfs_wait_on_sequence(calldata->arg.seqid, task) != 0)
		return;
	if ((calldata->lsp->ls_flags & NFS_LOCK_INITIALIZED) == 0) {
		/* Note: exit _without_ running nfs4_locku_done */
		task->tk_action = NULL;
		return;
	}
	calldata->timestamp = jiffies;
	if (nfs4_setup_sequence(calldata->server->nfs_client,
				&calldata->arg.seq_args,
				&calldata->res.seq_res, 1, task))
		return;
	rpc_call_start(task);
}

static const struct rpc_call_ops nfs4_locku_ops = {
	.rpc_call_prepare = nfs4_locku_prepare,
	.rpc_call_done = nfs4_locku_done,
	.rpc_release = nfs4_locku_release_calldata,
};

static struct rpc_task *nfs4_do_unlck(struct file_lock *fl,
		struct nfs_open_context *ctx,
		struct nfs4_lock_state *lsp,
		struct nfs_seqid *seqid)
{
	struct nfs4_unlockdata *data;
	struct rpc_message msg = {
		.rpc_proc = &nfs4_procedures[NFSPROC4_CLNT_LOCKU],
		.rpc_cred = ctx->cred,
	};
	struct rpc_task_setup task_setup_data = {
		.rpc_client = NFS_CLIENT(lsp->ls_state->inode),
		.rpc_message = &msg,
		.callback_ops = &nfs4_locku_ops,
		.workqueue = nfsiod_workqueue,
		.flags = RPC_TASK_ASYNC,
	};

	/* Ensure this is an unlock - when canceling a lock, the
	 * canceled lock is passed in, and it won't be an unlock.
	 */
	fl->fl_type = F_UNLCK;

	data = nfs4_alloc_unlockdata(fl, ctx, lsp, seqid);
	if (data == NULL) {
		nfs_free_seqid(seqid);
		return ERR_PTR(-ENOMEM);
	}

	msg.rpc_argp = &data->arg,
	msg.rpc_resp = &data->res,
	task_setup_data.callback_data = data;
	return rpc_run_task(&task_setup_data);
}

static int nfs4_proc_unlck(struct nfs4_state *state, int cmd, struct file_lock *request)
{
	struct nfs_inode *nfsi = NFS_I(state->inode);
	struct nfs_seqid *seqid;
	struct nfs4_lock_state *lsp;
	struct rpc_task *task;
	int status = 0;
	unsigned char fl_flags = request->fl_flags;

	status = nfs4_set_lock_state(state, request);
	/* Unlock _before_ we do the RPC call */
	request->fl_flags |= FL_EXISTS;
	down_read(&nfsi->rwsem);
	if (do_vfs_lock(request->fl_file, request) == -ENOENT) {
		up_read(&nfsi->rwsem);
		goto out;
	}
	up_read(&nfsi->rwsem);
	if (status != 0)
		goto out;
	/* Is this a delegated lock? */
	if (test_bit(NFS_DELEGATED_STATE, &state->flags))
		goto out;
	lsp = request->fl_u.nfs4_fl.owner;
	seqid = nfs_alloc_seqid(&lsp->ls_seqid);
	status = -ENOMEM;
	if (seqid == NULL)
		goto out;
	task = nfs4_do_unlck(request, nfs_file_open_context(request->fl_file), lsp, seqid);
	status = PTR_ERR(task);
	if (IS_ERR(task))
		goto out;
	status = nfs4_wait_for_completion_rpc_task(task);
	rpc_put_task(task);
out:
	request->fl_flags = fl_flags;
	return status;
}

struct nfs4_lockdata {
	struct nfs_lock_args arg;
	struct nfs_lock_res res;
	struct nfs4_lock_state *lsp;
	struct nfs_open_context *ctx;
	struct file_lock fl;
	unsigned long timestamp;
	int rpc_status;
	int cancelled;
	struct nfs_server *server;
};

static struct nfs4_lockdata *nfs4_alloc_lockdata(struct file_lock *fl,
		struct nfs_open_context *ctx, struct nfs4_lock_state *lsp)
{
	struct nfs4_lockdata *p;
	struct inode *inode = lsp->ls_state->inode;
	struct nfs_server *server = NFS_SERVER(inode);

	p = kzalloc(sizeof(*p), GFP_KERNEL);
	if (p == NULL)
		return NULL;

	p->arg.fh = NFS_FH(inode);
	p->arg.fl = &p->fl;
	p->arg.open_seqid = nfs_alloc_seqid(&lsp->ls_state->owner->so_seqid);
	if (p->arg.open_seqid == NULL)
		goto out_free;
	p->arg.lock_seqid = nfs_alloc_seqid(&lsp->ls_seqid);
	if (p->arg.lock_seqid == NULL)
		goto out_free_seqid;
	p->arg.lock_stateid = &lsp->ls_stateid;
	p->arg.lock_owner.clientid = server->nfs_client->cl_clientid;
	p->arg.lock_owner.id = lsp->ls_id.id;
	p->res.lock_seqid = p->arg.lock_seqid;
	p->res.seq_res.sr_slotid = NFS4_MAX_SLOT_TABLE;
	p->lsp = lsp;
	p->server = server;
	atomic_inc(&lsp->ls_count);
	p->ctx = get_nfs_open_context(ctx);
	memcpy(&p->fl, fl, sizeof(p->fl));
	return p;
out_free_seqid:
	nfs_free_seqid(p->arg.open_seqid);
out_free:
	kfree(p);
	return NULL;
}

static void nfs4_lock_prepare(struct rpc_task *task, void *calldata)
{
	struct nfs4_lockdata *data = calldata;
	struct nfs4_state *state = data->lsp->ls_state;

	dprintk("%s: begin!\n", __func__);
	if (nfs_wait_on_sequence(data->arg.lock_seqid, task) != 0)
		return;
	/* Do we need to do an open_to_lock_owner? */
	if (!(data->arg.lock_seqid->sequence->flags & NFS_SEQID_CONFIRMED)) {
		if (nfs_wait_on_sequence(data->arg.open_seqid, task) != 0)
			return;
		data->arg.open_stateid = &state->stateid;
		data->arg.new_lock_owner = 1;
		data->res.open_seqid = data->arg.open_seqid;
	} else
		data->arg.new_lock_owner = 0;
	data->timestamp = jiffies;
	if (nfs4_setup_sequence(data->server->nfs_client, &data->arg.seq_args,
				&data->res.seq_res, 1, task))
		return;
	rpc_call_start(task);
	dprintk("%s: done!, ret = %d\n", __func__, data->rpc_status);
}

static void nfs4_lock_done(struct rpc_task *task, void *calldata)
{
	struct nfs4_lockdata *data = calldata;

	dprintk("%s: begin!\n", __func__);

	nfs4_sequence_done_free_slot(data->server, &data->res.seq_res,
				     task->tk_status);

	data->rpc_status = task->tk_status;
	if (RPC_ASSASSINATED(task))
		goto out;
	if (data->arg.new_lock_owner != 0) {
		if (data->rpc_status == 0)
			nfs_confirm_seqid(&data->lsp->ls_seqid, 0);
		else
			goto out;
	}
	if (data->rpc_status == 0) {
		memcpy(data->lsp->ls_stateid.data, data->res.stateid.data,
					sizeof(data->lsp->ls_stateid.data));
		data->lsp->ls_flags |= NFS_LOCK_INITIALIZED;
		renew_lease(NFS_SERVER(data->ctx->path.dentry->d_inode), data->timestamp);
	}
out:
	dprintk("%s: done, ret = %d!\n", __func__, data->rpc_status);
}

static void nfs4_lock_release(void *calldata)
{
	struct nfs4_lockdata *data = calldata;

	dprintk("%s: begin!\n", __func__);
	nfs_free_seqid(data->arg.open_seqid);
	if (data->cancelled != 0) {
		struct rpc_task *task;
		task = nfs4_do_unlck(&data->fl, data->ctx, data->lsp,
				data->arg.lock_seqid);
		if (!IS_ERR(task))
			rpc_put_task(task);
		dprintk("%s: cancelling lock!\n", __func__);
	} else
		nfs_free_seqid(data->arg.lock_seqid);
	nfs4_put_lock_state(data->lsp);
	put_nfs_open_context(data->ctx);
	kfree(data);
	dprintk("%s: done!\n", __func__);
}

static const struct rpc_call_ops nfs4_lock_ops = {
	.rpc_call_prepare = nfs4_lock_prepare,
	.rpc_call_done = nfs4_lock_done,
	.rpc_release = nfs4_lock_release,
};

static int _nfs4_do_setlk(struct nfs4_state *state, int cmd, struct file_lock *fl, int reclaim)
{
	struct nfs4_lockdata *data;
	struct rpc_task *task;
	struct rpc_message msg = {
		.rpc_proc = &nfs4_procedures[NFSPROC4_CLNT_LOCK],
		.rpc_cred = state->owner->so_cred,
	};
	struct rpc_task_setup task_setup_data = {
		.rpc_client = NFS_CLIENT(state->inode),
		.rpc_message = &msg,
		.callback_ops = &nfs4_lock_ops,
		.workqueue = nfsiod_workqueue,
		.flags = RPC_TASK_ASYNC,
	};
	int ret;

	dprintk("%s: begin!\n", __func__);
	data = nfs4_alloc_lockdata(fl, nfs_file_open_context(fl->fl_file),
			fl->fl_u.nfs4_fl.owner);
	if (data == NULL)
		return -ENOMEM;
	if (IS_SETLKW(cmd))
		data->arg.block = 1;
	if (reclaim != 0)
		data->arg.reclaim = 1;
	msg.rpc_argp = &data->arg,
	msg.rpc_resp = &data->res,
	task_setup_data.callback_data = data;
	task = rpc_run_task(&task_setup_data);
	if (IS_ERR(task))
		return PTR_ERR(task);
	ret = nfs4_wait_for_completion_rpc_task(task);
	if (ret == 0) {
		ret = data->rpc_status;
	} else
		data->cancelled = 1;
	rpc_put_task(task);
	dprintk("%s: done, ret = %d!\n", __func__, ret);
	return ret;
}

static int nfs4_lock_reclaim(struct nfs4_state *state, struct file_lock *request)
{
	struct nfs_server *server = NFS_SERVER(state->inode);
	struct nfs4_exception exception = { };
	int err;

	do {
		/* Cache the lock if possible... */
		if (test_bit(NFS_DELEGATED_STATE, &state->flags) != 0)
			return 0;
		err = _nfs4_do_setlk(state, F_SETLK, request, 1);
		if (err != -NFS4ERR_DELAY)
			break;
		nfs4_handle_exception(server, err, &exception);
	} while (exception.retry);
	return err;
}

static int nfs4_lock_expired(struct nfs4_state *state, struct file_lock *request)
{
	struct nfs_server *server = NFS_SERVER(state->inode);
	struct nfs4_exception exception = { };
	int err;

	err = nfs4_set_lock_state(state, request);
	if (err != 0)
		return err;
	do {
		if (test_bit(NFS_DELEGATED_STATE, &state->flags) != 0)
			return 0;
		err = _nfs4_do_setlk(state, F_SETLK, request, 0);
		if (err != -NFS4ERR_DELAY)
			break;
		nfs4_handle_exception(server, err, &exception);
	} while (exception.retry);
	return err;
}

static int _nfs4_proc_setlk(struct nfs4_state *state, int cmd, struct file_lock *request)
{
	struct nfs_inode *nfsi = NFS_I(state->inode);
	unsigned char fl_flags = request->fl_flags;
	int status;

	/* Is this a delegated open? */
	status = nfs4_set_lock_state(state, request);
	if (status != 0)
		goto out;
	request->fl_flags |= FL_ACCESS;
	status = do_vfs_lock(request->fl_file, request);
	if (status < 0)
		goto out;
	down_read(&nfsi->rwsem);
	if (test_bit(NFS_DELEGATED_STATE, &state->flags)) {
		/* Yes: cache locks! */
		/* ...but avoid races with delegation recall... */
		request->fl_flags = fl_flags & ~FL_SLEEP;
		status = do_vfs_lock(request->fl_file, request);
		goto out_unlock;
	}
	status = _nfs4_do_setlk(state, cmd, request, 0);
	if (status != 0)
		goto out_unlock;
	/* Note: we always want to sleep here! */
	request->fl_flags = fl_flags | FL_SLEEP;
	if (do_vfs_lock(request->fl_file, request) < 0)
		printk(KERN_WARNING "%s: VFS is out of sync with lock manager!\n", __func__);
out_unlock:
	up_read(&nfsi->rwsem);
out:
	request->fl_flags = fl_flags;
	return status;
}

static int nfs4_proc_setlk(struct nfs4_state *state, int cmd, struct file_lock *request)
{
	struct nfs4_exception exception = { };
	int err;

	do {
		err = _nfs4_proc_setlk(state, cmd, request);
		if (err == -NFS4ERR_DENIED)
			err = -EAGAIN;
		err = nfs4_handle_exception(NFS_SERVER(state->inode),
				err, &exception);
	} while (exception.retry);
	return err;
}

static int
nfs4_proc_lock(struct file *filp, int cmd, struct file_lock *request)
{
	struct nfs_open_context *ctx;
	struct nfs4_state *state;
	unsigned long timeout = NFS4_LOCK_MINTIMEOUT;
	int status;

	/* verify open state */
	ctx = nfs_file_open_context(filp);
	state = ctx->state;

	if (request->fl_start < 0 || request->fl_end < 0)
		return -EINVAL;

	if (IS_GETLK(cmd)) {
		if (state != NULL)
			return nfs4_proc_getlk(state, F_GETLK, request);
		return 0;
	}

	if (!(IS_SETLK(cmd) || IS_SETLKW(cmd)))
		return -EINVAL;

	if (request->fl_type == F_UNLCK) {
		if (state != NULL)
			return nfs4_proc_unlck(state, cmd, request);
		return 0;
	}

	if (state == NULL)
		return -ENOLCK;
	do {
		status = nfs4_proc_setlk(state, cmd, request);
		if ((status != -EAGAIN) || IS_SETLK(cmd))
			break;
		timeout = nfs4_set_lock_task_retry(timeout);
		status = -ERESTARTSYS;
		if (signalled())
			break;
	} while(status < 0);
	return status;
}

int nfs4_lock_delegation_recall(struct nfs4_state *state, struct file_lock *fl)
{
	struct nfs_server *server = NFS_SERVER(state->inode);
	struct nfs4_exception exception = { };
	int err;

	err = nfs4_set_lock_state(state, fl);
	if (err != 0)
		goto out;
	do {
		err = _nfs4_do_setlk(state, F_SETLK, fl, 0);
		switch (err) {
			default:
				printk(KERN_ERR "%s: unhandled error %d.\n",
						__func__, err);
			case 0:
			case -ESTALE:
				goto out;
			case -NFS4ERR_EXPIRED:
			case -NFS4ERR_STALE_CLIENTID:
			case -NFS4ERR_STALE_STATEID:
				nfs4_schedule_state_recovery(server->nfs_client);
				goto out;
			case -ERESTARTSYS:
				/*
				 * The show must go on: exit, but mark the
				 * stateid as needing recovery.
				 */
			case -NFS4ERR_ADMIN_REVOKED:
			case -NFS4ERR_BAD_STATEID:
			case -NFS4ERR_OPENMODE:
				nfs4_state_mark_reclaim_nograce(server->nfs_client, state);
				err = 0;
				goto out;
			case -ENOMEM:
			case -NFS4ERR_DENIED:
				/* kill_proc(fl->fl_pid, SIGLOST, 1); */
				err = 0;
				goto out;
			case -NFS4ERR_DELAY:
				break;
		}
		err = nfs4_handle_exception(server, err, &exception);
	} while (exception.retry);
out:
	return err;
}

#define XATTR_NAME_NFSV4_ACL "system.nfs4_acl"

int nfs4_setxattr(struct dentry *dentry, const char *key, const void *buf,
		size_t buflen, int flags)
{
	struct inode *inode = dentry->d_inode;

	if (strcmp(key, XATTR_NAME_NFSV4_ACL) != 0)
		return -EOPNOTSUPP;

	return nfs4_proc_set_acl(inode, buf, buflen);
}

/* The getxattr man page suggests returning -ENODATA for unknown attributes,
 * and that's what we'll do for e.g. user attributes that haven't been set.
 * But we'll follow ext2/ext3's lead by returning -EOPNOTSUPP for unsupported
 * attributes in kernel-managed attribute namespaces. */
ssize_t nfs4_getxattr(struct dentry *dentry, const char *key, void *buf,
		size_t buflen)
{
	struct inode *inode = dentry->d_inode;

	if (strcmp(key, XATTR_NAME_NFSV4_ACL) != 0)
		return -EOPNOTSUPP;

	return nfs4_proc_get_acl(inode, buf, buflen);
}

ssize_t nfs4_listxattr(struct dentry *dentry, char *buf, size_t buflen)
{
	size_t len = strlen(XATTR_NAME_NFSV4_ACL) + 1;

	if (!nfs4_server_supports_acls(NFS_SERVER(dentry->d_inode)))
		return 0;
	if (buf && buflen < len)
		return -ERANGE;
	if (buf)
		memcpy(buf, XATTR_NAME_NFSV4_ACL, len);
	return len;
}

static void nfs_fixup_referral_attributes(struct nfs_fattr *fattr)
{
	if (!((fattr->valid & NFS_ATTR_FATTR_FILEID) &&
		(fattr->valid & NFS_ATTR_FATTR_FSID) &&
		(fattr->valid & NFS_ATTR_FATTR_V4_REFERRAL)))
		return;

	fattr->valid |= NFS_ATTR_FATTR_TYPE | NFS_ATTR_FATTR_MODE |
		NFS_ATTR_FATTR_NLINK;
	fattr->mode = S_IFDIR | S_IRUGO | S_IXUGO;
	fattr->nlink = 2;
}

int nfs4_proc_fs_locations(struct inode *dir, const struct qstr *name,
		struct nfs4_fs_locations *fs_locations, struct page *page)
{
	struct nfs_server *server = NFS_SERVER(dir);
	u32 bitmask[2] = {
		[0] = FATTR4_WORD0_FSID | FATTR4_WORD0_FS_LOCATIONS,
		[1] = FATTR4_WORD1_MOUNTED_ON_FILEID,
	};
	struct nfs4_fs_locations_arg args = {
		.dir_fh = NFS_FH(dir),
		.name = name,
		.page = page,
		.bitmask = bitmask,
	};
	struct nfs4_fs_locations_res res = {
		.fs_locations = fs_locations,
	};
	struct rpc_message msg = {
		.rpc_proc = &nfs4_procedures[NFSPROC4_CLNT_FS_LOCATIONS],
		.rpc_argp = &args,
		.rpc_resp = &res,
	};
	int status;

	dprintk("%s: start\n", __func__);
	nfs_fattr_init(&fs_locations->fattr);
	fs_locations->server = server;
	fs_locations->nlocations = 0;
	status = nfs4_call_sync(server, &msg, &args, &res, 0);
	nfs_fixup_referral_attributes(&fs_locations->fattr);
	dprintk("%s: returned status = %d\n", __func__, status);
	return status;
}

#ifdef CONFIG_NFS_V4_1
/*
 * nfs4_proc_exchange_id()
 *
 * Since the clientid has expired, all compounds using sessions
 * associated with the stale clientid will be returning
 * NFS4ERR_BADSESSION in the sequence operation, and will therefore
 * be in some phase of session reset.
 */
static int nfs4_proc_exchange_id(struct nfs_client *clp, struct rpc_cred *cred)
{
	nfs4_verifier verifier;
	struct nfs41_exchange_id_args args = {
		.client = clp,
		.flags = clp->cl_exchange_flags,
	};
	struct nfs41_exchange_id_res res = {
		.client = clp,
	};
	int status;
	struct rpc_message msg = {
		.rpc_proc = &nfs4_procedures[NFSPROC4_CLNT_EXCHANGE_ID],
		.rpc_argp = &args,
		.rpc_resp = &res,
		.rpc_cred = cred,
	};
	__be32 *p;

	dprintk("--> %s\n", __func__);
	BUG_ON(clp == NULL);

	p = (u32 *)verifier.data;
	*p++ = htonl((u32)clp->cl_boot_time.tv_sec);
	*p = htonl((u32)clp->cl_boot_time.tv_nsec);
	args.verifier = &verifier;

	while (1) {
		args.id_len = scnprintf(args.id, sizeof(args.id),
					"%s/%s %u",
					clp->cl_ipaddr,
					rpc_peeraddr2str(clp->cl_rpcclient,
							 RPC_DISPLAY_ADDR),
					clp->cl_id_uniquifier);

		status = rpc_call_sync(clp->cl_rpcclient, &msg, 0);

		if (status != NFS4ERR_CLID_INUSE)
			break;

		if (signalled())
			break;

		if (++clp->cl_id_uniquifier == 0)
			break;
	}

	dprintk("<-- %s status= %d\n", __func__, status);
	return status;
}

struct nfs4_get_lease_time_data {
	struct nfs4_get_lease_time_args *args;
	struct nfs4_get_lease_time_res *res;
	struct nfs_client *clp;
};

static void nfs4_get_lease_time_prepare(struct rpc_task *task,
					void *calldata)
{
	int ret;
	struct nfs4_get_lease_time_data *data =
			(struct nfs4_get_lease_time_data *)calldata;

	dprintk("--> %s\n", __func__);
	/* just setup sequence, do not trigger session recovery
	   since we're invoked within one */
	ret = nfs41_setup_sequence(data->clp->cl_session,
					&data->args->la_seq_args,
					&data->res->lr_seq_res, 0, task);

	BUG_ON(ret == -EAGAIN);
	rpc_call_start(task);
	dprintk("<-- %s\n", __func__);
}

/*
 * Called from nfs4_state_manager thread for session setup, so don't recover
 * from sequence operation or clientid errors.
 */
static void nfs4_get_lease_time_done(struct rpc_task *task, void *calldata)
{
	struct nfs4_get_lease_time_data *data =
			(struct nfs4_get_lease_time_data *)calldata;

	dprintk("--> %s\n", __func__);
	nfs41_sequence_done(data->clp, &data->res->lr_seq_res, task->tk_status);
	switch (task->tk_status) {
	case -NFS4ERR_DELAY:
	case -NFS4ERR_GRACE:
		dprintk("%s Retry: tk_status %d\n", __func__, task->tk_status);
		rpc_delay(task, NFS4_POLL_RETRY_MIN);
		task->tk_status = 0;
		nfs4_restart_rpc(task, data->clp);
		return;
	}
	nfs41_sequence_free_slot(data->clp, &data->res->lr_seq_res);
	dprintk("<-- %s\n", __func__);
}

struct rpc_call_ops nfs4_get_lease_time_ops = {
	.rpc_call_prepare = nfs4_get_lease_time_prepare,
	.rpc_call_done = nfs4_get_lease_time_done,
};

int nfs4_proc_get_lease_time(struct nfs_client *clp, struct nfs_fsinfo *fsinfo)
{
	struct rpc_task *task;
	struct nfs4_get_lease_time_args args;
	struct nfs4_get_lease_time_res res = {
		.lr_fsinfo = fsinfo,
	};
	struct nfs4_get_lease_time_data data = {
		.args = &args,
		.res = &res,
		.clp = clp,
	};
	struct rpc_message msg = {
		.rpc_proc = &nfs4_procedures[NFSPROC4_CLNT_GET_LEASE_TIME],
		.rpc_argp = &args,
		.rpc_resp = &res,
	};
	struct rpc_task_setup task_setup = {
		.rpc_client = clp->cl_rpcclient,
		.rpc_message = &msg,
		.callback_ops = &nfs4_get_lease_time_ops,
		.callback_data = &data
	};
	int status;

	res.lr_seq_res.sr_slotid = NFS4_MAX_SLOT_TABLE;
	dprintk("--> %s\n", __func__);
	task = rpc_run_task(&task_setup);

	if (IS_ERR(task))
		status = PTR_ERR(task);
	else {
		status = task->tk_status;
		rpc_put_task(task);
	}
	dprintk("<-- %s return %d\n", __func__, status);

	return status;
}

/*
 * Reset a slot table
 */
static int nfs4_reset_slot_table(struct nfs4_slot_table *tbl, int max_slots,
		int old_max_slots, int ivalue)
{
	int i;
	int ret = 0;

	dprintk("--> %s: max_reqs=%u, tbl %p\n", __func__, max_slots, tbl);

	/*
	 * Until we have dynamic slot table adjustment, insist
	 * upon the same slot table size
	 */
	if (max_slots != old_max_slots) {
		dprintk("%s reset slot table does't match old\n",
			__func__);
		ret = -EINVAL; /*XXX NFS4ERR_REQ_TOO_BIG ? */
		goto out;
	}
	spin_lock(&tbl->slot_tbl_lock);
	for (i = 0; i < max_slots; ++i)
		tbl->slots[i].seq_nr = ivalue;
	tbl->highest_used_slotid = -1;
	spin_unlock(&tbl->slot_tbl_lock);
	dprintk("%s: tbl=%p slots=%p max_slots=%d\n", __func__,
		tbl, tbl->slots, tbl->max_slots);
out:
	dprintk("<-- %s: return %d\n", __func__, ret);
	return ret;
}

/*
 * Reset the forechannel and backchannel slot tables
 */
static int nfs4_reset_slot_tables(struct nfs4_session *session)
{
	int status;

	status = nfs4_reset_slot_table(&session->fc_slot_table,
			session->fc_attrs.max_reqs,
			session->fc_slot_table.max_slots,
			1);
	if (status)
		return status;

	status = nfs4_reset_slot_table(&session->bc_slot_table,
			session->bc_attrs.max_reqs,
			session->bc_slot_table.max_slots,
			0);
	return status;
}

/* Destroy the slot table */
static void nfs4_destroy_slot_tables(struct nfs4_session *session)
{
	if (session->fc_slot_table.slots != NULL) {
		kfree(session->fc_slot_table.slots);
		session->fc_slot_table.slots = NULL;
	}
	if (session->bc_slot_table.slots != NULL) {
		kfree(session->bc_slot_table.slots);
		session->bc_slot_table.slots = NULL;
	}
	return;
}

/*
 * Initialize slot table
 */
static int nfs4_init_slot_table(struct nfs4_slot_table *tbl,
		int max_slots, int ivalue)
{
	int i;
	struct nfs4_slot *slot;
	int ret = -ENOMEM;

	BUG_ON(max_slots > NFS4_MAX_SLOT_TABLE);

	dprintk("--> %s: max_reqs=%u\n", __func__, max_slots);

	slot = kcalloc(max_slots, sizeof(struct nfs4_slot), GFP_KERNEL);
	if (!slot)
		goto out;
	for (i = 0; i < max_slots; ++i)
		slot[i].seq_nr = ivalue;
	ret = 0;

	spin_lock(&tbl->slot_tbl_lock);
	if (tbl->slots != NULL) {
		spin_unlock(&tbl->slot_tbl_lock);
		dprintk("%s: slot table already initialized. tbl=%p slots=%p\n",
			__func__, tbl, tbl->slots);
		WARN_ON(1);
		goto out_free;
	}
	tbl->max_slots = max_slots;
	tbl->slots = slot;
	tbl->highest_used_slotid = -1;  /* no slot is currently used */
	spin_unlock(&tbl->slot_tbl_lock);
	dprintk("%s: tbl=%p slots=%p max_slots=%d\n", __func__,
		tbl, tbl->slots, tbl->max_slots);
out:
	dprintk("<-- %s: return %d\n", __func__, ret);
	return ret;

out_free:
	kfree(slot);
	goto out;
}

/*
 * Initialize the forechannel and backchannel tables
 */
static int nfs4_init_slot_tables(struct nfs4_session *session)
{
	int status;

	status = nfs4_init_slot_table(&session->fc_slot_table,
			session->fc_attrs.max_reqs, 1);
	if (status)
		return status;

	status = nfs4_init_slot_table(&session->bc_slot_table,
			session->bc_attrs.max_reqs, 0);
	if (status)
		nfs4_destroy_slot_tables(session);

	return status;
}

struct nfs4_session *nfs4_alloc_session(struct nfs_client *clp)
{
	struct nfs4_session *session;
	struct nfs4_slot_table *tbl;

	session = kzalloc(sizeof(struct nfs4_session), GFP_KERNEL);
	if (!session)
		return NULL;

	set_bit(NFS4CLNT_SESSION_SETUP, &clp->cl_state);
	/*
	 * The create session reply races with the server back
	 * channel probe. Mark the client NFS_CS_SESSION_INITING
	 * so that the client back channel can find the
	 * nfs_client struct
	 */
	clp->cl_cons_state = NFS_CS_SESSION_INITING;

	tbl = &session->fc_slot_table;
	spin_lock_init(&tbl->slot_tbl_lock);
	rpc_init_wait_queue(&tbl->slot_tbl_waitq, "ForeChannel Slot table");

	tbl = &session->bc_slot_table;
	spin_lock_init(&tbl->slot_tbl_lock);
	rpc_init_wait_queue(&tbl->slot_tbl_waitq, "BackChannel Slot table");

	session->clp = clp;
	return session;
}

void nfs4_destroy_session(struct nfs4_session *session)
{
	nfs4_proc_destroy_session(session);
	dprintk("%s Destroy backchannel for xprt %p\n",
		__func__, session->clp->cl_rpcclient->cl_xprt);
	xprt_destroy_backchannel(session->clp->cl_rpcclient->cl_xprt,
				NFS41_BC_MIN_CALLBACKS);
	nfs4_destroy_slot_tables(session);
	kfree(session);
}

/*
 * Initialize the values to be used by the client in CREATE_SESSION
 * If nfs4_init_session set the fore channel request and response sizes,
 * use them.
 *
 * Set the back channel max_resp_sz_cached to zero to force the client to
 * always set csa_cachethis to FALSE because the current implementation
 * of the back channel DRC only supports caching the CB_SEQUENCE operation.
 */
static void nfs4_init_channel_attrs(struct nfs41_create_session_args *args)
{
	struct nfs4_session *session = args->client->cl_session;
	unsigned int mxrqst_sz = session->fc_attrs.max_rqst_sz,
		     mxresp_sz = session->fc_attrs.max_resp_sz;

	if (mxrqst_sz == 0)
		mxrqst_sz = NFS_MAX_FILE_IO_SIZE;
	if (mxresp_sz == 0)
		mxresp_sz = NFS_MAX_FILE_IO_SIZE;
	/* Fore channel attributes */
	args->fc_attrs.headerpadsz = 0;
	args->fc_attrs.max_rqst_sz = mxrqst_sz;
	args->fc_attrs.max_resp_sz = mxresp_sz;
	args->fc_attrs.max_resp_sz_cached = mxresp_sz;
	args->fc_attrs.max_ops = NFS4_MAX_OPS;
	args->fc_attrs.max_reqs = session->clp->cl_rpcclient->cl_xprt->max_reqs;

	dprintk("%s: Fore Channel : max_rqst_sz=%u max_resp_sz=%u "
		"max_resp_sz_cached=%u max_ops=%u max_reqs=%u\n",
		__func__,
		args->fc_attrs.max_rqst_sz, args->fc_attrs.max_resp_sz,
		args->fc_attrs.max_resp_sz_cached, args->fc_attrs.max_ops,
		args->fc_attrs.max_reqs);

	/* Back channel attributes */
	args->bc_attrs.headerpadsz = 0;
	args->bc_attrs.max_rqst_sz = PAGE_SIZE;
	args->bc_attrs.max_resp_sz = PAGE_SIZE;
	args->bc_attrs.max_resp_sz_cached = 0;
	args->bc_attrs.max_ops = NFS4_MAX_BACK_CHANNEL_OPS;
	args->bc_attrs.max_reqs = 1;

	dprintk("%s: Back Channel : max_rqst_sz=%u max_resp_sz=%u "
		"max_resp_sz_cached=%u max_ops=%u max_reqs=%u\n",
		__func__,
		args->bc_attrs.max_rqst_sz, args->bc_attrs.max_resp_sz,
		args->bc_attrs.max_resp_sz_cached, args->bc_attrs.max_ops,
		args->bc_attrs.max_reqs);
}

static int _verify_channel_attr(char *chan, char *attr_name, u32 sent, u32 rcvd)
{
	if (rcvd <= sent)
		return 0;
	printk(KERN_WARNING "%s: Session INVALID: %s channel %s increased. "
		"sent=%u rcvd=%u\n", __func__, chan, attr_name, sent, rcvd);
	return -EINVAL;
}

#define _verify_fore_channel_attr(_name_) \
	_verify_channel_attr("fore", #_name_, \
			     args->fc_attrs._name_, \
			     session->fc_attrs._name_)

#define _verify_back_channel_attr(_name_) \
	_verify_channel_attr("back", #_name_, \
			     args->bc_attrs._name_, \
			     session->bc_attrs._name_)

/*
 * The server is not allowed to increase the fore channel header pad size,
 * maximum response size, or maximum number of operations.
 *
 * The back channel attributes are only negotiatied down: We send what the
 * (back channel) server insists upon.
 */
static int nfs4_verify_channel_attrs(struct nfs41_create_session_args *args,
				     struct nfs4_session *session)
{
	int ret = 0;

	ret |= _verify_fore_channel_attr(headerpadsz);
	ret |= _verify_fore_channel_attr(max_resp_sz);
	ret |= _verify_fore_channel_attr(max_ops);

	ret |= _verify_back_channel_attr(headerpadsz);
	ret |= _verify_back_channel_attr(max_rqst_sz);
	ret |= _verify_back_channel_attr(max_resp_sz);
	ret |= _verify_back_channel_attr(max_resp_sz_cached);
	ret |= _verify_back_channel_attr(max_ops);
	ret |= _verify_back_channel_attr(max_reqs);

	return ret;
}

static int _nfs4_proc_create_session(struct nfs_client *clp)
{
	struct nfs4_session *session = clp->cl_session;
	struct nfs41_create_session_args args = {
		.client = clp,
		.cb_program = NFS4_CALLBACK,
	};
	struct nfs41_create_session_res res = {
		.client = clp,
	};
	struct rpc_message msg = {
		.rpc_proc = &nfs4_procedures[NFSPROC4_CLNT_CREATE_SESSION],
		.rpc_argp = &args,
		.rpc_resp = &res,
	};
	int status;

	nfs4_init_channel_attrs(&args);
	args.flags = (SESSION4_PERSIST | SESSION4_BACK_CHAN);

	status = rpc_call_sync(session->clp->cl_rpcclient, &msg, 0);

	if (!status)
		/* Verify the session's negotiated channel_attrs values */
		status = nfs4_verify_channel_attrs(&args, session);
	if (!status) {
		/* Increment the clientid slot sequence id */
		clp->cl_seqid++;
	}

	return status;
}

/*
 * Issues a CREATE_SESSION operation to the server.
 * It is the responsibility of the caller to verify the session is
 * expired before calling this routine.
 */
int nfs4_proc_create_session(struct nfs_client *clp, int reset)
{
	int status;
	unsigned *ptr;
	struct nfs_fsinfo fsinfo;
	struct nfs4_session *session = clp->cl_session;

	dprintk("--> %s clp=%p session=%p\n", __func__, clp, session);

	status = _nfs4_proc_create_session(clp);
	if (status)
		goto out;

	/* Init or reset the fore channel */
	if (reset)
		status = nfs4_reset_slot_tables(session);
	else
		status = nfs4_init_slot_tables(session);
	dprintk("fore channel slot table initialization returned %d\n", status);
	if (status)
		goto out;

	ptr = (unsigned *)&session->sess_id.data[0];
	dprintk("%s client>seqid %d sessionid %u:%u:%u:%u\n", __func__,
		clp->cl_seqid, ptr[0], ptr[1], ptr[2], ptr[3]);

	if (reset)
		/* Lease time is aleady set */
		goto out;

	/* Get the lease time */
	status = nfs4_proc_get_lease_time(clp, &fsinfo);
	if (status == 0) {
		/* Update lease time and schedule renewal */
		spin_lock(&clp->cl_lock);
		clp->cl_lease_time = fsinfo.lease_time * HZ;
		clp->cl_last_renewal = jiffies;
		clear_bit(NFS4CLNT_LEASE_EXPIRED, &clp->cl_state);
		spin_unlock(&clp->cl_lock);

		nfs4_schedule_state_renewal(clp);
	}
out:
	dprintk("<-- %s\n", __func__);
	return status;
}

/*
 * Issue the over-the-wire RPC DESTROY_SESSION.
 * The caller must serialize access to this routine.
 */
int nfs4_proc_destroy_session(struct nfs4_session *session)
{
	int status = 0;
	struct rpc_message msg;

	dprintk("--> nfs4_proc_destroy_session\n");

	/* session is still being setup */
	if (session->clp->cl_cons_state != NFS_CS_READY)
		return status;

	msg.rpc_proc = &nfs4_procedures[NFSPROC4_CLNT_DESTROY_SESSION];
	msg.rpc_argp = session;
	msg.rpc_resp = NULL;
	msg.rpc_cred = NULL;
	status = rpc_call_sync(session->clp->cl_rpcclient, &msg, 0);

	if (status)
		printk(KERN_WARNING
			"Got error %d from the server on DESTROY_SESSION. "
			"Session has been destroyed regardless...\n", status);

	dprintk("<-- nfs4_proc_destroy_session\n");
	return status;
}

<<<<<<< HEAD
=======
int nfs4_init_session(struct nfs_server *server)
{
	struct nfs_client *clp = server->nfs_client;
	int ret;

	if (!nfs4_has_session(clp))
		return 0;

	clp->cl_session->fc_attrs.max_rqst_sz = server->wsize;
	clp->cl_session->fc_attrs.max_resp_sz = server->rsize;
	ret = nfs4_recover_expired_lease(server);
	if (!ret)
		ret = nfs4_check_client_ready(clp);
	return ret;
}

>>>>>>> 80ffb3cc
/*
 * Renew the cl_session lease.
 */
static int nfs4_proc_sequence(struct nfs_client *clp, struct rpc_cred *cred)
{
	struct nfs4_sequence_args args;
	struct nfs4_sequence_res res;

	struct rpc_message msg = {
		.rpc_proc = &nfs4_procedures[NFSPROC4_CLNT_SEQUENCE],
		.rpc_argp = &args,
		.rpc_resp = &res,
		.rpc_cred = cred,
	};

	args.sa_cache_this = 0;

	return nfs4_call_sync_sequence(clp, clp->cl_rpcclient, &msg, &args,
				       &res, 0);
}

void nfs41_sequence_call_done(struct rpc_task *task, void *data)
{
	struct nfs_client *clp = (struct nfs_client *)data;

	nfs41_sequence_done(clp, task->tk_msg.rpc_resp, task->tk_status);

	if (task->tk_status < 0) {
		dprintk("%s ERROR %d\n", __func__, task->tk_status);

		if (_nfs4_async_handle_error(task, NULL, clp, NULL)
								== -EAGAIN) {
			nfs4_restart_rpc(task, clp);
			return;
		}
	}
	nfs41_sequence_free_slot(clp, task->tk_msg.rpc_resp);
	dprintk("%s rpc_cred %p\n", __func__, task->tk_msg.rpc_cred);

	put_rpccred(task->tk_msg.rpc_cred);
	kfree(task->tk_msg.rpc_argp);
	kfree(task->tk_msg.rpc_resp);

	dprintk("<-- %s\n", __func__);
}

static void nfs41_sequence_prepare(struct rpc_task *task, void *data)
{
	struct nfs_client *clp;
	struct nfs4_sequence_args *args;
	struct nfs4_sequence_res *res;

	clp = (struct nfs_client *)data;
	args = task->tk_msg.rpc_argp;
	res = task->tk_msg.rpc_resp;

	if (nfs4_setup_sequence(clp, args, res, 0, task))
		return;
	rpc_call_start(task);
}

static const struct rpc_call_ops nfs41_sequence_ops = {
	.rpc_call_done = nfs41_sequence_call_done,
	.rpc_call_prepare = nfs41_sequence_prepare,
};

static int nfs41_proc_async_sequence(struct nfs_client *clp,
				     struct rpc_cred *cred)
{
	struct nfs4_sequence_args *args;
	struct nfs4_sequence_res *res;
	struct rpc_message msg = {
		.rpc_proc = &nfs4_procedures[NFSPROC4_CLNT_SEQUENCE],
		.rpc_cred = cred,
	};

	args = kzalloc(sizeof(*args), GFP_KERNEL);
	if (!args)
		return -ENOMEM;
	res = kzalloc(sizeof(*res), GFP_KERNEL);
	if (!res) {
		kfree(args);
		return -ENOMEM;
	}
	res->sr_slotid = NFS4_MAX_SLOT_TABLE;
	msg.rpc_argp = args;
	msg.rpc_resp = res;

	return rpc_call_async(clp->cl_rpcclient, &msg, RPC_TASK_SOFT,
			      &nfs41_sequence_ops, (void *)clp);
}

#endif /* CONFIG_NFS_V4_1 */

struct nfs4_state_recovery_ops nfs40_reboot_recovery_ops = {
	.owner_flag_bit = NFS_OWNER_RECLAIM_REBOOT,
	.state_flag_bit	= NFS_STATE_RECLAIM_REBOOT,
	.recover_open	= nfs4_open_reclaim,
	.recover_lock	= nfs4_lock_reclaim,
	.establish_clid = nfs4_init_clientid,
	.get_clid_cred	= nfs4_get_setclientid_cred,
};

#if defined(CONFIG_NFS_V4_1)
struct nfs4_state_recovery_ops nfs41_reboot_recovery_ops = {
	.owner_flag_bit = NFS_OWNER_RECLAIM_REBOOT,
	.state_flag_bit	= NFS_STATE_RECLAIM_REBOOT,
	.recover_open	= nfs4_open_reclaim,
	.recover_lock	= nfs4_lock_reclaim,
	.establish_clid = nfs4_proc_exchange_id,
	.get_clid_cred	= nfs4_get_exchange_id_cred,
};
#endif /* CONFIG_NFS_V4_1 */

struct nfs4_state_recovery_ops nfs40_nograce_recovery_ops = {
	.owner_flag_bit = NFS_OWNER_RECLAIM_NOGRACE,
	.state_flag_bit	= NFS_STATE_RECLAIM_NOGRACE,
	.recover_open	= nfs4_open_expired,
	.recover_lock	= nfs4_lock_expired,
	.establish_clid = nfs4_init_clientid,
	.get_clid_cred	= nfs4_get_setclientid_cred,
};

#if defined(CONFIG_NFS_V4_1)
struct nfs4_state_recovery_ops nfs41_nograce_recovery_ops = {
	.owner_flag_bit = NFS_OWNER_RECLAIM_NOGRACE,
	.state_flag_bit	= NFS_STATE_RECLAIM_NOGRACE,
	.recover_open	= nfs4_open_expired,
	.recover_lock	= nfs4_lock_expired,
	.establish_clid = nfs4_proc_exchange_id,
	.get_clid_cred	= nfs4_get_exchange_id_cred,
};
#endif /* CONFIG_NFS_V4_1 */

struct nfs4_state_maintenance_ops nfs40_state_renewal_ops = {
	.sched_state_renewal = nfs4_proc_async_renew,
	.get_state_renewal_cred_locked = nfs4_get_renew_cred_locked,
	.renew_lease = nfs4_proc_renew,
};

#if defined(CONFIG_NFS_V4_1)
struct nfs4_state_maintenance_ops nfs41_state_renewal_ops = {
	.sched_state_renewal = nfs41_proc_async_sequence,
	.get_state_renewal_cred_locked = nfs4_get_machine_cred_locked,
	.renew_lease = nfs4_proc_sequence,
};
#endif

/*
 * Per minor version reboot and network partition recovery ops
 */

struct nfs4_state_recovery_ops *nfs4_reboot_recovery_ops[] = {
	&nfs40_reboot_recovery_ops,
#if defined(CONFIG_NFS_V4_1)
	&nfs41_reboot_recovery_ops,
#endif
};

struct nfs4_state_recovery_ops *nfs4_nograce_recovery_ops[] = {
	&nfs40_nograce_recovery_ops,
#if defined(CONFIG_NFS_V4_1)
	&nfs41_nograce_recovery_ops,
#endif
};

struct nfs4_state_maintenance_ops *nfs4_state_renewal_ops[] = {
	&nfs40_state_renewal_ops,
#if defined(CONFIG_NFS_V4_1)
	&nfs41_state_renewal_ops,
#endif
};

static const struct inode_operations nfs4_file_inode_operations = {
	.permission	= nfs_permission,
	.getattr	= nfs_getattr,
	.setattr	= nfs_setattr,
	.getxattr	= nfs4_getxattr,
	.setxattr	= nfs4_setxattr,
	.listxattr	= nfs4_listxattr,
};

const struct nfs_rpc_ops nfs_v4_clientops = {
	.version	= 4,			/* protocol version */
	.dentry_ops	= &nfs4_dentry_operations,
	.dir_inode_ops	= &nfs4_dir_inode_operations,
	.file_inode_ops	= &nfs4_file_inode_operations,
	.getroot	= nfs4_proc_get_root,
	.getattr	= nfs4_proc_getattr,
	.setattr	= nfs4_proc_setattr,
	.lookupfh	= nfs4_proc_lookupfh,
	.lookup		= nfs4_proc_lookup,
	.access		= nfs4_proc_access,
	.readlink	= nfs4_proc_readlink,
	.create		= nfs4_proc_create,
	.remove		= nfs4_proc_remove,
	.unlink_setup	= nfs4_proc_unlink_setup,
	.unlink_done	= nfs4_proc_unlink_done,
	.rename		= nfs4_proc_rename,
	.link		= nfs4_proc_link,
	.symlink	= nfs4_proc_symlink,
	.mkdir		= nfs4_proc_mkdir,
	.rmdir		= nfs4_proc_remove,
	.readdir	= nfs4_proc_readdir,
	.mknod		= nfs4_proc_mknod,
	.statfs		= nfs4_proc_statfs,
	.fsinfo		= nfs4_proc_fsinfo,
	.pathconf	= nfs4_proc_pathconf,
	.set_capabilities = nfs4_server_capabilities,
	.decode_dirent	= nfs4_decode_dirent,
	.read_setup	= nfs4_proc_read_setup,
	.read_done	= nfs4_read_done,
	.write_setup	= nfs4_proc_write_setup,
	.write_done	= nfs4_write_done,
	.commit_setup	= nfs4_proc_commit_setup,
	.commit_done	= nfs4_commit_done,
	.lock		= nfs4_proc_lock,
	.clear_acl_cache = nfs4_zap_acl_attr,
	.close_context  = nfs4_close_context,
};

/*
 * Local variables:
 *  c-basic-offset: 8
 * End:
 */<|MERGE_RESOLUTION|>--- conflicted
+++ resolved
@@ -2040,21 +2040,9 @@
 		.rpc_argp = &args,
 		.rpc_resp = &res,
 	};
-<<<<<<< HEAD
-	int status;
-
-	nfs_fattr_init(info->fattr);
-	status = nfs4_recover_expired_lease(server);
-	if (!status)
-		status = nfs4_check_client_ready(server->nfs_client);
-	if (!status)
-		status = nfs4_call_sync(server, &msg, &args, &res, 0);
-	return status;
-=======
 
 	nfs_fattr_init(info->fattr);
 	return nfs4_call_sync(server, &msg, &args, &res, 0);
->>>>>>> 80ffb3cc
 }
 
 static int nfs4_lookup_root(struct nfs_server *server, struct nfs_fh *fhandle,
@@ -4807,8 +4795,6 @@
 	return status;
 }
 
-<<<<<<< HEAD
-=======
 int nfs4_init_session(struct nfs_server *server)
 {
 	struct nfs_client *clp = server->nfs_client;
@@ -4825,7 +4811,6 @@
 	return ret;
 }
 
->>>>>>> 80ffb3cc
 /*
  * Renew the cl_session lease.
  */
