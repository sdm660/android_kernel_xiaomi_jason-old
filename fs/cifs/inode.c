/*
 *   fs/cifs/inode.c
 *
 *   Copyright (C) International Business Machines  Corp., 2002,2010
 *   Author(s): Steve French (sfrench@us.ibm.com)
 *
 *   This library is free software; you can redistribute it and/or modify
 *   it under the terms of the GNU Lesser General Public License as published
 *   by the Free Software Foundation; either version 2.1 of the License, or
 *   (at your option) any later version.
 *
 *   This library is distributed in the hope that it will be useful,
 *   but WITHOUT ANY WARRANTY; without even the implied warranty of
 *   MERCHANTABILITY or FITNESS FOR A PARTICULAR PURPOSE.  See
 *   the GNU Lesser General Public License for more details.
 *
 *   You should have received a copy of the GNU Lesser General Public License
 *   along with this library; if not, write to the Free Software
 *   Foundation, Inc., 59 Temple Place, Suite 330, Boston, MA 02111-1307 USA
 */
#include <linux/fs.h>
#include <linux/stat.h>
#include <linux/slab.h>
#include <linux/pagemap.h>
#include <linux/freezer.h>
#include <asm/div64.h>
#include "cifsfs.h"
#include "cifspdu.h"
#include "cifsglob.h"
#include "cifsproto.h"
#include "cifs_debug.h"
#include "cifs_fs_sb.h"
#include "cifs_unicode.h"
#include "fscache.h"


static void cifs_set_ops(struct inode *inode)
{
	struct cifs_sb_info *cifs_sb = CIFS_SB(inode->i_sb);

	switch (inode->i_mode & S_IFMT) {
	case S_IFREG:
		inode->i_op = &cifs_file_inode_ops;
		if (cifs_sb->mnt_cifs_flags & CIFS_MOUNT_DIRECT_IO) {
			if (cifs_sb->mnt_cifs_flags & CIFS_MOUNT_NO_BRL)
				inode->i_fop = &cifs_file_direct_nobrl_ops;
			else
				inode->i_fop = &cifs_file_direct_ops;
		} else if (cifs_sb->mnt_cifs_flags & CIFS_MOUNT_STRICT_IO) {
			if (cifs_sb->mnt_cifs_flags & CIFS_MOUNT_NO_BRL)
				inode->i_fop = &cifs_file_strict_nobrl_ops;
			else
				inode->i_fop = &cifs_file_strict_ops;
		} else if (cifs_sb->mnt_cifs_flags & CIFS_MOUNT_NO_BRL)
			inode->i_fop = &cifs_file_nobrl_ops;
		else { /* not direct, send byte range locks */
			inode->i_fop = &cifs_file_ops;
		}

		/* check if server can support readpages */
		if (cifs_sb_master_tcon(cifs_sb)->ses->server->maxBuf <
				PAGE_SIZE + MAX_CIFS_HDR_SIZE)
			inode->i_data.a_ops = &cifs_addr_ops_smallbuf;
		else
			inode->i_data.a_ops = &cifs_addr_ops;
		break;
	case S_IFDIR:
#ifdef CONFIG_CIFS_DFS_UPCALL
		if (IS_AUTOMOUNT(inode)) {
			inode->i_op = &cifs_dfs_referral_inode_operations;
		} else {
#else /* NO DFS support, treat as a directory */
		{
#endif
			inode->i_op = &cifs_dir_inode_ops;
			inode->i_fop = &cifs_dir_ops;
		}
		break;
	case S_IFLNK:
		inode->i_op = &cifs_symlink_inode_ops;
		break;
	default:
		init_special_inode(inode, inode->i_mode, inode->i_rdev);
		break;
	}
}

/* check inode attributes against fattr. If they don't match, tag the
 * inode for cache invalidation
 */
static void
cifs_revalidate_cache(struct inode *inode, struct cifs_fattr *fattr)
{
	struct cifsInodeInfo *cifs_i = CIFS_I(inode);

	cifs_dbg(FYI, "%s: revalidating inode %llu\n",
		 __func__, cifs_i->uniqueid);

	if (inode->i_state & I_NEW) {
		cifs_dbg(FYI, "%s: inode %llu is new\n",
			 __func__, cifs_i->uniqueid);
		return;
	}

	/* don't bother with revalidation if we have an oplock */
	if (CIFS_CACHE_READ(cifs_i)) {
		cifs_dbg(FYI, "%s: inode %llu is oplocked\n",
			 __func__, cifs_i->uniqueid);
		return;
	}

	 /* revalidate if mtime or size have changed */
	if (timespec_equal(&inode->i_mtime, &fattr->cf_mtime) &&
	    cifs_i->server_eof == fattr->cf_eof) {
		cifs_dbg(FYI, "%s: inode %llu is unchanged\n",
			 __func__, cifs_i->uniqueid);
		return;
	}

	cifs_dbg(FYI, "%s: invalidating inode %llu mapping\n",
		 __func__, cifs_i->uniqueid);
	set_bit(CIFS_INO_INVALID_MAPPING, &cifs_i->flags);
}

/*
 * copy nlink to the inode, unless it wasn't provided.  Provide
 * sane values if we don't have an existing one and none was provided
 */
static void
cifs_nlink_fattr_to_inode(struct inode *inode, struct cifs_fattr *fattr)
{
	/*
	 * if we're in a situation where we can't trust what we
	 * got from the server (readdir, some non-unix cases)
	 * fake reasonable values
	 */
	if (fattr->cf_flags & CIFS_FATTR_UNKNOWN_NLINK) {
		/* only provide fake values on a new inode */
		if (inode->i_state & I_NEW) {
			if (fattr->cf_cifsattrs & ATTR_DIRECTORY)
				set_nlink(inode, 2);
			else
				set_nlink(inode, 1);
		}
		return;
	}

	/* we trust the server, so update it */
	set_nlink(inode, fattr->cf_nlink);
}

/* populate an inode with info from a cifs_fattr struct */
void
cifs_fattr_to_inode(struct inode *inode, struct cifs_fattr *fattr)
{
	struct cifsInodeInfo *cifs_i = CIFS_I(inode);
	struct cifs_sb_info *cifs_sb = CIFS_SB(inode->i_sb);

	cifs_revalidate_cache(inode, fattr);

	spin_lock(&inode->i_lock);
	inode->i_atime = fattr->cf_atime;
	inode->i_mtime = fattr->cf_mtime;
	inode->i_ctime = fattr->cf_ctime;
	inode->i_rdev = fattr->cf_rdev;
	cifs_nlink_fattr_to_inode(inode, fattr);
	inode->i_uid = fattr->cf_uid;
	inode->i_gid = fattr->cf_gid;

	/* if dynperm is set, don't clobber existing mode */
	if (inode->i_state & I_NEW ||
	    !(cifs_sb->mnt_cifs_flags & CIFS_MOUNT_DYNPERM))
		inode->i_mode = fattr->cf_mode;

	cifs_i->cifsAttrs = fattr->cf_cifsattrs;

	if (fattr->cf_flags & CIFS_FATTR_NEED_REVAL)
		cifs_i->time = 0;
	else
		cifs_i->time = jiffies;

	if (fattr->cf_flags & CIFS_FATTR_DELETE_PENDING)
		set_bit(CIFS_INO_DELETE_PENDING, &cifs_i->flags);
	else
		clear_bit(CIFS_INO_DELETE_PENDING, &cifs_i->flags);

	cifs_i->server_eof = fattr->cf_eof;
	/*
	 * Can't safely change the file size here if the client is writing to
	 * it due to potential races.
	 */
	if (is_size_safe_to_change(cifs_i, fattr->cf_eof)) {
		i_size_write(inode, fattr->cf_eof);

		/*
		 * i_blocks is not related to (i_size / i_blksize),
		 * but instead 512 byte (2**9) size is required for
		 * calculating num blocks.
		 */
		inode->i_blocks = (512 - 1 + fattr->cf_bytes) >> 9;
	}
	spin_unlock(&inode->i_lock);

	if (fattr->cf_flags & CIFS_FATTR_DFS_REFERRAL)
		inode->i_flags |= S_AUTOMOUNT;
	if (inode->i_state & I_NEW)
		cifs_set_ops(inode);
}

void
cifs_fill_uniqueid(struct super_block *sb, struct cifs_fattr *fattr)
{
	struct cifs_sb_info *cifs_sb = CIFS_SB(sb);

	if (cifs_sb->mnt_cifs_flags & CIFS_MOUNT_SERVER_INUM)
		return;

	fattr->cf_uniqueid = iunique(sb, ROOT_I);
}

/* Fill a cifs_fattr struct with info from FILE_UNIX_BASIC_INFO. */
void
cifs_unix_basic_to_fattr(struct cifs_fattr *fattr, FILE_UNIX_BASIC_INFO *info,
			 struct cifs_sb_info *cifs_sb)
{
	memset(fattr, 0, sizeof(*fattr));
	fattr->cf_uniqueid = le64_to_cpu(info->UniqueId);
	fattr->cf_bytes = le64_to_cpu(info->NumOfBytes);
	fattr->cf_eof = le64_to_cpu(info->EndOfFile);

	fattr->cf_atime = cifs_NTtimeToUnix(info->LastAccessTime);
	fattr->cf_mtime = cifs_NTtimeToUnix(info->LastModificationTime);
	fattr->cf_ctime = cifs_NTtimeToUnix(info->LastStatusChange);
	fattr->cf_mode = le64_to_cpu(info->Permissions);

	/*
	 * Since we set the inode type below we need to mask off
	 * to avoid strange results if bits set above.
	 */
	fattr->cf_mode &= ~S_IFMT;
	switch (le32_to_cpu(info->Type)) {
	case UNIX_FILE:
		fattr->cf_mode |= S_IFREG;
		fattr->cf_dtype = DT_REG;
		break;
	case UNIX_SYMLINK:
		fattr->cf_mode |= S_IFLNK;
		fattr->cf_dtype = DT_LNK;
		break;
	case UNIX_DIR:
		fattr->cf_mode |= S_IFDIR;
		fattr->cf_dtype = DT_DIR;
		break;
	case UNIX_CHARDEV:
		fattr->cf_mode |= S_IFCHR;
		fattr->cf_dtype = DT_CHR;
		fattr->cf_rdev = MKDEV(le64_to_cpu(info->DevMajor),
				       le64_to_cpu(info->DevMinor) & MINORMASK);
		break;
	case UNIX_BLOCKDEV:
		fattr->cf_mode |= S_IFBLK;
		fattr->cf_dtype = DT_BLK;
		fattr->cf_rdev = MKDEV(le64_to_cpu(info->DevMajor),
				       le64_to_cpu(info->DevMinor) & MINORMASK);
		break;
	case UNIX_FIFO:
		fattr->cf_mode |= S_IFIFO;
		fattr->cf_dtype = DT_FIFO;
		break;
	case UNIX_SOCKET:
		fattr->cf_mode |= S_IFSOCK;
		fattr->cf_dtype = DT_SOCK;
		break;
	default:
		/* safest to call it a file if we do not know */
		fattr->cf_mode |= S_IFREG;
		fattr->cf_dtype = DT_REG;
		cifs_dbg(FYI, "unknown type %d\n", le32_to_cpu(info->Type));
		break;
	}

	fattr->cf_uid = cifs_sb->mnt_uid;
	if (!(cifs_sb->mnt_cifs_flags & CIFS_MOUNT_OVERR_UID)) {
		u64 id = le64_to_cpu(info->Uid);
		if (id < ((uid_t)-1)) {
			kuid_t uid = make_kuid(&init_user_ns, id);
			if (uid_valid(uid))
				fattr->cf_uid = uid;
		}
	}
	
	fattr->cf_gid = cifs_sb->mnt_gid;
	if (!(cifs_sb->mnt_cifs_flags & CIFS_MOUNT_OVERR_GID)) {
		u64 id = le64_to_cpu(info->Gid);
		if (id < ((gid_t)-1)) {
			kgid_t gid = make_kgid(&init_user_ns, id);
			if (gid_valid(gid))
				fattr->cf_gid = gid;
		}
	}

	fattr->cf_nlink = le64_to_cpu(info->Nlinks);
}

/*
 * Fill a cifs_fattr struct with fake inode info.
 *
 * Needed to setup cifs_fattr data for the directory which is the
 * junction to the new submount (ie to setup the fake directory
 * which represents a DFS referral).
 */
static void
cifs_create_dfs_fattr(struct cifs_fattr *fattr, struct super_block *sb)
{
	struct cifs_sb_info *cifs_sb = CIFS_SB(sb);

	cifs_dbg(FYI, "creating fake fattr for DFS referral\n");

	memset(fattr, 0, sizeof(*fattr));
	fattr->cf_mode = S_IFDIR | S_IXUGO | S_IRWXU;
	fattr->cf_uid = cifs_sb->mnt_uid;
	fattr->cf_gid = cifs_sb->mnt_gid;
	fattr->cf_atime = CURRENT_TIME;
	fattr->cf_ctime = CURRENT_TIME;
	fattr->cf_mtime = CURRENT_TIME;
	fattr->cf_nlink = 2;
	fattr->cf_flags |= CIFS_FATTR_DFS_REFERRAL;
}

static int
cifs_get_file_info_unix(struct file *filp)
{
	int rc;
	unsigned int xid;
	FILE_UNIX_BASIC_INFO find_data;
	struct cifs_fattr fattr;
	struct inode *inode = file_inode(filp);
	struct cifs_sb_info *cifs_sb = CIFS_SB(inode->i_sb);
	struct cifsFileInfo *cfile = filp->private_data;
	struct cifs_tcon *tcon = tlink_tcon(cfile->tlink);

	xid = get_xid();
	rc = CIFSSMBUnixQFileInfo(xid, tcon, cfile->fid.netfid, &find_data);
	if (!rc) {
		cifs_unix_basic_to_fattr(&fattr, &find_data, cifs_sb);
	} else if (rc == -EREMOTE) {
		cifs_create_dfs_fattr(&fattr, inode->i_sb);
		rc = 0;
	}

	cifs_fattr_to_inode(inode, &fattr);
	free_xid(xid);
	return rc;
}

int cifs_get_inode_info_unix(struct inode **pinode,
			     const unsigned char *full_path,
			     struct super_block *sb, unsigned int xid)
{
	int rc;
	FILE_UNIX_BASIC_INFO find_data;
	struct cifs_fattr fattr;
	struct cifs_tcon *tcon;
	struct tcon_link *tlink;
	struct cifs_sb_info *cifs_sb = CIFS_SB(sb);

	cifs_dbg(FYI, "Getting info on %s\n", full_path);

	tlink = cifs_sb_tlink(cifs_sb);
	if (IS_ERR(tlink))
		return PTR_ERR(tlink);
	tcon = tlink_tcon(tlink);

	/* could have done a find first instead but this returns more info */
	rc = CIFSSMBUnixQPathInfo(xid, tcon, full_path, &find_data,
				  cifs_sb->local_nls, cifs_remap(cifs_sb));
	cifs_put_tlink(tlink);

	if (!rc) {
		cifs_unix_basic_to_fattr(&fattr, &find_data, cifs_sb);
	} else if (rc == -EREMOTE) {
		cifs_create_dfs_fattr(&fattr, sb);
		rc = 0;
	} else {
		return rc;
	}

	/* check for Minshall+French symlinks */
	if (cifs_sb->mnt_cifs_flags & CIFS_MOUNT_MF_SYMLINKS) {
		int tmprc = check_mf_symlink(xid, tcon, cifs_sb, &fattr,
					     full_path);
		if (tmprc)
			cifs_dbg(FYI, "check_mf_symlink: %d\n", tmprc);
	}

	if (*pinode == NULL) {
		/* get new inode */
		cifs_fill_uniqueid(sb, &fattr);
		*pinode = cifs_iget(sb, &fattr);
		if (!*pinode)
			rc = -ENOMEM;
	} else {
		/* we already have inode, update it */

		/* if uniqueid is different, return error */
		if (unlikely(cifs_sb->mnt_cifs_flags & CIFS_MOUNT_SERVER_INUM &&
		    CIFS_I(*pinode)->uniqueid != fattr.cf_uniqueid)) {
			rc = -ESTALE;
			goto cgiiu_exit;
		}

		/* if filetype is different, return error */
		if (unlikely(((*pinode)->i_mode & S_IFMT) !=
		    (fattr.cf_mode & S_IFMT))) {
			rc = -ESTALE;
			goto cgiiu_exit;
		}

		cifs_fattr_to_inode(*pinode, &fattr);
	}

cgiiu_exit:
	return rc;
}

static int
cifs_sfu_type(struct cifs_fattr *fattr, const char *path,
	      struct cifs_sb_info *cifs_sb, unsigned int xid)
{
	int rc;
	__u32 oplock;
	struct tcon_link *tlink;
	struct cifs_tcon *tcon;
	struct cifs_fid fid;
	struct cifs_open_parms oparms;
	struct cifs_io_parms io_parms;
	char buf[24];
	unsigned int bytes_read;
	char *pbuf;
	int buf_type = CIFS_NO_BUFFER;

	pbuf = buf;

	fattr->cf_mode &= ~S_IFMT;

	if (fattr->cf_eof == 0) {
		fattr->cf_mode |= S_IFIFO;
		fattr->cf_dtype = DT_FIFO;
		return 0;
	} else if (fattr->cf_eof < 8) {
		fattr->cf_mode |= S_IFREG;
		fattr->cf_dtype = DT_REG;
		return -EINVAL;	 /* EOPNOTSUPP? */
	}

	tlink = cifs_sb_tlink(cifs_sb);
	if (IS_ERR(tlink))
		return PTR_ERR(tlink);
	tcon = tlink_tcon(tlink);

	oparms.tcon = tcon;
	oparms.cifs_sb = cifs_sb;
	oparms.desired_access = GENERIC_READ;
	oparms.create_options = CREATE_NOT_DIR;
	oparms.disposition = FILE_OPEN;
	oparms.path = path;
	oparms.fid = &fid;
	oparms.reconnect = false;

	if (tcon->ses->server->oplocks)
		oplock = REQ_OPLOCK;
	else
		oplock = 0;
	rc = tcon->ses->server->ops->open(xid, &oparms, &oplock, NULL);
	if (rc) {
		cifs_dbg(FYI, "check sfu type of %s, open rc = %d\n", path, rc);
		cifs_put_tlink(tlink);
		return rc;
	}

	/* Read header */
	io_parms.netfid = fid.netfid;
	io_parms.pid = current->tgid;
	io_parms.tcon = tcon;
	io_parms.offset = 0;
	io_parms.length = 24;

	rc = tcon->ses->server->ops->sync_read(xid, &fid, &io_parms,
					&bytes_read, &pbuf, &buf_type);
	if ((rc == 0) && (bytes_read >= 8)) {
		if (memcmp("IntxBLK", pbuf, 8) == 0) {
			cifs_dbg(FYI, "Block device\n");
			fattr->cf_mode |= S_IFBLK;
			fattr->cf_dtype = DT_BLK;
			if (bytes_read == 24) {
				/* we have enough to decode dev num */
				__u64 mjr; /* major */
				__u64 mnr; /* minor */
				mjr = le64_to_cpu(*(__le64 *)(pbuf+8));
				mnr = le64_to_cpu(*(__le64 *)(pbuf+16));
				fattr->cf_rdev = MKDEV(mjr, mnr);
			}
		} else if (memcmp("IntxCHR", pbuf, 8) == 0) {
			cifs_dbg(FYI, "Char device\n");
			fattr->cf_mode |= S_IFCHR;
			fattr->cf_dtype = DT_CHR;
			if (bytes_read == 24) {
				/* we have enough to decode dev num */
				__u64 mjr; /* major */
				__u64 mnr; /* minor */
				mjr = le64_to_cpu(*(__le64 *)(pbuf+8));
				mnr = le64_to_cpu(*(__le64 *)(pbuf+16));
				fattr->cf_rdev = MKDEV(mjr, mnr);
			}
		} else if (memcmp("IntxLNK", pbuf, 7) == 0) {
			cifs_dbg(FYI, "Symlink\n");
			fattr->cf_mode |= S_IFLNK;
			fattr->cf_dtype = DT_LNK;
		} else {
			fattr->cf_mode |= S_IFREG; /* file? */
			fattr->cf_dtype = DT_REG;
			rc = -EOPNOTSUPP;
		}
	} else {
		fattr->cf_mode |= S_IFREG; /* then it is a file */
		fattr->cf_dtype = DT_REG;
		rc = -EOPNOTSUPP; /* or some unknown SFU type */
	}

	tcon->ses->server->ops->close(xid, tcon, &fid);
	cifs_put_tlink(tlink);
	return rc;
}

#define SFBITS_MASK (S_ISVTX | S_ISGID | S_ISUID)  /* SETFILEBITS valid bits */

/*
 * Fetch mode bits as provided by SFU.
 *
 * FIXME: Doesn't this clobber the type bit we got from cifs_sfu_type ?
 */
static int cifs_sfu_mode(struct cifs_fattr *fattr, const unsigned char *path,
			 struct cifs_sb_info *cifs_sb, unsigned int xid)
{
#ifdef CONFIG_CIFS_XATTR
	ssize_t rc;
	char ea_value[4];
	__u32 mode;
	struct tcon_link *tlink;
	struct cifs_tcon *tcon;

	tlink = cifs_sb_tlink(cifs_sb);
	if (IS_ERR(tlink))
		return PTR_ERR(tlink);
	tcon = tlink_tcon(tlink);

	if (tcon->ses->server->ops->query_all_EAs == NULL) {
		cifs_put_tlink(tlink);
		return -EOPNOTSUPP;
	}

	rc = tcon->ses->server->ops->query_all_EAs(xid, tcon, path,
			"SETFILEBITS", ea_value, 4 /* size of buf */,
			cifs_sb->local_nls,
			cifs_remap(cifs_sb));
	cifs_put_tlink(tlink);
	if (rc < 0)
		return (int)rc;
	else if (rc > 3) {
		mode = le32_to_cpu(*((__le32 *)ea_value));
		fattr->cf_mode &= ~SFBITS_MASK;
		cifs_dbg(FYI, "special bits 0%o org mode 0%o\n",
			 mode, fattr->cf_mode);
		fattr->cf_mode = (mode & SFBITS_MASK) | fattr->cf_mode;
		cifs_dbg(FYI, "special mode bits 0%o\n", mode);
	}

	return 0;
#else
	return -EOPNOTSUPP;
#endif
}

/* Fill a cifs_fattr struct with info from FILE_ALL_INFO */
static void
cifs_all_info_to_fattr(struct cifs_fattr *fattr, FILE_ALL_INFO *info,
		       struct cifs_sb_info *cifs_sb, bool adjust_tz,
		       bool symlink)
{
	struct cifs_tcon *tcon = cifs_sb_master_tcon(cifs_sb);

	memset(fattr, 0, sizeof(*fattr));
	fattr->cf_cifsattrs = le32_to_cpu(info->Attributes);
	if (info->DeletePending)
		fattr->cf_flags |= CIFS_FATTR_DELETE_PENDING;

	if (info->LastAccessTime)
		fattr->cf_atime = cifs_NTtimeToUnix(info->LastAccessTime);
	else
		fattr->cf_atime = CURRENT_TIME;

	fattr->cf_ctime = cifs_NTtimeToUnix(info->ChangeTime);
	fattr->cf_mtime = cifs_NTtimeToUnix(info->LastWriteTime);

	if (adjust_tz) {
		fattr->cf_ctime.tv_sec += tcon->ses->server->timeAdj;
		fattr->cf_mtime.tv_sec += tcon->ses->server->timeAdj;
	}

	fattr->cf_eof = le64_to_cpu(info->EndOfFile);
	fattr->cf_bytes = le64_to_cpu(info->AllocationSize);
	fattr->cf_createtime = le64_to_cpu(info->CreationTime);

	fattr->cf_nlink = le32_to_cpu(info->NumberOfLinks);

	if (symlink) {
		fattr->cf_mode = S_IFLNK;
		fattr->cf_dtype = DT_LNK;
	} else if (fattr->cf_cifsattrs & ATTR_DIRECTORY) {
		fattr->cf_mode = S_IFDIR | cifs_sb->mnt_dir_mode;
		fattr->cf_dtype = DT_DIR;
		/*
		 * Server can return wrong NumberOfLinks value for directories
		 * when Unix extensions are disabled - fake it.
		 */
		if (!tcon->unix_ext)
			fattr->cf_flags |= CIFS_FATTR_UNKNOWN_NLINK;
	} else {
		fattr->cf_mode = S_IFREG | cifs_sb->mnt_file_mode;
		fattr->cf_dtype = DT_REG;

		/* clear write bits if ATTR_READONLY is set */
		if (fattr->cf_cifsattrs & ATTR_READONLY)
			fattr->cf_mode &= ~(S_IWUGO);

		/*
		 * Don't accept zero nlink from non-unix servers unless
		 * delete is pending.  Instead mark it as unknown.
		 */
		if ((fattr->cf_nlink < 1) && !tcon->unix_ext &&
		    !info->DeletePending) {
			cifs_dbg(1, "bogus file nlink value %u\n",
				fattr->cf_nlink);
			fattr->cf_flags |= CIFS_FATTR_UNKNOWN_NLINK;
		}
	}

	fattr->cf_uid = cifs_sb->mnt_uid;
	fattr->cf_gid = cifs_sb->mnt_gid;
}

static int
cifs_get_file_info(struct file *filp)
{
	int rc;
	unsigned int xid;
	FILE_ALL_INFO find_data;
	struct cifs_fattr fattr;
	struct inode *inode = file_inode(filp);
	struct cifs_sb_info *cifs_sb = CIFS_SB(inode->i_sb);
	struct cifsFileInfo *cfile = filp->private_data;
	struct cifs_tcon *tcon = tlink_tcon(cfile->tlink);
	struct TCP_Server_Info *server = tcon->ses->server;

	if (!server->ops->query_file_info)
		return -ENOSYS;

	xid = get_xid();
	rc = server->ops->query_file_info(xid, tcon, &cfile->fid, &find_data);
	switch (rc) {
	case 0:
		cifs_all_info_to_fattr(&fattr, &find_data, cifs_sb, false,
				       false);
		break;
	case -EREMOTE:
		cifs_create_dfs_fattr(&fattr, inode->i_sb);
		rc = 0;
		break;
	case -EOPNOTSUPP:
	case -EINVAL:
		/*
		 * FIXME: legacy server -- fall back to path-based call?
		 * for now, just skip revalidating and mark inode for
		 * immediate reval.
		 */
		rc = 0;
		CIFS_I(inode)->time = 0;
	default:
		goto cgfi_exit;
	}

	/*
	 * don't bother with SFU junk here -- just mark inode as needing
	 * revalidation.
	 */
	fattr.cf_uniqueid = CIFS_I(inode)->uniqueid;
	fattr.cf_flags |= CIFS_FATTR_NEED_REVAL;
	cifs_fattr_to_inode(inode, &fattr);
cgfi_exit:
	free_xid(xid);
	return rc;
}

int
cifs_get_inode_info(struct inode **inode, const char *full_path,
		    FILE_ALL_INFO *data, struct super_block *sb, int xid,
		    const struct cifs_fid *fid)
{
	bool validinum = false;
	__u16 srchflgs;
	int rc = 0, tmprc = ENOSYS;
	struct cifs_tcon *tcon;
	struct TCP_Server_Info *server;
	struct tcon_link *tlink;
	struct cifs_sb_info *cifs_sb = CIFS_SB(sb);
	char *buf = NULL;
	bool adjust_tz = false;
	struct cifs_fattr fattr;
	struct cifs_search_info *srchinf = NULL;
	bool symlink = false;

	tlink = cifs_sb_tlink(cifs_sb);
	if (IS_ERR(tlink))
		return PTR_ERR(tlink);
	tcon = tlink_tcon(tlink);
	server = tcon->ses->server;

	cifs_dbg(FYI, "Getting info on %s\n", full_path);

	if ((data == NULL) && (*inode != NULL)) {
		if (CIFS_CACHE_READ(CIFS_I(*inode))) {
			cifs_dbg(FYI, "No need to revalidate cached inode sizes\n");
			goto cgii_exit;
		}
	}

	/* if inode info is not passed, get it from server */
	if (data == NULL) {
		if (!server->ops->query_path_info) {
			rc = -ENOSYS;
			goto cgii_exit;
		}
		buf = kmalloc(sizeof(FILE_ALL_INFO), GFP_KERNEL);
		if (buf == NULL) {
			rc = -ENOMEM;
			goto cgii_exit;
		}
		data = (FILE_ALL_INFO *)buf;
		rc = server->ops->query_path_info(xid, tcon, cifs_sb, full_path,
						  data, &adjust_tz, &symlink);
	}

	if (!rc) {
		cifs_all_info_to_fattr(&fattr, data, cifs_sb, adjust_tz,
				       symlink);
	} else if (rc == -EREMOTE) {
		cifs_create_dfs_fattr(&fattr, sb);
		rc = 0;
	} else if ((rc == -EACCES) && backup_cred(cifs_sb) &&
		   (strcmp(server->vals->version_string, SMB1_VERSION_STRING)
		      == 0)) {
		/*
		 * For SMB2 and later the backup intent flag is already
		 * sent if needed on open and there is no path based
		 * FindFirst operation to use to retry with
		 */
<<<<<<< HEAD

		srchinf = kzalloc(sizeof(struct cifs_search_info),
					GFP_KERNEL);
		if (srchinf == NULL) {
			rc = -ENOMEM;
			goto cgii_exit;
		}

=======

		srchinf = kzalloc(sizeof(struct cifs_search_info),
					GFP_KERNEL);
		if (srchinf == NULL) {
			rc = -ENOMEM;
			goto cgii_exit;
		}

>>>>>>> eefb1884
		srchinf->endOfSearch = false;
		if (tcon->unix_ext)
			srchinf->info_level = SMB_FIND_FILE_UNIX;
		else if ((tcon->ses->capabilities &
			 tcon->ses->server->vals->cap_nt_find) == 0)
			srchinf->info_level = SMB_FIND_FILE_INFO_STANDARD;
		else if (cifs_sb->mnt_cifs_flags & CIFS_MOUNT_SERVER_INUM)
			srchinf->info_level = SMB_FIND_FILE_ID_FULL_DIR_INFO;
		else /* no srvino useful for fallback to some netapp */
			srchinf->info_level = SMB_FIND_FILE_DIRECTORY_INFO;

		srchflgs = CIFS_SEARCH_CLOSE_ALWAYS |
				CIFS_SEARCH_CLOSE_AT_END |
				CIFS_SEARCH_BACKUP_SEARCH;

		rc = CIFSFindFirst(xid, tcon, full_path,
			cifs_sb, NULL, srchflgs, srchinf, false);
		if (!rc) {
			data = (FILE_ALL_INFO *)srchinf->srch_entries_start;

			cifs_dir_info_to_fattr(&fattr,
			(FILE_DIRECTORY_INFO *)data, cifs_sb);
			fattr.cf_uniqueid = le64_to_cpu(
			((SEARCH_ID_FULL_DIR_INFO *)data)->UniqueId);
			validinum = true;

			cifs_buf_release(srchinf->ntwrk_buf_start);
		}
		kfree(srchinf);
		if (rc)
			goto cgii_exit;
	} else
		goto cgii_exit;

	/*
	 * If an inode wasn't passed in, then get the inode number
	 *
	 * Is an i_ino of zero legal? Can we use that to check if the server
	 * supports returning inode numbers?  Are there other sanity checks we
	 * can use to ensure that the server is really filling in that field?
	 */
	if (*inode == NULL) {
		if (cifs_sb->mnt_cifs_flags & CIFS_MOUNT_SERVER_INUM) {
			if (validinum == false) {
				if (server->ops->get_srv_inum)
					tmprc = server->ops->get_srv_inum(xid,
						tcon, cifs_sb, full_path,
						&fattr.cf_uniqueid, data);
				if (tmprc) {
					cifs_dbg(FYI, "GetSrvInodeNum rc %d\n",
						 tmprc);
					fattr.cf_uniqueid = iunique(sb, ROOT_I);
					cifs_autodisable_serverino(cifs_sb);
				}
			}
		} else
			fattr.cf_uniqueid = iunique(sb, ROOT_I);
	} else
		fattr.cf_uniqueid = CIFS_I(*inode)->uniqueid;

	/* query for SFU type info if supported and needed */
	if (fattr.cf_cifsattrs & ATTR_SYSTEM &&
	    cifs_sb->mnt_cifs_flags & CIFS_MOUNT_UNX_EMUL) {
		tmprc = cifs_sfu_type(&fattr, full_path, cifs_sb, xid);
		if (tmprc)
			cifs_dbg(FYI, "cifs_sfu_type failed: %d\n", tmprc);
	}

#ifdef CONFIG_CIFS_ACL
	/* fill in 0777 bits from ACL */
	if (cifs_sb->mnt_cifs_flags & CIFS_MOUNT_CIFS_ACL) {
		rc = cifs_acl_to_fattr(cifs_sb, &fattr, *inode, full_path, fid);
		if (rc) {
			cifs_dbg(FYI, "%s: Getting ACL failed with error: %d\n",
				 __func__, rc);
			goto cgii_exit;
		}
	}
#endif /* CONFIG_CIFS_ACL */

	/* fill in remaining high mode bits e.g. SUID, VTX */
	if (cifs_sb->mnt_cifs_flags & CIFS_MOUNT_UNX_EMUL)
		cifs_sfu_mode(&fattr, full_path, cifs_sb, xid);

	/* check for Minshall+French symlinks */
	if (cifs_sb->mnt_cifs_flags & CIFS_MOUNT_MF_SYMLINKS) {
		tmprc = check_mf_symlink(xid, tcon, cifs_sb, &fattr,
					 full_path);
		if (tmprc)
			cifs_dbg(FYI, "check_mf_symlink: %d\n", tmprc);
	}

	if (!*inode) {
		*inode = cifs_iget(sb, &fattr);
		if (!*inode)
			rc = -ENOMEM;
	} else {
		/* we already have inode, update it */

		/* if filetype is different, return error */
		if (unlikely(((*inode)->i_mode & S_IFMT) !=
		    (fattr.cf_mode & S_IFMT))) {
			rc = -ESTALE;
			goto cgii_exit;
		}

		cifs_fattr_to_inode(*inode, &fattr);
	}

cgii_exit:
	kfree(buf);
	cifs_put_tlink(tlink);
	return rc;
}

static const struct inode_operations cifs_ipc_inode_ops = {
	.lookup = cifs_lookup,
};

static int
cifs_find_inode(struct inode *inode, void *opaque)
{
	struct cifs_fattr *fattr = (struct cifs_fattr *) opaque;

	/* don't match inode with different uniqueid */
	if (CIFS_I(inode)->uniqueid != fattr->cf_uniqueid)
		return 0;

	/* use createtime like an i_generation field */
	if (CIFS_I(inode)->createtime != fattr->cf_createtime)
		return 0;

	/* don't match inode of different type */
	if ((inode->i_mode & S_IFMT) != (fattr->cf_mode & S_IFMT))
		return 0;

	/* if it's not a directory or has no dentries, then flag it */
	if (S_ISDIR(inode->i_mode) && !hlist_empty(&inode->i_dentry))
		fattr->cf_flags |= CIFS_FATTR_INO_COLLISION;

	return 1;
}

static int
cifs_init_inode(struct inode *inode, void *opaque)
{
	struct cifs_fattr *fattr = (struct cifs_fattr *) opaque;

	CIFS_I(inode)->uniqueid = fattr->cf_uniqueid;
	CIFS_I(inode)->createtime = fattr->cf_createtime;
	return 0;
}

/*
 * walk dentry list for an inode and report whether it has aliases that
 * are hashed. We use this to determine if a directory inode can actually
 * be used.
 */
static bool
inode_has_hashed_dentries(struct inode *inode)
{
	struct dentry *dentry;

	spin_lock(&inode->i_lock);
	hlist_for_each_entry(dentry, &inode->i_dentry, d_u.d_alias) {
		if (!d_unhashed(dentry) || IS_ROOT(dentry)) {
			spin_unlock(&inode->i_lock);
			return true;
		}
	}
	spin_unlock(&inode->i_lock);
	return false;
}

/* Given fattrs, get a corresponding inode */
struct inode *
cifs_iget(struct super_block *sb, struct cifs_fattr *fattr)
{
	unsigned long hash;
	struct inode *inode;

retry_iget5_locked:
	cifs_dbg(FYI, "looking for uniqueid=%llu\n", fattr->cf_uniqueid);

	/* hash down to 32-bits on 32-bit arch */
	hash = cifs_uniqueid_to_ino_t(fattr->cf_uniqueid);

	inode = iget5_locked(sb, hash, cifs_find_inode, cifs_init_inode, fattr);
	if (inode) {
		/* was there a potentially problematic inode collision? */
		if (fattr->cf_flags & CIFS_FATTR_INO_COLLISION) {
			fattr->cf_flags &= ~CIFS_FATTR_INO_COLLISION;

			if (inode_has_hashed_dentries(inode)) {
				cifs_autodisable_serverino(CIFS_SB(sb));
				iput(inode);
				fattr->cf_uniqueid = iunique(sb, ROOT_I);
				goto retry_iget5_locked;
			}
		}

		cifs_fattr_to_inode(inode, fattr);
		if (sb->s_flags & MS_NOATIME)
			inode->i_flags |= S_NOATIME | S_NOCMTIME;
		if (inode->i_state & I_NEW) {
			inode->i_ino = hash;
#ifdef CONFIG_CIFS_FSCACHE
			/* initialize per-inode cache cookie pointer */
			CIFS_I(inode)->fscache = NULL;
#endif
			unlock_new_inode(inode);
		}
	}

	return inode;
}

/* gets root inode */
struct inode *cifs_root_iget(struct super_block *sb)
{
	unsigned int xid;
	struct cifs_sb_info *cifs_sb = CIFS_SB(sb);
	struct inode *inode = NULL;
	long rc;
	struct cifs_tcon *tcon = cifs_sb_master_tcon(cifs_sb);
	char *path = NULL;
	int len;

	if ((cifs_sb->mnt_cifs_flags & CIFS_MOUNT_USE_PREFIX_PATH)
	    && cifs_sb->prepath) {
		len = strlen(cifs_sb->prepath);
		path = kzalloc(len + 2 /* leading sep + null */, GFP_KERNEL);
		if (path == NULL)
			return ERR_PTR(-ENOMEM);
		path[0] = '/';
		memcpy(path+1, cifs_sb->prepath, len);
	} else {
		path = kstrdup("", GFP_KERNEL);
		if (path == NULL)
			return ERR_PTR(-ENOMEM);
	}

	xid = get_xid();
	if (tcon->unix_ext) {
		rc = cifs_get_inode_info_unix(&inode, path, sb, xid);
		/* some servers mistakenly claim POSIX support */
		if (rc != -EOPNOTSUPP)
			goto iget_no_retry;
		cifs_dbg(VFS, "server does not support POSIX extensions");
		tcon->unix_ext = false;
	}

	convert_delimiter(path, CIFS_DIR_SEP(cifs_sb));
	rc = cifs_get_inode_info(&inode, path, NULL, sb, xid, NULL);

iget_no_retry:
	if (!inode) {
		inode = ERR_PTR(rc);
		goto out;
	}

#ifdef CONFIG_CIFS_FSCACHE
	/* populate tcon->resource_id */
	tcon->resource_id = CIFS_I(inode)->uniqueid;
#endif

	if (rc && tcon->ipc) {
		cifs_dbg(FYI, "ipc connection - fake read inode\n");
		spin_lock(&inode->i_lock);
		inode->i_mode |= S_IFDIR;
		set_nlink(inode, 2);
		inode->i_op = &cifs_ipc_inode_ops;
		inode->i_fop = &simple_dir_operations;
		inode->i_uid = cifs_sb->mnt_uid;
		inode->i_gid = cifs_sb->mnt_gid;
		spin_unlock(&inode->i_lock);
	} else if (rc) {
		iget_failed(inode);
		inode = ERR_PTR(rc);
	}

out:
	kfree(path);
	/* can not call macro free_xid here since in a void func
	 * TODO: This is no longer true
	 */
	_free_xid(xid);
	return inode;
}

int
cifs_set_file_info(struct inode *inode, struct iattr *attrs, unsigned int xid,
		   char *full_path, __u32 dosattr)
{
	bool set_time = false;
	struct cifs_sb_info *cifs_sb = CIFS_SB(inode->i_sb);
	struct TCP_Server_Info *server;
	FILE_BASIC_INFO	info_buf;

	if (attrs == NULL)
		return -EINVAL;

	server = cifs_sb_master_tcon(cifs_sb)->ses->server;
	if (!server->ops->set_file_info)
		return -ENOSYS;

	info_buf.Pad = 0;

	if (attrs->ia_valid & ATTR_ATIME) {
		set_time = true;
		info_buf.LastAccessTime =
			cpu_to_le64(cifs_UnixTimeToNT(attrs->ia_atime));
	} else
		info_buf.LastAccessTime = 0;

	if (attrs->ia_valid & ATTR_MTIME) {
		set_time = true;
		info_buf.LastWriteTime =
		    cpu_to_le64(cifs_UnixTimeToNT(attrs->ia_mtime));
	} else
		info_buf.LastWriteTime = 0;

	/*
	 * Samba throws this field away, but windows may actually use it.
	 * Do not set ctime unless other time stamps are changed explicitly
	 * (i.e. by utimes()) since we would then have a mix of client and
	 * server times.
	 */
	if (set_time && (attrs->ia_valid & ATTR_CTIME)) {
		cifs_dbg(FYI, "CIFS - CTIME changed\n");
		info_buf.ChangeTime =
		    cpu_to_le64(cifs_UnixTimeToNT(attrs->ia_ctime));
	} else
		info_buf.ChangeTime = 0;

	info_buf.CreationTime = 0;	/* don't change */
	info_buf.Attributes = cpu_to_le32(dosattr);

	return server->ops->set_file_info(inode, full_path, &info_buf, xid);
}

/*
 * Open the given file (if it isn't already), set the DELETE_ON_CLOSE bit
 * and rename it to a random name that hopefully won't conflict with
 * anything else.
 */
int
cifs_rename_pending_delete(const char *full_path, struct dentry *dentry,
			   const unsigned int xid)
{
	int oplock = 0;
	int rc;
	struct cifs_fid fid;
	struct cifs_open_parms oparms;
	struct inode *inode = d_inode(dentry);
	struct cifsInodeInfo *cifsInode = CIFS_I(inode);
	struct cifs_sb_info *cifs_sb = CIFS_SB(inode->i_sb);
	struct tcon_link *tlink;
	struct cifs_tcon *tcon;
	__u32 dosattr, origattr;
	FILE_BASIC_INFO *info_buf = NULL;

	tlink = cifs_sb_tlink(cifs_sb);
	if (IS_ERR(tlink))
		return PTR_ERR(tlink);
	tcon = tlink_tcon(tlink);

	/*
	 * We cannot rename the file if the server doesn't support
	 * CAP_INFOLEVEL_PASSTHRU
	 */
	if (!(tcon->ses->capabilities & CAP_INFOLEVEL_PASSTHRU)) {
		rc = -EBUSY;
		goto out;
	}

	oparms.tcon = tcon;
	oparms.cifs_sb = cifs_sb;
	oparms.desired_access = DELETE | FILE_WRITE_ATTRIBUTES;
	oparms.create_options = CREATE_NOT_DIR;
	oparms.disposition = FILE_OPEN;
	oparms.path = full_path;
	oparms.fid = &fid;
	oparms.reconnect = false;

	rc = CIFS_open(xid, &oparms, &oplock, NULL);
	if (rc != 0)
		goto out;

	origattr = cifsInode->cifsAttrs;
	if (origattr == 0)
		origattr |= ATTR_NORMAL;

	dosattr = origattr & ~ATTR_READONLY;
	if (dosattr == 0)
		dosattr |= ATTR_NORMAL;
	dosattr |= ATTR_HIDDEN;

	/* set ATTR_HIDDEN and clear ATTR_READONLY, but only if needed */
	if (dosattr != origattr) {
		info_buf = kzalloc(sizeof(*info_buf), GFP_KERNEL);
		if (info_buf == NULL) {
			rc = -ENOMEM;
			goto out_close;
		}
		info_buf->Attributes = cpu_to_le32(dosattr);
		rc = CIFSSMBSetFileInfo(xid, tcon, info_buf, fid.netfid,
					current->tgid);
		/* although we would like to mark the file hidden
 		   if that fails we will still try to rename it */
		if (!rc)
			cifsInode->cifsAttrs = dosattr;
		else
			dosattr = origattr; /* since not able to change them */
	}

	/* rename the file */
	rc = CIFSSMBRenameOpenFile(xid, tcon, fid.netfid, NULL,
				   cifs_sb->local_nls,
				   cifs_remap(cifs_sb));
	if (rc != 0) {
		rc = -EBUSY;
		goto undo_setattr;
	}

	/* try to set DELETE_ON_CLOSE */
	if (!test_bit(CIFS_INO_DELETE_PENDING, &cifsInode->flags)) {
		rc = CIFSSMBSetFileDisposition(xid, tcon, true, fid.netfid,
					       current->tgid);
		/*
		 * some samba versions return -ENOENT when we try to set the
		 * file disposition here. Likely a samba bug, but work around
		 * it for now. This means that some cifsXXX files may hang
		 * around after they shouldn't.
		 *
		 * BB: remove this hack after more servers have the fix
		 */
		if (rc == -ENOENT)
			rc = 0;
		else if (rc != 0) {
			rc = -EBUSY;
			goto undo_rename;
		}
		set_bit(CIFS_INO_DELETE_PENDING, &cifsInode->flags);
	}

out_close:
	CIFSSMBClose(xid, tcon, fid.netfid);
out:
	kfree(info_buf);
	cifs_put_tlink(tlink);
	return rc;

	/*
	 * reset everything back to the original state. Don't bother
	 * dealing with errors here since we can't do anything about
	 * them anyway.
	 */
undo_rename:
	CIFSSMBRenameOpenFile(xid, tcon, fid.netfid, dentry->d_name.name,
				cifs_sb->local_nls, cifs_remap(cifs_sb));
undo_setattr:
	if (dosattr != origattr) {
		info_buf->Attributes = cpu_to_le32(origattr);
		if (!CIFSSMBSetFileInfo(xid, tcon, info_buf, fid.netfid,
					current->tgid))
			cifsInode->cifsAttrs = origattr;
	}

	goto out_close;
}

/* copied from fs/nfs/dir.c with small changes */
static void
cifs_drop_nlink(struct inode *inode)
{
	spin_lock(&inode->i_lock);
	if (inode->i_nlink > 0)
		drop_nlink(inode);
	spin_unlock(&inode->i_lock);
}

/*
 * If d_inode(dentry) is null (usually meaning the cached dentry
 * is a negative dentry) then we would attempt a standard SMB delete, but
 * if that fails we can not attempt the fall back mechanisms on EACCESS
 * but will return the EACCESS to the caller. Note that the VFS does not call
 * unlink on negative dentries currently.
 */
int cifs_unlink(struct inode *dir, struct dentry *dentry)
{
	int rc = 0;
	unsigned int xid;
	char *full_path = NULL;
	struct inode *inode = d_inode(dentry);
	struct cifsInodeInfo *cifs_inode;
	struct super_block *sb = dir->i_sb;
	struct cifs_sb_info *cifs_sb = CIFS_SB(sb);
	struct tcon_link *tlink;
	struct cifs_tcon *tcon;
	struct TCP_Server_Info *server;
	struct iattr *attrs = NULL;
	__u32 dosattr = 0, origattr = 0;

	cifs_dbg(FYI, "cifs_unlink, dir=0x%p, dentry=0x%p\n", dir, dentry);

	tlink = cifs_sb_tlink(cifs_sb);
	if (IS_ERR(tlink))
		return PTR_ERR(tlink);
	tcon = tlink_tcon(tlink);
	server = tcon->ses->server;

	xid = get_xid();

	/* Unlink can be called from rename so we can not take the
	 * sb->s_vfs_rename_mutex here */
	full_path = build_path_from_dentry(dentry);
	if (full_path == NULL) {
		rc = -ENOMEM;
		goto unlink_out;
	}

	if (cap_unix(tcon->ses) && (CIFS_UNIX_POSIX_PATH_OPS_CAP &
				le64_to_cpu(tcon->fsUnixInfo.Capability))) {
		rc = CIFSPOSIXDelFile(xid, tcon, full_path,
			SMB_POSIX_UNLINK_FILE_TARGET, cifs_sb->local_nls,
			cifs_remap(cifs_sb));
		cifs_dbg(FYI, "posix del rc %d\n", rc);
		if ((rc == 0) || (rc == -ENOENT))
			goto psx_del_no_retry;
	}

retry_std_delete:
	if (!server->ops->unlink) {
		rc = -ENOSYS;
		goto psx_del_no_retry;
	}

	rc = server->ops->unlink(xid, tcon, full_path, cifs_sb);

psx_del_no_retry:
	if (!rc) {
		if (inode)
			cifs_drop_nlink(inode);
	} else if (rc == -ENOENT) {
		d_drop(dentry);
	} else if (rc == -EBUSY) {
		if (server->ops->rename_pending_delete) {
			rc = server->ops->rename_pending_delete(full_path,
								dentry, xid);
			if (rc == 0)
				cifs_drop_nlink(inode);
		}
	} else if ((rc == -EACCES) && (dosattr == 0) && inode) {
		attrs = kzalloc(sizeof(*attrs), GFP_KERNEL);
		if (attrs == NULL) {
			rc = -ENOMEM;
			goto out_reval;
		}

		/* try to reset dos attributes */
		cifs_inode = CIFS_I(inode);
		origattr = cifs_inode->cifsAttrs;
		if (origattr == 0)
			origattr |= ATTR_NORMAL;
		dosattr = origattr & ~ATTR_READONLY;
		if (dosattr == 0)
			dosattr |= ATTR_NORMAL;
		dosattr |= ATTR_HIDDEN;

		rc = cifs_set_file_info(inode, attrs, xid, full_path, dosattr);
		if (rc != 0)
			goto out_reval;

		goto retry_std_delete;
	}

	/* undo the setattr if we errored out and it's needed */
	if (rc != 0 && dosattr != 0)
		cifs_set_file_info(inode, attrs, xid, full_path, origattr);

out_reval:
	if (inode) {
		cifs_inode = CIFS_I(inode);
		cifs_inode->time = 0;	/* will force revalidate to get info
					   when needed */
		inode->i_ctime = current_fs_time(sb);
	}
	dir->i_ctime = dir->i_mtime = current_fs_time(sb);
	cifs_inode = CIFS_I(dir);
	CIFS_I(dir)->time = 0;	/* force revalidate of dir as well */
unlink_out:
	kfree(full_path);
	kfree(attrs);
	free_xid(xid);
	cifs_put_tlink(tlink);
	return rc;
}

static int
cifs_mkdir_qinfo(struct inode *parent, struct dentry *dentry, umode_t mode,
		 const char *full_path, struct cifs_sb_info *cifs_sb,
		 struct cifs_tcon *tcon, const unsigned int xid)
{
	int rc = 0;
	struct inode *inode = NULL;

	if (tcon->unix_ext)
		rc = cifs_get_inode_info_unix(&inode, full_path, parent->i_sb,
					      xid);
	else
		rc = cifs_get_inode_info(&inode, full_path, NULL, parent->i_sb,
					 xid, NULL);

	if (rc)
		return rc;

	/*
	 * setting nlink not necessary except in cases where we failed to get it
	 * from the server or was set bogus. Also, since this is a brand new
	 * inode, no need to grab the i_lock before setting the i_nlink.
	 */
	if (inode->i_nlink < 2)
		set_nlink(inode, 2);
	mode &= ~current_umask();
	/* must turn on setgid bit if parent dir has it */
	if (parent->i_mode & S_ISGID)
		mode |= S_ISGID;

	if (tcon->unix_ext) {
		struct cifs_unix_set_info_args args = {
			.mode	= mode,
			.ctime	= NO_CHANGE_64,
			.atime	= NO_CHANGE_64,
			.mtime	= NO_CHANGE_64,
			.device	= 0,
		};
		if (cifs_sb->mnt_cifs_flags & CIFS_MOUNT_SET_UID) {
			args.uid = current_fsuid();
			if (parent->i_mode & S_ISGID)
				args.gid = parent->i_gid;
			else
				args.gid = current_fsgid();
		} else {
			args.uid = INVALID_UID; /* no change */
			args.gid = INVALID_GID; /* no change */
		}
		CIFSSMBUnixSetPathInfo(xid, tcon, full_path, &args,
				       cifs_sb->local_nls,
				       cifs_remap(cifs_sb));
	} else {
		struct TCP_Server_Info *server = tcon->ses->server;
		if (!(cifs_sb->mnt_cifs_flags & CIFS_MOUNT_CIFS_ACL) &&
		    (mode & S_IWUGO) == 0 && server->ops->mkdir_setinfo)
			server->ops->mkdir_setinfo(inode, full_path, cifs_sb,
						   tcon, xid);
		if (cifs_sb->mnt_cifs_flags & CIFS_MOUNT_DYNPERM)
			inode->i_mode = (mode | S_IFDIR);

		if (cifs_sb->mnt_cifs_flags & CIFS_MOUNT_SET_UID) {
			inode->i_uid = current_fsuid();
			if (inode->i_mode & S_ISGID)
				inode->i_gid = parent->i_gid;
			else
				inode->i_gid = current_fsgid();
		}
	}
	d_instantiate(dentry, inode);
	return rc;
}

static int
cifs_posix_mkdir(struct inode *inode, struct dentry *dentry, umode_t mode,
		 const char *full_path, struct cifs_sb_info *cifs_sb,
		 struct cifs_tcon *tcon, const unsigned int xid)
{
	int rc = 0;
	u32 oplock = 0;
	FILE_UNIX_BASIC_INFO *info = NULL;
	struct inode *newinode = NULL;
	struct cifs_fattr fattr;

	info = kzalloc(sizeof(FILE_UNIX_BASIC_INFO), GFP_KERNEL);
	if (info == NULL) {
		rc = -ENOMEM;
		goto posix_mkdir_out;
	}

	mode &= ~current_umask();
	rc = CIFSPOSIXCreate(xid, tcon, SMB_O_DIRECTORY | SMB_O_CREAT, mode,
			     NULL /* netfid */, info, &oplock, full_path,
			     cifs_sb->local_nls, cifs_remap(cifs_sb));
	if (rc == -EOPNOTSUPP)
		goto posix_mkdir_out;
	else if (rc) {
		cifs_dbg(FYI, "posix mkdir returned 0x%x\n", rc);
		d_drop(dentry);
		goto posix_mkdir_out;
	}

	if (info->Type == cpu_to_le32(-1))
		/* no return info, go query for it */
		goto posix_mkdir_get_info;
	/*
	 * BB check (cifs_sb->mnt_cifs_flags & CIFS_MOUNT_SET_UID ) to see if
	 * need to set uid/gid.
	 */

	cifs_unix_basic_to_fattr(&fattr, info, cifs_sb);
	cifs_fill_uniqueid(inode->i_sb, &fattr);
	newinode = cifs_iget(inode->i_sb, &fattr);
	if (!newinode)
		goto posix_mkdir_get_info;

	d_instantiate(dentry, newinode);

#ifdef CONFIG_CIFS_DEBUG2
	cifs_dbg(FYI, "instantiated dentry %p %pd to inode %p\n",
		 dentry, dentry, newinode);

	if (newinode->i_nlink != 2)
		cifs_dbg(FYI, "unexpected number of links %d\n",
			 newinode->i_nlink);
#endif

posix_mkdir_out:
	kfree(info);
	return rc;
posix_mkdir_get_info:
	rc = cifs_mkdir_qinfo(inode, dentry, mode, full_path, cifs_sb, tcon,
			      xid);
	goto posix_mkdir_out;
}

int cifs_mkdir(struct inode *inode, struct dentry *direntry, umode_t mode)
{
	int rc = 0;
	unsigned int xid;
	struct cifs_sb_info *cifs_sb;
	struct tcon_link *tlink;
	struct cifs_tcon *tcon;
	struct TCP_Server_Info *server;
	char *full_path;

	cifs_dbg(FYI, "In cifs_mkdir, mode = 0x%hx inode = 0x%p\n",
		 mode, inode);

	cifs_sb = CIFS_SB(inode->i_sb);
	tlink = cifs_sb_tlink(cifs_sb);
	if (IS_ERR(tlink))
		return PTR_ERR(tlink);
	tcon = tlink_tcon(tlink);

	xid = get_xid();

	full_path = build_path_from_dentry(direntry);
	if (full_path == NULL) {
		rc = -ENOMEM;
		goto mkdir_out;
	}

	if (cap_unix(tcon->ses) && (CIFS_UNIX_POSIX_PATH_OPS_CAP &
				le64_to_cpu(tcon->fsUnixInfo.Capability))) {
		rc = cifs_posix_mkdir(inode, direntry, mode, full_path, cifs_sb,
				      tcon, xid);
		if (rc != -EOPNOTSUPP)
			goto mkdir_out;
	}

	server = tcon->ses->server;

	if (!server->ops->mkdir) {
		rc = -ENOSYS;
		goto mkdir_out;
	}

	/* BB add setting the equivalent of mode via CreateX w/ACLs */
	rc = server->ops->mkdir(xid, tcon, full_path, cifs_sb);
	if (rc) {
		cifs_dbg(FYI, "cifs_mkdir returned 0x%x\n", rc);
		d_drop(direntry);
		goto mkdir_out;
	}

	rc = cifs_mkdir_qinfo(inode, direntry, mode, full_path, cifs_sb, tcon,
			      xid);
mkdir_out:
	/*
	 * Force revalidate to get parent dir info when needed since cached
	 * attributes are invalid now.
	 */
	CIFS_I(inode)->time = 0;
	kfree(full_path);
	free_xid(xid);
	cifs_put_tlink(tlink);
	return rc;
}

int cifs_rmdir(struct inode *inode, struct dentry *direntry)
{
	int rc = 0;
	unsigned int xid;
	struct cifs_sb_info *cifs_sb;
	struct tcon_link *tlink;
	struct cifs_tcon *tcon;
	struct TCP_Server_Info *server;
	char *full_path = NULL;
	struct cifsInodeInfo *cifsInode;

	cifs_dbg(FYI, "cifs_rmdir, inode = 0x%p\n", inode);

	xid = get_xid();

	full_path = build_path_from_dentry(direntry);
	if (full_path == NULL) {
		rc = -ENOMEM;
		goto rmdir_exit;
	}

	cifs_sb = CIFS_SB(inode->i_sb);
	tlink = cifs_sb_tlink(cifs_sb);
	if (IS_ERR(tlink)) {
		rc = PTR_ERR(tlink);
		goto rmdir_exit;
	}
	tcon = tlink_tcon(tlink);
	server = tcon->ses->server;

	if (!server->ops->rmdir) {
		rc = -ENOSYS;
		cifs_put_tlink(tlink);
		goto rmdir_exit;
	}

	rc = server->ops->rmdir(xid, tcon, full_path, cifs_sb);
	cifs_put_tlink(tlink);

	if (!rc) {
		spin_lock(&d_inode(direntry)->i_lock);
		i_size_write(d_inode(direntry), 0);
		clear_nlink(d_inode(direntry));
		spin_unlock(&d_inode(direntry)->i_lock);
	}

	cifsInode = CIFS_I(d_inode(direntry));
	/* force revalidate to go get info when needed */
	cifsInode->time = 0;

	cifsInode = CIFS_I(inode);
	/*
	 * Force revalidate to get parent dir info when needed since cached
	 * attributes are invalid now.
	 */
	cifsInode->time = 0;

	d_inode(direntry)->i_ctime = inode->i_ctime = inode->i_mtime =
		current_fs_time(inode->i_sb);

rmdir_exit:
	kfree(full_path);
	free_xid(xid);
	return rc;
}

static int
cifs_do_rename(const unsigned int xid, struct dentry *from_dentry,
	       const char *from_path, struct dentry *to_dentry,
	       const char *to_path)
{
	struct cifs_sb_info *cifs_sb = CIFS_SB(from_dentry->d_sb);
	struct tcon_link *tlink;
	struct cifs_tcon *tcon;
	struct TCP_Server_Info *server;
	struct cifs_fid fid;
	struct cifs_open_parms oparms;
	int oplock, rc;

	tlink = cifs_sb_tlink(cifs_sb);
	if (IS_ERR(tlink))
		return PTR_ERR(tlink);
	tcon = tlink_tcon(tlink);
	server = tcon->ses->server;

	if (!server->ops->rename)
		return -ENOSYS;

	/* try path-based rename first */
	rc = server->ops->rename(xid, tcon, from_path, to_path, cifs_sb);

	/*
	 * Don't bother with rename by filehandle unless file is busy and
	 * source. Note that cross directory moves do not work with
	 * rename by filehandle to various Windows servers.
	 */
	if (rc == 0 || rc != -EBUSY)
		goto do_rename_exit;

	/* Don't fall back to using SMB on SMB 2+ mount */
	if (server->vals->protocol_id != 0)
		goto do_rename_exit;

	/* open-file renames don't work across directories */
	if (to_dentry->d_parent != from_dentry->d_parent)
		goto do_rename_exit;

	oparms.tcon = tcon;
	oparms.cifs_sb = cifs_sb;
	/* open the file to be renamed -- we need DELETE perms */
	oparms.desired_access = DELETE;
	oparms.create_options = CREATE_NOT_DIR;
	oparms.disposition = FILE_OPEN;
	oparms.path = from_path;
	oparms.fid = &fid;
	oparms.reconnect = false;

	rc = CIFS_open(xid, &oparms, &oplock, NULL);
	if (rc == 0) {
		rc = CIFSSMBRenameOpenFile(xid, tcon, fid.netfid,
				(const char *) to_dentry->d_name.name,
				cifs_sb->local_nls, cifs_remap(cifs_sb));
		CIFSSMBClose(xid, tcon, fid.netfid);
	}
do_rename_exit:
	cifs_put_tlink(tlink);
	return rc;
}

int
cifs_rename2(struct inode *source_dir, struct dentry *source_dentry,
	     struct inode *target_dir, struct dentry *target_dentry,
	     unsigned int flags)
{
	char *from_name = NULL;
	char *to_name = NULL;
	struct cifs_sb_info *cifs_sb;
	struct tcon_link *tlink;
	struct cifs_tcon *tcon;
	FILE_UNIX_BASIC_INFO *info_buf_source = NULL;
	FILE_UNIX_BASIC_INFO *info_buf_target;
	unsigned int xid;
	int rc, tmprc;

	if (flags & ~RENAME_NOREPLACE)
		return -EINVAL;

	cifs_sb = CIFS_SB(source_dir->i_sb);
	tlink = cifs_sb_tlink(cifs_sb);
	if (IS_ERR(tlink))
		return PTR_ERR(tlink);
	tcon = tlink_tcon(tlink);

	xid = get_xid();

	/*
	 * we already have the rename sem so we do not need to
	 * grab it again here to protect the path integrity
	 */
	from_name = build_path_from_dentry(source_dentry);
	if (from_name == NULL) {
		rc = -ENOMEM;
		goto cifs_rename_exit;
	}

	to_name = build_path_from_dentry(target_dentry);
	if (to_name == NULL) {
		rc = -ENOMEM;
		goto cifs_rename_exit;
	}

	rc = cifs_do_rename(xid, source_dentry, from_name, target_dentry,
			    to_name);

	/*
	 * No-replace is the natural behavior for CIFS, so skip unlink hacks.
	 */
	if (flags & RENAME_NOREPLACE)
		goto cifs_rename_exit;

	if (rc == -EEXIST && tcon->unix_ext) {
		/*
		 * Are src and dst hardlinks of same inode? We can only tell
		 * with unix extensions enabled.
		 */
		info_buf_source =
			kmalloc(2 * sizeof(FILE_UNIX_BASIC_INFO),
					GFP_KERNEL);
		if (info_buf_source == NULL) {
			rc = -ENOMEM;
			goto cifs_rename_exit;
		}

		info_buf_target = info_buf_source + 1;
		tmprc = CIFSSMBUnixQPathInfo(xid, tcon, from_name,
					     info_buf_source,
					     cifs_sb->local_nls,
					     cifs_remap(cifs_sb));
		if (tmprc != 0)
			goto unlink_target;

		tmprc = CIFSSMBUnixQPathInfo(xid, tcon, to_name,
					     info_buf_target,
					     cifs_sb->local_nls,
					     cifs_remap(cifs_sb));

		if (tmprc == 0 && (info_buf_source->UniqueId ==
				   info_buf_target->UniqueId)) {
			/* same file, POSIX says that this is a noop */
			rc = 0;
			goto cifs_rename_exit;
		}
	}
	/*
	 * else ... BB we could add the same check for Windows by
	 * checking the UniqueId via FILE_INTERNAL_INFO
	 */

unlink_target:
	/* Try unlinking the target dentry if it's not negative */
	if (d_really_is_positive(target_dentry) && (rc == -EACCES || rc == -EEXIST)) {
		if (d_is_dir(target_dentry))
			tmprc = cifs_rmdir(target_dir, target_dentry);
		else
			tmprc = cifs_unlink(target_dir, target_dentry);
		if (tmprc)
			goto cifs_rename_exit;
		rc = cifs_do_rename(xid, source_dentry, from_name,
				    target_dentry, to_name);
	}

	/* force revalidate to go get info when needed */
	CIFS_I(source_dir)->time = CIFS_I(target_dir)->time = 0;

	source_dir->i_ctime = source_dir->i_mtime = target_dir->i_ctime =
		target_dir->i_mtime = current_fs_time(source_dir->i_sb);

cifs_rename_exit:
	kfree(info_buf_source);
	kfree(from_name);
	kfree(to_name);
	free_xid(xid);
	cifs_put_tlink(tlink);
	return rc;
}

static bool
cifs_inode_needs_reval(struct inode *inode)
{
	struct cifsInodeInfo *cifs_i = CIFS_I(inode);
	struct cifs_sb_info *cifs_sb = CIFS_SB(inode->i_sb);

	if (CIFS_CACHE_READ(cifs_i))
		return false;

	if (!lookupCacheEnabled)
		return true;

	if (cifs_i->time == 0)
		return true;

	if (!cifs_sb->actimeo)
		return true;

	if (!time_in_range(jiffies, cifs_i->time,
				cifs_i->time + cifs_sb->actimeo))
		return true;

	/* hardlinked files w/ noserverino get "special" treatment */
	if (!(cifs_sb->mnt_cifs_flags & CIFS_MOUNT_SERVER_INUM) &&
	    S_ISREG(inode->i_mode) && inode->i_nlink != 1)
		return true;

	return false;
}

/*
 * Zap the cache. Called when invalid_mapping flag is set.
 */
int
cifs_invalidate_mapping(struct inode *inode)
{
	int rc = 0;

	if (inode->i_mapping && inode->i_mapping->nrpages != 0) {
		rc = invalidate_inode_pages2(inode->i_mapping);
		if (rc)
			cifs_dbg(VFS, "%s: could not invalidate inode %p\n",
				 __func__, inode);
	}

	cifs_fscache_reset_inode_cookie(inode);
	return rc;
}

/**
 * cifs_wait_bit_killable - helper for functions that are sleeping on bit locks
 * @word: long word containing the bit lock
 */
static int
cifs_wait_bit_killable(struct wait_bit_key *key, int mode)
{
	freezable_schedule_unsafe();
	if (signal_pending_state(mode, current))
		return -ERESTARTSYS;
	return 0;
}

int
cifs_revalidate_mapping(struct inode *inode)
{
	int rc;
	unsigned long *flags = &CIFS_I(inode)->flags;

	rc = wait_on_bit_lock_action(flags, CIFS_INO_LOCK, cifs_wait_bit_killable,
				     TASK_KILLABLE);
	if (rc)
		return rc;

	if (test_and_clear_bit(CIFS_INO_INVALID_MAPPING, flags)) {
		rc = cifs_invalidate_mapping(inode);
		if (rc)
			set_bit(CIFS_INO_INVALID_MAPPING, flags);
	}

	clear_bit_unlock(CIFS_INO_LOCK, flags);
	smp_mb__after_atomic();
	wake_up_bit(flags, CIFS_INO_LOCK);

	return rc;
}

int
cifs_zap_mapping(struct inode *inode)
{
	set_bit(CIFS_INO_INVALID_MAPPING, &CIFS_I(inode)->flags);
	return cifs_revalidate_mapping(inode);
}

int cifs_revalidate_file_attr(struct file *filp)
{
	int rc = 0;
	struct inode *inode = file_inode(filp);
	struct cifsFileInfo *cfile = (struct cifsFileInfo *) filp->private_data;

	if (!cifs_inode_needs_reval(inode))
		return rc;

	if (tlink_tcon(cfile->tlink)->unix_ext)
		rc = cifs_get_file_info_unix(filp);
	else
		rc = cifs_get_file_info(filp);

	return rc;
}

int cifs_revalidate_dentry_attr(struct dentry *dentry)
{
	unsigned int xid;
	int rc = 0;
	struct inode *inode = d_inode(dentry);
	struct super_block *sb = dentry->d_sb;
	char *full_path = NULL;

	if (inode == NULL)
		return -ENOENT;

	if (!cifs_inode_needs_reval(inode))
		return rc;

	xid = get_xid();

	/* can not safely grab the rename sem here if rename calls revalidate
	   since that would deadlock */
	full_path = build_path_from_dentry(dentry);
	if (full_path == NULL) {
		rc = -ENOMEM;
		goto out;
	}

	cifs_dbg(FYI, "Update attributes: %s inode 0x%p count %d dentry: 0x%p d_time %ld jiffies %ld\n",
		 full_path, inode, inode->i_count.counter,
		 dentry, dentry->d_time, jiffies);

	if (cifs_sb_master_tcon(CIFS_SB(sb))->unix_ext)
		rc = cifs_get_inode_info_unix(&inode, full_path, sb, xid);
	else
		rc = cifs_get_inode_info(&inode, full_path, NULL, sb,
					 xid, NULL);

out:
	kfree(full_path);
	free_xid(xid);
	return rc;
}

int cifs_revalidate_file(struct file *filp)
{
	int rc;
	struct inode *inode = file_inode(filp);

	rc = cifs_revalidate_file_attr(filp);
	if (rc)
		return rc;

	return cifs_revalidate_mapping(inode);
}

/* revalidate a dentry's inode attributes */
int cifs_revalidate_dentry(struct dentry *dentry)
{
	int rc;
	struct inode *inode = d_inode(dentry);

	rc = cifs_revalidate_dentry_attr(dentry);
	if (rc)
		return rc;

	return cifs_revalidate_mapping(inode);
}

int cifs_getattr(struct vfsmount *mnt, struct dentry *dentry,
		 struct kstat *stat)
{
	struct cifs_sb_info *cifs_sb = CIFS_SB(dentry->d_sb);
	struct cifs_tcon *tcon = cifs_sb_master_tcon(cifs_sb);
	struct inode *inode = d_inode(dentry);
	int rc;

	/*
	 * We need to be sure that all dirty pages are written and the server
	 * has actual ctime, mtime and file length.
	 */
	if (!CIFS_CACHE_READ(CIFS_I(inode)) && inode->i_mapping &&
	    inode->i_mapping->nrpages != 0) {
		rc = filemap_fdatawait(inode->i_mapping);
		if (rc) {
			mapping_set_error(inode->i_mapping, rc);
			return rc;
		}
	}

	rc = cifs_revalidate_dentry_attr(dentry);
	if (rc)
		return rc;

	generic_fillattr(inode, stat);
	stat->blksize = CIFS_MAX_MSGSIZE;
	stat->ino = CIFS_I(inode)->uniqueid;

	/*
	 * If on a multiuser mount without unix extensions or cifsacl being
	 * enabled, and the admin hasn't overridden them, set the ownership
	 * to the fsuid/fsgid of the current process.
	 */
	if ((cifs_sb->mnt_cifs_flags & CIFS_MOUNT_MULTIUSER) &&
	    !(cifs_sb->mnt_cifs_flags & CIFS_MOUNT_CIFS_ACL) &&
	    !tcon->unix_ext) {
		if (!(cifs_sb->mnt_cifs_flags & CIFS_MOUNT_OVERR_UID))
			stat->uid = current_fsuid();
		if (!(cifs_sb->mnt_cifs_flags & CIFS_MOUNT_OVERR_GID))
			stat->gid = current_fsgid();
	}
	return rc;
}

static int cifs_truncate_page(struct address_space *mapping, loff_t from)
{
	pgoff_t index = from >> PAGE_SHIFT;
	unsigned offset = from & (PAGE_SIZE - 1);
	struct page *page;
	int rc = 0;

	page = grab_cache_page(mapping, index);
	if (!page)
		return -ENOMEM;

	zero_user_segment(page, offset, PAGE_SIZE);
	unlock_page(page);
	put_page(page);
	return rc;
}

static void cifs_setsize(struct inode *inode, loff_t offset)
{
	spin_lock(&inode->i_lock);
	i_size_write(inode, offset);
	spin_unlock(&inode->i_lock);

	truncate_pagecache(inode, offset);
}

static int
cifs_set_file_size(struct inode *inode, struct iattr *attrs,
		   unsigned int xid, char *full_path)
{
	int rc;
	struct cifsFileInfo *open_file;
	struct cifsInodeInfo *cifsInode = CIFS_I(inode);
	struct cifs_sb_info *cifs_sb = CIFS_SB(inode->i_sb);
	struct tcon_link *tlink = NULL;
	struct cifs_tcon *tcon = NULL;
	struct TCP_Server_Info *server;

	/*
	 * To avoid spurious oplock breaks from server, in the case of
	 * inodes that we already have open, avoid doing path based
	 * setting of file size if we can do it by handle.
	 * This keeps our caching token (oplock) and avoids timeouts
	 * when the local oplock break takes longer to flush
	 * writebehind data than the SMB timeout for the SetPathInfo
	 * request would allow
	 */
	open_file = find_writable_file(cifsInode, true);
	if (open_file) {
		tcon = tlink_tcon(open_file->tlink);
		server = tcon->ses->server;
		if (server->ops->set_file_size)
			rc = server->ops->set_file_size(xid, tcon, open_file,
							attrs->ia_size, false);
		else
			rc = -ENOSYS;
		cifsFileInfo_put(open_file);
		cifs_dbg(FYI, "SetFSize for attrs rc = %d\n", rc);
	} else
		rc = -EINVAL;

	if (!rc)
		goto set_size_out;

	if (tcon == NULL) {
		tlink = cifs_sb_tlink(cifs_sb);
		if (IS_ERR(tlink))
			return PTR_ERR(tlink);
		tcon = tlink_tcon(tlink);
		server = tcon->ses->server;
	}

	/*
	 * Set file size by pathname rather than by handle either because no
	 * valid, writeable file handle for it was found or because there was
	 * an error setting it by handle.
	 */
	if (server->ops->set_path_size)
		rc = server->ops->set_path_size(xid, tcon, full_path,
						attrs->ia_size, cifs_sb, false);
	else
		rc = -ENOSYS;
	cifs_dbg(FYI, "SetEOF by path (setattrs) rc = %d\n", rc);

	if (tlink)
		cifs_put_tlink(tlink);

set_size_out:
	if (rc == 0) {
		cifsInode->server_eof = attrs->ia_size;
		cifs_setsize(inode, attrs->ia_size);
		cifs_truncate_page(inode->i_mapping, inode->i_size);
	}

	return rc;
}

static int
cifs_setattr_unix(struct dentry *direntry, struct iattr *attrs)
{
	int rc;
	unsigned int xid;
	char *full_path = NULL;
	struct inode *inode = d_inode(direntry);
	struct cifsInodeInfo *cifsInode = CIFS_I(inode);
	struct cifs_sb_info *cifs_sb = CIFS_SB(inode->i_sb);
	struct tcon_link *tlink;
	struct cifs_tcon *pTcon;
	struct cifs_unix_set_info_args *args = NULL;
	struct cifsFileInfo *open_file;

	cifs_dbg(FYI, "setattr_unix on file %pd attrs->ia_valid=0x%x\n",
		 direntry, attrs->ia_valid);

	xid = get_xid();

	if (cifs_sb->mnt_cifs_flags & CIFS_MOUNT_NO_PERM)
		attrs->ia_valid |= ATTR_FORCE;

	rc = inode_change_ok(inode, attrs);
	if (rc < 0)
		goto out;

	full_path = build_path_from_dentry(direntry);
	if (full_path == NULL) {
		rc = -ENOMEM;
		goto out;
	}

	/*
	 * Attempt to flush data before changing attributes. We need to do
	 * this for ATTR_SIZE and ATTR_MTIME for sure, and if we change the
	 * ownership or mode then we may also need to do this. Here, we take
	 * the safe way out and just do the flush on all setattr requests. If
	 * the flush returns error, store it to report later and continue.
	 *
	 * BB: This should be smarter. Why bother flushing pages that
	 * will be truncated anyway? Also, should we error out here if
	 * the flush returns error?
	 */
	rc = filemap_write_and_wait(inode->i_mapping);
	mapping_set_error(inode->i_mapping, rc);
	rc = 0;

	if (attrs->ia_valid & ATTR_SIZE) {
		rc = cifs_set_file_size(inode, attrs, xid, full_path);
		if (rc != 0)
			goto out;
	}

	/* skip mode change if it's just for clearing setuid/setgid */
	if (attrs->ia_valid & (ATTR_KILL_SUID|ATTR_KILL_SGID))
		attrs->ia_valid &= ~ATTR_MODE;

	args = kmalloc(sizeof(*args), GFP_KERNEL);
	if (args == NULL) {
		rc = -ENOMEM;
		goto out;
	}

	/* set up the struct */
	if (attrs->ia_valid & ATTR_MODE)
		args->mode = attrs->ia_mode;
	else
		args->mode = NO_CHANGE_64;

	if (attrs->ia_valid & ATTR_UID)
		args->uid = attrs->ia_uid;
	else
		args->uid = INVALID_UID; /* no change */

	if (attrs->ia_valid & ATTR_GID)
		args->gid = attrs->ia_gid;
	else
		args->gid = INVALID_GID; /* no change */

	if (attrs->ia_valid & ATTR_ATIME)
		args->atime = cifs_UnixTimeToNT(attrs->ia_atime);
	else
		args->atime = NO_CHANGE_64;

	if (attrs->ia_valid & ATTR_MTIME)
		args->mtime = cifs_UnixTimeToNT(attrs->ia_mtime);
	else
		args->mtime = NO_CHANGE_64;

	if (attrs->ia_valid & ATTR_CTIME)
		args->ctime = cifs_UnixTimeToNT(attrs->ia_ctime);
	else
		args->ctime = NO_CHANGE_64;

	args->device = 0;
	open_file = find_writable_file(cifsInode, true);
	if (open_file) {
		u16 nfid = open_file->fid.netfid;
		u32 npid = open_file->pid;
		pTcon = tlink_tcon(open_file->tlink);
		rc = CIFSSMBUnixSetFileInfo(xid, pTcon, args, nfid, npid);
		cifsFileInfo_put(open_file);
	} else {
		tlink = cifs_sb_tlink(cifs_sb);
		if (IS_ERR(tlink)) {
			rc = PTR_ERR(tlink);
			goto out;
		}
		pTcon = tlink_tcon(tlink);
		rc = CIFSSMBUnixSetPathInfo(xid, pTcon, full_path, args,
				    cifs_sb->local_nls,
				    cifs_remap(cifs_sb));
		cifs_put_tlink(tlink);
	}

	if (rc)
		goto out;

	if ((attrs->ia_valid & ATTR_SIZE) &&
	    attrs->ia_size != i_size_read(inode))
		truncate_setsize(inode, attrs->ia_size);

	setattr_copy(inode, attrs);
	mark_inode_dirty(inode);

	/* force revalidate when any of these times are set since some
	   of the fs types (eg ext3, fat) do not have fine enough
	   time granularity to match protocol, and we do not have a
	   a way (yet) to query the server fs's time granularity (and
	   whether it rounds times down).
	*/
	if (attrs->ia_valid & (ATTR_MTIME | ATTR_CTIME))
		cifsInode->time = 0;
out:
	kfree(args);
	kfree(full_path);
	free_xid(xid);
	return rc;
}

static int
cifs_setattr_nounix(struct dentry *direntry, struct iattr *attrs)
{
	unsigned int xid;
	kuid_t uid = INVALID_UID;
	kgid_t gid = INVALID_GID;
	struct inode *inode = d_inode(direntry);
	struct cifs_sb_info *cifs_sb = CIFS_SB(inode->i_sb);
	struct cifsInodeInfo *cifsInode = CIFS_I(inode);
	char *full_path = NULL;
	int rc = -EACCES;
	__u32 dosattr = 0;
	__u64 mode = NO_CHANGE_64;

	xid = get_xid();

	cifs_dbg(FYI, "setattr on file %pd attrs->iavalid 0x%x\n",
		 direntry, attrs->ia_valid);

	if (cifs_sb->mnt_cifs_flags & CIFS_MOUNT_NO_PERM)
		attrs->ia_valid |= ATTR_FORCE;

	rc = inode_change_ok(inode, attrs);
	if (rc < 0) {
		free_xid(xid);
		return rc;
	}

	full_path = build_path_from_dentry(direntry);
	if (full_path == NULL) {
		rc = -ENOMEM;
		free_xid(xid);
		return rc;
	}

	/*
	 * Attempt to flush data before changing attributes. We need to do
	 * this for ATTR_SIZE and ATTR_MTIME for sure, and if we change the
	 * ownership or mode then we may also need to do this. Here, we take
	 * the safe way out and just do the flush on all setattr requests. If
	 * the flush returns error, store it to report later and continue.
	 *
	 * BB: This should be smarter. Why bother flushing pages that
	 * will be truncated anyway? Also, should we error out here if
	 * the flush returns error?
	 */
	rc = filemap_write_and_wait(inode->i_mapping);
	mapping_set_error(inode->i_mapping, rc);
	rc = 0;

	if (attrs->ia_valid & ATTR_SIZE) {
		rc = cifs_set_file_size(inode, attrs, xid, full_path);
		if (rc != 0)
			goto cifs_setattr_exit;
	}

	if (attrs->ia_valid & ATTR_UID)
		uid = attrs->ia_uid;

	if (attrs->ia_valid & ATTR_GID)
		gid = attrs->ia_gid;

#ifdef CONFIG_CIFS_ACL
	if (cifs_sb->mnt_cifs_flags & CIFS_MOUNT_CIFS_ACL) {
		if (uid_valid(uid) || gid_valid(gid)) {
			rc = id_mode_to_cifs_acl(inode, full_path, NO_CHANGE_64,
							uid, gid);
			if (rc) {
				cifs_dbg(FYI, "%s: Setting id failed with error: %d\n",
					 __func__, rc);
				goto cifs_setattr_exit;
			}
		}
	} else
#endif /* CONFIG_CIFS_ACL */
	if (!(cifs_sb->mnt_cifs_flags & CIFS_MOUNT_SET_UID))
		attrs->ia_valid &= ~(ATTR_UID | ATTR_GID);

	/* skip mode change if it's just for clearing setuid/setgid */
	if (attrs->ia_valid & (ATTR_KILL_SUID|ATTR_KILL_SGID))
		attrs->ia_valid &= ~ATTR_MODE;

	if (attrs->ia_valid & ATTR_MODE) {
		mode = attrs->ia_mode;
		rc = 0;
#ifdef CONFIG_CIFS_ACL
		if (cifs_sb->mnt_cifs_flags & CIFS_MOUNT_CIFS_ACL) {
			rc = id_mode_to_cifs_acl(inode, full_path, mode,
						INVALID_UID, INVALID_GID);
			if (rc) {
				cifs_dbg(FYI, "%s: Setting ACL failed with error: %d\n",
					 __func__, rc);
				goto cifs_setattr_exit;
			}
		} else
#endif /* CONFIG_CIFS_ACL */
		if (((mode & S_IWUGO) == 0) &&
		    (cifsInode->cifsAttrs & ATTR_READONLY) == 0) {

			dosattr = cifsInode->cifsAttrs | ATTR_READONLY;

			/* fix up mode if we're not using dynperm */
			if ((cifs_sb->mnt_cifs_flags & CIFS_MOUNT_DYNPERM) == 0)
				attrs->ia_mode = inode->i_mode & ~S_IWUGO;
		} else if ((mode & S_IWUGO) &&
			   (cifsInode->cifsAttrs & ATTR_READONLY)) {

			dosattr = cifsInode->cifsAttrs & ~ATTR_READONLY;
			/* Attributes of 0 are ignored */
			if (dosattr == 0)
				dosattr |= ATTR_NORMAL;

			/* reset local inode permissions to normal */
			if (!(cifs_sb->mnt_cifs_flags & CIFS_MOUNT_DYNPERM)) {
				attrs->ia_mode &= ~(S_IALLUGO);
				if (S_ISDIR(inode->i_mode))
					attrs->ia_mode |=
						cifs_sb->mnt_dir_mode;
				else
					attrs->ia_mode |=
						cifs_sb->mnt_file_mode;
			}
		} else if (!(cifs_sb->mnt_cifs_flags & CIFS_MOUNT_DYNPERM)) {
			/* ignore mode change - ATTR_READONLY hasn't changed */
			attrs->ia_valid &= ~ATTR_MODE;
		}
	}

	if (attrs->ia_valid & (ATTR_MTIME|ATTR_ATIME|ATTR_CTIME) ||
	    ((attrs->ia_valid & ATTR_MODE) && dosattr)) {
		rc = cifs_set_file_info(inode, attrs, xid, full_path, dosattr);
		/* BB: check for rc = -EOPNOTSUPP and switch to legacy mode */

		/* Even if error on time set, no sense failing the call if
		the server would set the time to a reasonable value anyway,
		and this check ensures that we are not being called from
		sys_utimes in which case we ought to fail the call back to
		the user when the server rejects the call */
		if ((rc) && (attrs->ia_valid &
				(ATTR_MODE | ATTR_GID | ATTR_UID | ATTR_SIZE)))
			rc = 0;
	}

	/* do not need local check to inode_check_ok since the server does
	   that */
	if (rc)
		goto cifs_setattr_exit;

	if ((attrs->ia_valid & ATTR_SIZE) &&
	    attrs->ia_size != i_size_read(inode))
		truncate_setsize(inode, attrs->ia_size);

	setattr_copy(inode, attrs);
	mark_inode_dirty(inode);

cifs_setattr_exit:
	kfree(full_path);
	free_xid(xid);
	return rc;
}

int
cifs_setattr(struct dentry *direntry, struct iattr *attrs)
{
	struct inode *inode = d_inode(direntry);
	struct cifs_sb_info *cifs_sb = CIFS_SB(inode->i_sb);
	struct cifs_tcon *pTcon = cifs_sb_master_tcon(cifs_sb);

	if (pTcon->unix_ext)
		return cifs_setattr_unix(direntry, attrs);

	return cifs_setattr_nounix(direntry, attrs);

	/* BB: add cifs_setattr_legacy for really old servers */
}

#if 0
void cifs_delete_inode(struct inode *inode)
{
	cifs_dbg(FYI, "In cifs_delete_inode, inode = 0x%p\n", inode);
	/* may have to add back in if and when safe distributed caching of
	   directories added e.g. via FindNotify */
}
#endif<|MERGE_RESOLUTION|>--- conflicted
+++ resolved
@@ -764,7 +764,6 @@
 		 * sent if needed on open and there is no path based
 		 * FindFirst operation to use to retry with
 		 */
-<<<<<<< HEAD
 
 		srchinf = kzalloc(sizeof(struct cifs_search_info),
 					GFP_KERNEL);
@@ -773,16 +772,6 @@
 			goto cgii_exit;
 		}
 
-=======
-
-		srchinf = kzalloc(sizeof(struct cifs_search_info),
-					GFP_KERNEL);
-		if (srchinf == NULL) {
-			rc = -ENOMEM;
-			goto cgii_exit;
-		}
-
->>>>>>> eefb1884
 		srchinf->endOfSearch = false;
 		if (tcon->unix_ext)
 			srchinf->info_level = SMB_FIND_FILE_UNIX;
