// SPDX-License-Identifier: GPL-2.0
/*
 * fs/f2fs/segment.h
 *
 * Copyright (c) 2012 Samsung Electronics Co., Ltd.
 *             http://www.samsung.com/
 */
#include <linux/blkdev.h>
#include <linux/backing-dev.h>

/* constant macro */
#define NULL_SEGNO			((unsigned int)(~0))
#define NULL_SECNO			((unsigned int)(~0))

#define DEF_RECLAIM_PREFREE_SEGMENTS	5	/* 5% over total segments */
#define DEF_MAX_RECLAIM_PREFREE_SEGMENTS	4096	/* 8GB in maximum */

#define F2FS_MIN_SEGMENTS	9 /* SB + 2 (CP + SIT + NAT) + SSA + MAIN */

/* L: Logical segment # in volume, R: Relative segment # in main area */
#define GET_L2R_SEGNO(free_i, segno)	((segno) - (free_i)->start_segno)
#define GET_R2L_SEGNO(free_i, segno)	((segno) + (free_i)->start_segno)
<<<<<<< HEAD

#define IS_DATASEG(t)	((t) <= CURSEG_COLD_DATA)
#define IS_NODESEG(t)	((t) >= CURSEG_HOT_NODE)

=======

#define IS_DATASEG(t)	((t) <= CURSEG_COLD_DATA)
#define IS_NODESEG(t)	((t) >= CURSEG_HOT_NODE)

>>>>>>> cf84cdc1
#define IS_HOT(t)	((t) == CURSEG_HOT_NODE || (t) == CURSEG_HOT_DATA)
#define IS_WARM(t)	((t) == CURSEG_WARM_NODE || (t) == CURSEG_WARM_DATA)
#define IS_COLD(t)	((t) == CURSEG_COLD_NODE || (t) == CURSEG_COLD_DATA)

#define IS_CURSEG(sbi, seg)						\
	(((seg) == CURSEG_I(sbi, CURSEG_HOT_DATA)->segno) ||	\
	 ((seg) == CURSEG_I(sbi, CURSEG_WARM_DATA)->segno) ||	\
	 ((seg) == CURSEG_I(sbi, CURSEG_COLD_DATA)->segno) ||	\
	 ((seg) == CURSEG_I(sbi, CURSEG_HOT_NODE)->segno) ||	\
	 ((seg) == CURSEG_I(sbi, CURSEG_WARM_NODE)->segno) ||	\
	 ((seg) == CURSEG_I(sbi, CURSEG_COLD_NODE)->segno))

#define IS_CURSEC(sbi, secno)						\
	(((secno) == CURSEG_I(sbi, CURSEG_HOT_DATA)->segno /		\
	  (sbi)->segs_per_sec) ||	\
	 ((secno) == CURSEG_I(sbi, CURSEG_WARM_DATA)->segno /		\
	  (sbi)->segs_per_sec) ||	\
	 ((secno) == CURSEG_I(sbi, CURSEG_COLD_DATA)->segno /		\
	  (sbi)->segs_per_sec) ||	\
	 ((secno) == CURSEG_I(sbi, CURSEG_HOT_NODE)->segno /		\
	  (sbi)->segs_per_sec) ||	\
	 ((secno) == CURSEG_I(sbi, CURSEG_WARM_NODE)->segno /		\
	  (sbi)->segs_per_sec) ||	\
	 ((secno) == CURSEG_I(sbi, CURSEG_COLD_NODE)->segno /		\
	  (sbi)->segs_per_sec))	\

#define MAIN_BLKADDR(sbi)						\
	(SM_I(sbi) ? SM_I(sbi)->main_blkaddr : 				\
		le32_to_cpu(F2FS_RAW_SUPER(sbi)->main_blkaddr))
#define SEG0_BLKADDR(sbi)						\
	(SM_I(sbi) ? SM_I(sbi)->seg0_blkaddr : 				\
		le32_to_cpu(F2FS_RAW_SUPER(sbi)->segment0_blkaddr))

#define MAIN_SEGS(sbi)	(SM_I(sbi)->main_segments)
#define MAIN_SECS(sbi)	((sbi)->total_sections)

#define TOTAL_SEGS(sbi)							\
	(SM_I(sbi) ? SM_I(sbi)->segment_count : 				\
		le32_to_cpu(F2FS_RAW_SUPER(sbi)->segment_count))
#define TOTAL_BLKS(sbi)	(TOTAL_SEGS(sbi) << (sbi)->log_blocks_per_seg)

#define MAX_BLKADDR(sbi)	(SEG0_BLKADDR(sbi) + TOTAL_BLKS(sbi))
#define SEGMENT_SIZE(sbi)	(1ULL << ((sbi)->log_blocksize +	\
					(sbi)->log_blocks_per_seg))

#define START_BLOCK(sbi, segno)	(SEG0_BLKADDR(sbi) +			\
	 (GET_R2L_SEGNO(FREE_I(sbi), segno) << (sbi)->log_blocks_per_seg))

#define NEXT_FREE_BLKADDR(sbi, curseg)					\
	(START_BLOCK(sbi, (curseg)->segno) + (curseg)->next_blkoff)

#define GET_SEGOFF_FROM_SEG0(sbi, blk_addr)	((blk_addr) - SEG0_BLKADDR(sbi))
#define GET_SEGNO_FROM_SEG0(sbi, blk_addr)				\
	(GET_SEGOFF_FROM_SEG0(sbi, blk_addr) >> (sbi)->log_blocks_per_seg)
#define GET_BLKOFF_FROM_SEG0(sbi, blk_addr)				\
	(GET_SEGOFF_FROM_SEG0(sbi, blk_addr) & ((sbi)->blocks_per_seg - 1))

#define GET_SEGNO(sbi, blk_addr)					\
	((!is_valid_blkaddr(blk_addr)) ?			\
	NULL_SEGNO : GET_L2R_SEGNO(FREE_I(sbi),			\
		GET_SEGNO_FROM_SEG0(sbi, blk_addr)))
#define BLKS_PER_SEC(sbi)					\
	((sbi)->segs_per_sec * (sbi)->blocks_per_seg)
#define GET_SEC_FROM_SEG(sbi, segno)				\
	((segno) / (sbi)->segs_per_sec)
#define GET_SEG_FROM_SEC(sbi, secno)				\
	((secno) * (sbi)->segs_per_sec)
#define GET_ZONE_FROM_SEC(sbi, secno)				\
	((secno) / (sbi)->secs_per_zone)
#define GET_ZONE_FROM_SEG(sbi, segno)				\
	GET_ZONE_FROM_SEC(sbi, GET_SEC_FROM_SEG(sbi, segno))

#define GET_SUM_BLOCK(sbi, segno)				\
	((sbi)->sm_info->ssa_blkaddr + (segno))

#define GET_SUM_TYPE(footer) ((footer)->entry_type)
#define SET_SUM_TYPE(footer, type) ((footer)->entry_type = (type))

#define SIT_ENTRY_OFFSET(sit_i, segno)					\
	((segno) % (sit_i)->sents_per_block)
#define SIT_BLOCK_OFFSET(segno)					\
	((segno) / SIT_ENTRY_PER_BLOCK)
#define	START_SEGNO(segno)		\
	(SIT_BLOCK_OFFSET(segno) * SIT_ENTRY_PER_BLOCK)
#define SIT_BLK_CNT(sbi)			\
	((MAIN_SEGS(sbi) + SIT_ENTRY_PER_BLOCK - 1) / SIT_ENTRY_PER_BLOCK)
#define f2fs_bitmap_size(nr)			\
	(BITS_TO_LONGS(nr) * sizeof(unsigned long))

#define SECTOR_FROM_BLOCK(blk_addr)					\
	(((sector_t)blk_addr) << F2FS_LOG_SECTORS_PER_BLOCK)
#define SECTOR_TO_BLOCK(sectors)					\
	((sectors) >> F2FS_LOG_SECTORS_PER_BLOCK)

/*
 * indicate a block allocation direction: RIGHT and LEFT.
 * RIGHT means allocating new sections towards the end of volume.
 * LEFT means the opposite direction.
 */
enum {
	ALLOC_RIGHT = 0,
	ALLOC_LEFT
};

/*
 * In the victim_sel_policy->alloc_mode, there are two block allocation modes.
 * LFS writes data sequentially with cleaning operations.
 * SSR (Slack Space Recycle) reuses obsolete space without cleaning operations.
 */
enum {
	LFS = 0,
	SSR
};

/*
 * In the victim_sel_policy->gc_mode, there are two gc, aka cleaning, modes.
 * GC_CB is based on cost-benefit algorithm.
 * GC_GREEDY is based on greedy algorithm.
 */
enum {
	GC_CB = 0,
	GC_GREEDY,
	ALLOC_NEXT,
	FLUSH_DEVICE,
	MAX_GC_POLICY,
};

/*
 * BG_GC means the background cleaning job.
 * FG_GC means the on-demand cleaning job.
 * FORCE_FG_GC means on-demand cleaning job in background.
 */
enum {
	BG_GC = 0,
	FG_GC,
	FORCE_FG_GC,
};

/* for a function parameter to select a victim segment */
struct victim_sel_policy {
	int alloc_mode;			/* LFS or SSR */
	int gc_mode;			/* GC_CB or GC_GREEDY */
	unsigned long *dirty_segmap;	/* dirty segment bitmap */
	unsigned int max_search;	/* maximum # of segments to search */
	unsigned int offset;		/* last scanned bitmap offset */
	unsigned int ofs_unit;		/* bitmap search unit */
	unsigned int min_cost;		/* minimum cost */
	unsigned int min_segno;		/* segment # having min. cost */
};

struct seg_entry {
	unsigned int type:6;		/* segment type like CURSEG_XXX_TYPE */
	unsigned int valid_blocks:10;	/* # of valid blocks */
	unsigned int ckpt_valid_blocks:10;	/* # of valid blocks last cp */
	unsigned int padding:6;		/* padding */
	unsigned char *cur_valid_map;	/* validity bitmap of blocks */
#ifdef CONFIG_F2FS_CHECK_FS
	unsigned char *cur_valid_map_mir;	/* mirror of current valid bitmap */
#endif
	/*
	 * # of valid blocks and the validity bitmap stored in the the last
	 * checkpoint pack. This information is used by the SSR mode.
	 */
	unsigned char *ckpt_valid_map;	/* validity bitmap of blocks last cp */
	unsigned char *discard_map;
	unsigned long long mtime;	/* modification time of the segment */
};

struct sec_entry {
	unsigned int valid_blocks;	/* # of valid blocks in a section */
};

struct segment_allocation {
	void (*allocate_segment)(struct f2fs_sb_info *, int, bool);
};

/*
 * this value is set in page as a private data which indicate that
 * the page is atomically written, and it is in inmem_pages list.
 */
#define ATOMIC_WRITTEN_PAGE		((unsigned long)-1)
#define DUMMY_WRITTEN_PAGE		((unsigned long)-2)

#define IS_ATOMIC_WRITTEN_PAGE(page)			\
		(page_private(page) == (unsigned long)ATOMIC_WRITTEN_PAGE)
#define IS_DUMMY_WRITTEN_PAGE(page)			\
		(page_private(page) == (unsigned long)DUMMY_WRITTEN_PAGE)

<<<<<<< HEAD
#define MAX_SKIP_ATOMIC_COUNT			16
=======
#define MAX_SKIP_GC_COUNT			16
>>>>>>> cf84cdc1

struct inmem_pages {
	struct list_head list;
	struct page *page;
	block_t old_addr;		/* for revoking when fail to commit */
};

struct sit_info {
	const struct segment_allocation *s_ops;

	block_t sit_base_addr;		/* start block address of SIT area */
	block_t sit_blocks;		/* # of blocks used by SIT area */
	block_t written_valid_blocks;	/* # of valid blocks in main area */
	char *sit_bitmap;		/* SIT bitmap pointer */
#ifdef CONFIG_F2FS_CHECK_FS
	char *sit_bitmap_mir;		/* SIT bitmap mirror */
#endif
	unsigned int bitmap_size;	/* SIT bitmap size */

	unsigned long *tmp_map;			/* bitmap for temporal use */
	unsigned long *dirty_sentries_bitmap;	/* bitmap for dirty sentries */
	unsigned int dirty_sentries;		/* # of dirty sentries */
	unsigned int sents_per_block;		/* # of SIT entries per block */
	struct rw_semaphore sentry_lock;	/* to protect SIT cache */
	struct seg_entry *sentries;		/* SIT segment-level cache */
	struct sec_entry *sec_entries;		/* SIT section-level cache */

	/* for cost-benefit algorithm in cleaning procedure */
	unsigned long long elapsed_time;	/* elapsed time after mount */
	unsigned long long mounted_time;	/* mount time */
	unsigned long long min_mtime;		/* min. modification time */
	unsigned long long max_mtime;		/* max. modification time */

	unsigned int last_victim[MAX_GC_POLICY]; /* last victim segment # */
};

struct free_segmap_info {
	unsigned int start_segno;	/* start segment number logically */
	unsigned int free_segments;	/* # of free segments */
	unsigned int free_sections;	/* # of free sections */
	spinlock_t segmap_lock;		/* free segmap lock */
	unsigned long *free_segmap;	/* free segment bitmap */
	unsigned long *free_secmap;	/* free section bitmap */
};

/* Notice: The order of dirty type is same with CURSEG_XXX in f2fs.h */
enum dirty_type {
	DIRTY_HOT_DATA,		/* dirty segments assigned as hot data logs */
	DIRTY_WARM_DATA,	/* dirty segments assigned as warm data logs */
	DIRTY_COLD_DATA,	/* dirty segments assigned as cold data logs */
	DIRTY_HOT_NODE,		/* dirty segments assigned as hot node logs */
	DIRTY_WARM_NODE,	/* dirty segments assigned as warm node logs */
	DIRTY_COLD_NODE,	/* dirty segments assigned as cold node logs */
	DIRTY,			/* to count # of dirty segments */
	PRE,			/* to count # of entirely obsolete segments */
	NR_DIRTY_TYPE
};

struct dirty_seglist_info {
	const struct victim_selection *v_ops;	/* victim selction operation */
	unsigned long *dirty_segmap[NR_DIRTY_TYPE];
	struct mutex seglist_lock;		/* lock for segment bitmaps */
	int nr_dirty[NR_DIRTY_TYPE];		/* # of dirty segments */
	unsigned long *victim_secmap;		/* background GC victims */
};

/* victim selection function for cleaning and SSR */
struct victim_selection {
	int (*get_victim)(struct f2fs_sb_info *, unsigned int *,
							int, int, char);
};

/* for active log information */
struct curseg_info {
	struct mutex curseg_mutex;		/* lock for consistency */
	struct f2fs_summary_block *sum_blk;	/* cached summary block */
	struct rw_semaphore journal_rwsem;	/* protect journal area */
	struct f2fs_journal *journal;		/* cached journal info */
	unsigned char alloc_type;		/* current allocation type */
	unsigned int segno;			/* current segment number */
	unsigned short next_blkoff;		/* next block offset to write */
	unsigned int zone;			/* current zone number */
	unsigned int next_segno;		/* preallocated segment */
};

struct sit_entry_set {
	struct list_head set_list;	/* link with all sit sets */
	unsigned int start_segno;	/* start segno of sits in set */
	unsigned int entry_cnt;		/* the # of sit entries in set */
};

/*
 * inline functions
 */
static inline struct curseg_info *CURSEG_I(struct f2fs_sb_info *sbi, int type)
{
	return (struct curseg_info *)(SM_I(sbi)->curseg_array + type);
}

static inline struct seg_entry *get_seg_entry(struct f2fs_sb_info *sbi,
						unsigned int segno)
{
	struct sit_info *sit_i = SIT_I(sbi);
	return &sit_i->sentries[segno];
}

static inline struct sec_entry *get_sec_entry(struct f2fs_sb_info *sbi,
						unsigned int segno)
{
	struct sit_info *sit_i = SIT_I(sbi);
	return &sit_i->sec_entries[GET_SEC_FROM_SEG(sbi, segno)];
}

static inline unsigned int get_valid_blocks(struct f2fs_sb_info *sbi,
				unsigned int segno, bool use_section)
{
	/*
	 * In order to get # of valid blocks in a section instantly from many
	 * segments, f2fs manages two counting structures separately.
	 */
<<<<<<< HEAD
	if (use_section && sbi->segs_per_sec > 1)
=======
	if (use_section && __is_large_section(sbi))
>>>>>>> cf84cdc1
		return get_sec_entry(sbi, segno)->valid_blocks;
	else
		return get_seg_entry(sbi, segno)->valid_blocks;
}

static inline unsigned int get_ckpt_valid_blocks(struct f2fs_sb_info *sbi,
				unsigned int segno)
{
	return get_seg_entry(sbi, segno)->ckpt_valid_blocks;
}

static inline void seg_info_from_raw_sit(struct seg_entry *se,
					struct f2fs_sit_entry *rs)
{
	se->valid_blocks = GET_SIT_VBLOCKS(rs);
	se->ckpt_valid_blocks = GET_SIT_VBLOCKS(rs);
	memcpy(se->cur_valid_map, rs->valid_map, SIT_VBLOCK_MAP_SIZE);
	memcpy(se->ckpt_valid_map, rs->valid_map, SIT_VBLOCK_MAP_SIZE);
#ifdef CONFIG_F2FS_CHECK_FS
	memcpy(se->cur_valid_map_mir, rs->valid_map, SIT_VBLOCK_MAP_SIZE);
#endif
	se->type = GET_SIT_TYPE(rs);
	se->mtime = le64_to_cpu(rs->mtime);
}

static inline void __seg_info_to_raw_sit(struct seg_entry *se,
					struct f2fs_sit_entry *rs)
{
	unsigned short raw_vblocks = (se->type << SIT_VBLOCKS_SHIFT) |
					se->valid_blocks;
	rs->vblocks = cpu_to_le16(raw_vblocks);
	memcpy(rs->valid_map, se->cur_valid_map, SIT_VBLOCK_MAP_SIZE);
	rs->mtime = cpu_to_le64(se->mtime);
}

static inline void seg_info_to_sit_page(struct f2fs_sb_info *sbi,
				struct page *page, unsigned int start)
{
	struct f2fs_sit_block *raw_sit;
	struct seg_entry *se;
	struct f2fs_sit_entry *rs;
	unsigned int end = min(start + SIT_ENTRY_PER_BLOCK,
					(unsigned long)MAIN_SEGS(sbi));
	int i;

	raw_sit = (struct f2fs_sit_block *)page_address(page);
	memset(raw_sit, 0, PAGE_SIZE);
	for (i = 0; i < end - start; i++) {
		rs = &raw_sit->entries[i];
		se = get_seg_entry(sbi, start + i);
		__seg_info_to_raw_sit(se, rs);
	}
}

static inline void seg_info_to_raw_sit(struct seg_entry *se,
					struct f2fs_sit_entry *rs)
{
	__seg_info_to_raw_sit(se, rs);

	memcpy(se->ckpt_valid_map, rs->valid_map, SIT_VBLOCK_MAP_SIZE);
	se->ckpt_valid_blocks = se->valid_blocks;
}

static inline unsigned int find_next_inuse(struct free_segmap_info *free_i,
		unsigned int max, unsigned int segno)
{
	unsigned int ret;
	spin_lock(&free_i->segmap_lock);
	ret = find_next_bit(free_i->free_segmap, max, segno);
	spin_unlock(&free_i->segmap_lock);
	return ret;
}

static inline void __set_free(struct f2fs_sb_info *sbi, unsigned int segno)
{
	struct free_segmap_info *free_i = FREE_I(sbi);
	unsigned int secno = GET_SEC_FROM_SEG(sbi, segno);
	unsigned int start_segno = GET_SEG_FROM_SEC(sbi, secno);
	unsigned int next;

	spin_lock(&free_i->segmap_lock);
	clear_bit(segno, free_i->free_segmap);
	free_i->free_segments++;

	next = find_next_bit(free_i->free_segmap,
			start_segno + sbi->segs_per_sec, start_segno);
	if (next >= start_segno + sbi->segs_per_sec) {
		clear_bit(secno, free_i->free_secmap);
		free_i->free_sections++;
	}
	spin_unlock(&free_i->segmap_lock);
}

static inline void __set_inuse(struct f2fs_sb_info *sbi,
		unsigned int segno)
{
	struct free_segmap_info *free_i = FREE_I(sbi);
	unsigned int secno = GET_SEC_FROM_SEG(sbi, segno);

	set_bit(segno, free_i->free_segmap);
	free_i->free_segments--;
	if (!test_and_set_bit(secno, free_i->free_secmap))
		free_i->free_sections--;
}

static inline void __set_test_and_free(struct f2fs_sb_info *sbi,
		unsigned int segno)
{
	struct free_segmap_info *free_i = FREE_I(sbi);
	unsigned int secno = GET_SEC_FROM_SEG(sbi, segno);
	unsigned int start_segno = GET_SEG_FROM_SEC(sbi, secno);
	unsigned int next;

	spin_lock(&free_i->segmap_lock);
	if (test_and_clear_bit(segno, free_i->free_segmap)) {
		free_i->free_segments++;

		if (IS_CURSEC(sbi, secno))
			goto skip_free;
		next = find_next_bit(free_i->free_segmap,
				start_segno + sbi->segs_per_sec, start_segno);
		if (next >= start_segno + sbi->segs_per_sec) {
			if (test_and_clear_bit(secno, free_i->free_secmap))
				free_i->free_sections++;
		}
	}
skip_free:
	spin_unlock(&free_i->segmap_lock);
}

static inline void __set_test_and_inuse(struct f2fs_sb_info *sbi,
		unsigned int segno)
{
	struct free_segmap_info *free_i = FREE_I(sbi);
	unsigned int secno = GET_SEC_FROM_SEG(sbi, segno);

	spin_lock(&free_i->segmap_lock);
	if (!test_and_set_bit(segno, free_i->free_segmap)) {
		free_i->free_segments--;
		if (!test_and_set_bit(secno, free_i->free_secmap))
			free_i->free_sections--;
	}
	spin_unlock(&free_i->segmap_lock);
}

static inline void get_sit_bitmap(struct f2fs_sb_info *sbi,
		void *dst_addr)
{
	struct sit_info *sit_i = SIT_I(sbi);

#ifdef CONFIG_F2FS_CHECK_FS
	if (memcmp(sit_i->sit_bitmap, sit_i->sit_bitmap_mir,
						sit_i->bitmap_size))
		f2fs_bug_on(sbi, 1);
#endif
	memcpy(dst_addr, sit_i->sit_bitmap, sit_i->bitmap_size);
}

static inline block_t written_block_count(struct f2fs_sb_info *sbi)
{
	return SIT_I(sbi)->written_valid_blocks;
}

static inline unsigned int free_segments(struct f2fs_sb_info *sbi)
{
	return FREE_I(sbi)->free_segments;
}

static inline int reserved_segments(struct f2fs_sb_info *sbi)
{
	return SM_I(sbi)->reserved_segments;
}

static inline unsigned int free_sections(struct f2fs_sb_info *sbi)
{
	return FREE_I(sbi)->free_sections;
}

static inline unsigned int prefree_segments(struct f2fs_sb_info *sbi)
{
	return DIRTY_I(sbi)->nr_dirty[PRE];
}

static inline unsigned int dirty_segments(struct f2fs_sb_info *sbi)
{
	return DIRTY_I(sbi)->nr_dirty[DIRTY_HOT_DATA] +
		DIRTY_I(sbi)->nr_dirty[DIRTY_WARM_DATA] +
		DIRTY_I(sbi)->nr_dirty[DIRTY_COLD_DATA] +
		DIRTY_I(sbi)->nr_dirty[DIRTY_HOT_NODE] +
		DIRTY_I(sbi)->nr_dirty[DIRTY_WARM_NODE] +
		DIRTY_I(sbi)->nr_dirty[DIRTY_COLD_NODE];
}

static inline int overprovision_segments(struct f2fs_sb_info *sbi)
{
	return SM_I(sbi)->ovp_segments;
}

static inline int reserved_sections(struct f2fs_sb_info *sbi)
{
	return GET_SEC_FROM_SEG(sbi, (unsigned int)reserved_segments(sbi));
}

static inline bool has_curseg_enough_space(struct f2fs_sb_info *sbi)
{
	unsigned int node_blocks = get_pages(sbi, F2FS_DIRTY_NODES) +
					get_pages(sbi, F2FS_DIRTY_DENTS);
	unsigned int dent_blocks = get_pages(sbi, F2FS_DIRTY_DENTS);
	unsigned int segno, left_blocks;
	int i;

	/* check current node segment */
	for (i = CURSEG_HOT_NODE; i <= CURSEG_COLD_NODE; i++) {
		segno = CURSEG_I(sbi, i)->segno;
		left_blocks = sbi->blocks_per_seg -
			get_seg_entry(sbi, segno)->ckpt_valid_blocks;

		if (node_blocks > left_blocks)
			return false;
	}

	/* check current data segment */
	segno = CURSEG_I(sbi, CURSEG_HOT_DATA)->segno;
	left_blocks = sbi->blocks_per_seg -
			get_seg_entry(sbi, segno)->ckpt_valid_blocks;
	if (dent_blocks > left_blocks)
		return false;
	return true;
}

static inline bool has_not_enough_free_secs(struct f2fs_sb_info *sbi,
					int freed, int needed)
{
	int node_secs = get_blocktype_secs(sbi, F2FS_DIRTY_NODES);
	int dent_secs = get_blocktype_secs(sbi, F2FS_DIRTY_DENTS);
	int imeta_secs = get_blocktype_secs(sbi, F2FS_DIRTY_IMETA);

	if (unlikely(is_sbi_flag_set(sbi, SBI_POR_DOING)))
		return false;

	if (free_sections(sbi) + freed == reserved_sections(sbi) + needed &&
			has_curseg_enough_space(sbi))
		return false;
	return (free_sections(sbi) + freed) <=
		(node_secs + 2 * dent_secs + imeta_secs +
		reserved_sections(sbi) + needed);
<<<<<<< HEAD
=======
}

static inline int f2fs_is_checkpoint_ready(struct f2fs_sb_info *sbi)
{
	if (likely(!is_sbi_flag_set(sbi, SBI_CP_DISABLED)))
		return 0;
	if (likely(!has_not_enough_free_secs(sbi, 0, 0)))
		return 0;
	return -ENOSPC;
>>>>>>> cf84cdc1
}

static inline bool excess_prefree_segs(struct f2fs_sb_info *sbi)
{
	return prefree_segments(sbi) > SM_I(sbi)->rec_prefree_segments;
}

static inline int utilization(struct f2fs_sb_info *sbi)
{
	return div_u64((u64)valid_user_blocks(sbi) * 100,
					sbi->user_block_count);
}

/*
 * Sometimes f2fs may be better to drop out-of-place update policy.
 * And, users can control the policy through sysfs entries.
 * There are five policies with triggering conditions as follows.
 * F2FS_IPU_FORCE - all the time,
 * F2FS_IPU_SSR - if SSR mode is activated,
 * F2FS_IPU_UTIL - if FS utilization is over threashold,
 * F2FS_IPU_SSR_UTIL - if SSR mode is activated and FS utilization is over
 *                     threashold,
 * F2FS_IPU_FSYNC - activated in fsync path only for high performance flash
 *                     storages. IPU will be triggered only if the # of dirty
 *                     pages over min_fsync_blocks.
 * F2FS_IPUT_DISABLE - disable IPU. (=default option)
 */
#define DEF_MIN_IPU_UTIL	70
#define DEF_MIN_FSYNC_BLOCKS	8
#define DEF_MIN_HOT_BLOCKS	16

#define SMALL_VOLUME_SEGMENTS	(16 * 512)	/* 16GB */

enum {
	F2FS_IPU_FORCE,
	F2FS_IPU_SSR,
	F2FS_IPU_UTIL,
	F2FS_IPU_SSR_UTIL,
	F2FS_IPU_FSYNC,
	F2FS_IPU_ASYNC,
};

static inline unsigned int curseg_segno(struct f2fs_sb_info *sbi,
		int type)
{
	struct curseg_info *curseg = CURSEG_I(sbi, type);
	return curseg->segno;
}

static inline unsigned char curseg_alloc_type(struct f2fs_sb_info *sbi,
		int type)
{
	struct curseg_info *curseg = CURSEG_I(sbi, type);
	return curseg->alloc_type;
}

static inline unsigned short curseg_blkoff(struct f2fs_sb_info *sbi, int type)
{
	struct curseg_info *curseg = CURSEG_I(sbi, type);
	return curseg->next_blkoff;
}

static inline void check_seg_range(struct f2fs_sb_info *sbi, unsigned int segno)
{
	f2fs_bug_on(sbi, segno > TOTAL_SEGS(sbi) - 1);
}

static inline void verify_block_addr(struct f2fs_io_info *fio, block_t blk_addr)
{
	struct f2fs_sb_info *sbi = fio->sbi;

	if (PAGE_TYPE_OF_BIO(fio->type) == META &&
				(!is_read_io(fio->op) || fio->is_meta))
		BUG_ON(blk_addr < SEG0_BLKADDR(sbi) ||
				blk_addr >= MAIN_BLKADDR(sbi));
	else
		BUG_ON(blk_addr < MAIN_BLKADDR(sbi) ||
				blk_addr >= MAX_BLKADDR(sbi));
}

/*
 * Summary block is always treated as an invalid block
 */
static inline int check_block_count(struct f2fs_sb_info *sbi,
		int segno, struct f2fs_sit_entry *raw_sit)
{
#ifdef CONFIG_F2FS_CHECK_FS
	bool is_valid  = test_bit_le(0, raw_sit->valid_map) ? true : false;
	int valid_blocks = 0;
	int cur_pos = 0, next_pos;

	/* check bitmap with valid block count */
	do {
		if (is_valid) {
			next_pos = find_next_zero_bit_le(&raw_sit->valid_map,
					sbi->blocks_per_seg,
					cur_pos);
			valid_blocks += next_pos - cur_pos;
		} else
			next_pos = find_next_bit_le(&raw_sit->valid_map,
					sbi->blocks_per_seg,
					cur_pos);
		cur_pos = next_pos;
		is_valid = !is_valid;
	} while (cur_pos < sbi->blocks_per_seg);

	if (unlikely(GET_SIT_VBLOCKS(raw_sit) != valid_blocks)) {
		f2fs_msg(sbi->sb, KERN_ERR,
				"Mismatch valid blocks %d vs. %d",
					GET_SIT_VBLOCKS(raw_sit), valid_blocks);
		set_sbi_flag(sbi, SBI_NEED_FSCK);
		return -EINVAL;
	}
#endif
	/* check segment usage, and check boundary of a given segment number */
	if (unlikely(GET_SIT_VBLOCKS(raw_sit) > sbi->blocks_per_seg
					|| segno > TOTAL_SEGS(sbi) - 1)) {
		f2fs_msg(sbi->sb, KERN_ERR,
				"Wrong valid blocks %d or segno %u",
					GET_SIT_VBLOCKS(raw_sit), segno);
		set_sbi_flag(sbi, SBI_NEED_FSCK);
		return -EINVAL;
	}
	return 0;
}

static inline pgoff_t current_sit_addr(struct f2fs_sb_info *sbi,
						unsigned int start)
{
	struct sit_info *sit_i = SIT_I(sbi);
	unsigned int offset = SIT_BLOCK_OFFSET(start);
	block_t blk_addr = sit_i->sit_base_addr + offset;

	check_seg_range(sbi, start);

#ifdef CONFIG_F2FS_CHECK_FS
	if (f2fs_test_bit(offset, sit_i->sit_bitmap) !=
			f2fs_test_bit(offset, sit_i->sit_bitmap_mir))
		f2fs_bug_on(sbi, 1);
#endif

	/* calculate sit block address */
	if (f2fs_test_bit(offset, sit_i->sit_bitmap))
		blk_addr += sit_i->sit_blocks;

	return blk_addr;
}

static inline pgoff_t next_sit_addr(struct f2fs_sb_info *sbi,
						pgoff_t block_addr)
{
	struct sit_info *sit_i = SIT_I(sbi);
	block_addr -= sit_i->sit_base_addr;
	if (block_addr < sit_i->sit_blocks)
		block_addr += sit_i->sit_blocks;
	else
		block_addr -= sit_i->sit_blocks;

	return block_addr + sit_i->sit_base_addr;
}

static inline void set_to_next_sit(struct sit_info *sit_i, unsigned int start)
{
	unsigned int block_off = SIT_BLOCK_OFFSET(start);

	f2fs_change_bit(block_off, sit_i->sit_bitmap);
#ifdef CONFIG_F2FS_CHECK_FS
	f2fs_change_bit(block_off, sit_i->sit_bitmap_mir);
#endif
}

static inline unsigned long long get_mtime(struct f2fs_sb_info *sbi,
						bool base_time)
{
	struct sit_info *sit_i = SIT_I(sbi);
	time64_t diff, now = ktime_get_real_seconds();

	if (now >= sit_i->mounted_time)
		return sit_i->elapsed_time + now - sit_i->mounted_time;

	/* system time is set to the past */
	if (!base_time) {
		diff = sit_i->mounted_time - now;
		if (sit_i->elapsed_time >= diff)
			return sit_i->elapsed_time - diff;
		return 0;
	}
	return sit_i->elapsed_time;
}

static inline void set_summary(struct f2fs_summary *sum, nid_t nid,
			unsigned int ofs_in_node, unsigned char version)
{
	sum->nid = cpu_to_le32(nid);
	sum->ofs_in_node = cpu_to_le16(ofs_in_node);
	sum->version = version;
}

static inline block_t start_sum_block(struct f2fs_sb_info *sbi)
{
	return __start_cp_addr(sbi) +
		le32_to_cpu(F2FS_CKPT(sbi)->cp_pack_start_sum);
}

static inline block_t sum_blk_addr(struct f2fs_sb_info *sbi, int base, int type)
{
	return __start_cp_addr(sbi) +
		le32_to_cpu(F2FS_CKPT(sbi)->cp_pack_total_block_count)
				- (base + 1) + type;
}

static inline bool sec_usage_check(struct f2fs_sb_info *sbi, unsigned int secno)
{
	if (IS_CURSEC(sbi, secno) || (sbi->cur_victim_sec == secno))
		return true;
	return false;
}

/*
 * It is very important to gather dirty pages and write at once, so that we can
 * submit a big bio without interfering other data writes.
 * By default, 512 pages for directory data,
 * 512 pages (2MB) * 8 for nodes, and
 * 256 pages * 8 for meta are set.
 */
static inline int nr_pages_to_skip(struct f2fs_sb_info *sbi, int type)
{
	if (sbi->sb->s_bdi->wb.dirty_exceeded)
		return 0;

	if (type == DATA)
		return sbi->blocks_per_seg;
	else if (type == NODE)
		return 8 * sbi->blocks_per_seg;
	else if (type == META)
		return 8 * BIO_MAX_PAGES;
	else
		return 0;
}

/*
 * When writing pages, it'd better align nr_to_write for segment size.
 */
static inline long nr_pages_to_write(struct f2fs_sb_info *sbi, int type,
					struct writeback_control *wbc)
{
	long nr_to_write, desired;

	if (wbc->sync_mode != WB_SYNC_NONE)
		return 0;

	nr_to_write = wbc->nr_to_write;
	desired = BIO_MAX_PAGES;
	if (type == NODE)
		desired <<= 1;

	wbc->nr_to_write = desired;
	return desired - nr_to_write;
}

static inline void wake_up_discard_thread(struct f2fs_sb_info *sbi, bool force)
{
	struct discard_cmd_control *dcc = SM_I(sbi)->dcc_info;
	bool wakeup = false;
	int i;

	if (force)
		goto wake_up;

	mutex_lock(&dcc->cmd_lock);
	for (i = MAX_PLIST_NUM - 1; i >= 0; i--) {
		if (i + 1 < dcc->discard_granularity)
			break;
		if (!list_empty(&dcc->pend_list[i])) {
			wakeup = true;
			break;
		}
	}
	mutex_unlock(&dcc->cmd_lock);
	if (!wakeup)
		return;
wake_up:
	dcc->discard_wake = 1;
	wake_up_interruptible_all(&dcc->discard_wait_queue);
}<|MERGE_RESOLUTION|>--- conflicted
+++ resolved
@@ -20,17 +20,10 @@
 /* L: Logical segment # in volume, R: Relative segment # in main area */
 #define GET_L2R_SEGNO(free_i, segno)	((segno) - (free_i)->start_segno)
 #define GET_R2L_SEGNO(free_i, segno)	((segno) + (free_i)->start_segno)
-<<<<<<< HEAD
 
 #define IS_DATASEG(t)	((t) <= CURSEG_COLD_DATA)
 #define IS_NODESEG(t)	((t) >= CURSEG_HOT_NODE)
 
-=======
-
-#define IS_DATASEG(t)	((t) <= CURSEG_COLD_DATA)
-#define IS_NODESEG(t)	((t) >= CURSEG_HOT_NODE)
-
->>>>>>> cf84cdc1
 #define IS_HOT(t)	((t) == CURSEG_HOT_NODE || (t) == CURSEG_HOT_DATA)
 #define IS_WARM(t)	((t) == CURSEG_WARM_NODE || (t) == CURSEG_WARM_DATA)
 #define IS_COLD(t)	((t) == CURSEG_COLD_NODE || (t) == CURSEG_COLD_DATA)
@@ -89,7 +82,7 @@
 	(GET_SEGOFF_FROM_SEG0(sbi, blk_addr) & ((sbi)->blocks_per_seg - 1))
 
 #define GET_SEGNO(sbi, blk_addr)					\
-	((!is_valid_blkaddr(blk_addr)) ?			\
+	((!is_valid_data_blkaddr(sbi, blk_addr)) ?			\
 	NULL_SEGNO : GET_L2R_SEGNO(FREE_I(sbi),			\
 		GET_SEGNO_FROM_SEG0(sbi, blk_addr)))
 #define BLKS_PER_SEC(sbi)					\
@@ -219,11 +212,7 @@
 #define IS_DUMMY_WRITTEN_PAGE(page)			\
 		(page_private(page) == (unsigned long)DUMMY_WRITTEN_PAGE)
 
-<<<<<<< HEAD
-#define MAX_SKIP_ATOMIC_COUNT			16
-=======
 #define MAX_SKIP_GC_COUNT			16
->>>>>>> cf84cdc1
 
 struct inmem_pages {
 	struct list_head list;
@@ -344,11 +333,7 @@
 	 * In order to get # of valid blocks in a section instantly from many
 	 * segments, f2fs manages two counting structures separately.
 	 */
-<<<<<<< HEAD
-	if (use_section && sbi->segs_per_sec > 1)
-=======
 	if (use_section && __is_large_section(sbi))
->>>>>>> cf84cdc1
 		return get_sec_entry(sbi, segno)->valid_blocks;
 	else
 		return get_seg_entry(sbi, segno)->valid_blocks;
@@ -595,8 +580,6 @@
 	return (free_sections(sbi) + freed) <=
 		(node_secs + 2 * dent_secs + imeta_secs +
 		reserved_sections(sbi) + needed);
-<<<<<<< HEAD
-=======
 }
 
 static inline int f2fs_is_checkpoint_ready(struct f2fs_sb_info *sbi)
@@ -606,7 +589,6 @@
 	if (likely(!has_not_enough_free_secs(sbi, 0, 0)))
 		return 0;
 	return -ENOSPC;
->>>>>>> cf84cdc1
 }
 
 static inline bool excess_prefree_segs(struct f2fs_sb_info *sbi)
@@ -678,13 +660,10 @@
 {
 	struct f2fs_sb_info *sbi = fio->sbi;
 
-	if (PAGE_TYPE_OF_BIO(fio->type) == META &&
-				(!is_read_io(fio->op) || fio->is_meta))
-		BUG_ON(blk_addr < SEG0_BLKADDR(sbi) ||
-				blk_addr >= MAIN_BLKADDR(sbi));
+	if (__is_meta_io(fio))
+		verify_blkaddr(sbi, blk_addr, META_GENERIC);
 	else
-		BUG_ON(blk_addr < MAIN_BLKADDR(sbi) ||
-				blk_addr >= MAX_BLKADDR(sbi));
+		verify_blkaddr(sbi, blk_addr, DATA_GENERIC);
 }
 
 /*
