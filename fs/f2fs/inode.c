// SPDX-License-Identifier: GPL-2.0
/*
 * fs/f2fs/inode.c
 *
 * Copyright (c) 2012 Samsung Electronics Co., Ltd.
 *             http://www.samsung.com/
 */
#include <linux/fs.h>
#include <linux/f2fs_fs.h>
#include <linux/buffer_head.h>
#include <linux/backing-dev.h>
#include <linux/writeback.h>

#include "f2fs.h"
#include "node.h"
#include "segment.h"

#include <trace/events/f2fs.h>

void f2fs_mark_inode_dirty_sync(struct inode *inode, bool sync)
{
	if (is_inode_flag_set(inode, FI_NEW_INODE))
		return;

	if (f2fs_inode_dirtied(inode, sync))
		return;

	mark_inode_dirty_sync(inode);
}

void f2fs_set_inode_flags(struct inode *inode)
{
	unsigned int flags = F2FS_I(inode)->i_flags;
	unsigned int new_fl = 0;

	if (flags & F2FS_SYNC_FL)
		new_fl |= S_SYNC;
	if (flags & F2FS_APPEND_FL)
		new_fl |= S_APPEND;
	if (flags & F2FS_IMMUTABLE_FL)
		new_fl |= S_IMMUTABLE;
	if (flags & F2FS_NOATIME_FL)
		new_fl |= S_NOATIME;
	if (flags & F2FS_DIRSYNC_FL)
		new_fl |= S_DIRSYNC;
	if (f2fs_encrypted_inode(inode))
		new_fl |= S_ENCRYPTED;
	inode_set_flags(inode, new_fl,
			S_SYNC|S_APPEND|S_IMMUTABLE|S_NOATIME|S_DIRSYNC|
			S_ENCRYPTED);
}

static void __get_inode_rdev(struct inode *inode, struct f2fs_inode *ri)
{
	int extra_size = get_extra_isize(inode);

	if (S_ISCHR(inode->i_mode) || S_ISBLK(inode->i_mode) ||
			S_ISFIFO(inode->i_mode) || S_ISSOCK(inode->i_mode)) {
		if (ri->i_addr[extra_size])
			inode->i_rdev = old_decode_dev(
				le32_to_cpu(ri->i_addr[extra_size]));
		else
			inode->i_rdev = new_decode_dev(
				le32_to_cpu(ri->i_addr[extra_size + 1]));
	}
}

static bool __written_first_block(struct f2fs_inode *ri)
{
	block_t addr = le32_to_cpu(ri->i_addr[offset_in_addr(ri)]);

	if (is_valid_blkaddr(addr))
		return true;
	return false;
}

static void __set_inode_rdev(struct inode *inode, struct f2fs_inode *ri)
{
	int extra_size = get_extra_isize(inode);

	if (S_ISCHR(inode->i_mode) || S_ISBLK(inode->i_mode)) {
		if (old_valid_dev(inode->i_rdev)) {
			ri->i_addr[extra_size] =
				cpu_to_le32(old_encode_dev(inode->i_rdev));
			ri->i_addr[extra_size + 1] = 0;
		} else {
			ri->i_addr[extra_size] = 0;
			ri->i_addr[extra_size + 1] =
				cpu_to_le32(new_encode_dev(inode->i_rdev));
			ri->i_addr[extra_size + 2] = 0;
		}
	}
}

static void __recover_inline_status(struct inode *inode, struct page *ipage)
{
	void *inline_data = inline_data_addr(inode, ipage);
	__le32 *start = inline_data;
	__le32 *end = start + MAX_INLINE_DATA(inode) / sizeof(__le32);

	while (start < end) {
		if (*start++) {
<<<<<<< HEAD
			f2fs_wait_on_page_writeback(ipage, NODE, true);
=======
			f2fs_wait_on_page_writeback(ipage, NODE, true, true);
>>>>>>> cf84cdc1

			set_inode_flag(inode, FI_DATA_EXIST);
			set_raw_inline(inode, F2FS_INODE(ipage));
			set_page_dirty(ipage);
			return;
		}
	}
	return;
}

static bool f2fs_enable_inode_chksum(struct f2fs_sb_info *sbi, struct page *page)
<<<<<<< HEAD
{
	struct f2fs_inode *ri = &F2FS_NODE(page)->i;
=======
{
	struct f2fs_inode *ri = &F2FS_NODE(page)->i;

	if (!f2fs_sb_has_inode_chksum(sbi))
		return false;

	if (!IS_INODE(page) || !(ri->i_inline & F2FS_EXTRA_ATTR))
		return false;

	if (!F2FS_FITS_IN_INODE(ri, le16_to_cpu(ri->i_extra_isize),
				i_inode_checksum))
		return false;

	return true;
}

static __u32 f2fs_inode_chksum(struct f2fs_sb_info *sbi, struct page *page)
{
	struct f2fs_node *node = F2FS_NODE(page);
	struct f2fs_inode *ri = &node->i;
	__le32 ino = node->footer.ino;
	__le32 gen = ri->i_generation;
	__u32 chksum, chksum_seed;
	__u32 dummy_cs = 0;
	unsigned int offset = offsetof(struct f2fs_inode, i_inode_checksum);
	unsigned int cs_size = sizeof(dummy_cs);

	chksum = f2fs_chksum(sbi, sbi->s_chksum_seed, (__u8 *)&ino,
							sizeof(ino));
	chksum_seed = f2fs_chksum(sbi, chksum, (__u8 *)&gen, sizeof(gen));

	chksum = f2fs_chksum(sbi, chksum_seed, (__u8 *)ri, offset);
	chksum = f2fs_chksum(sbi, chksum, (__u8 *)&dummy_cs, cs_size);
	offset += cs_size;
	chksum = f2fs_chksum(sbi, chksum, (__u8 *)ri + offset,
						F2FS_BLKSIZE - offset);
	return chksum;
}

bool f2fs_inode_chksum_verify(struct f2fs_sb_info *sbi, struct page *page)
{
	struct f2fs_inode *ri;
	__u32 provided, calculated;

	if (unlikely(is_sbi_flag_set(sbi, SBI_IS_SHUTDOWN)))
		return true;

#ifdef CONFIG_F2FS_CHECK_FS
	if (!f2fs_enable_inode_chksum(sbi, page))
#else
	if (!f2fs_enable_inode_chksum(sbi, page) ||
			PageDirty(page) || PageWriteback(page))
#endif
		return true;

	ri = &F2FS_NODE(page)->i;
	provided = le32_to_cpu(ri->i_inode_checksum);
	calculated = f2fs_inode_chksum(sbi, page);

	if (provided != calculated)
		f2fs_msg(sbi->sb, KERN_WARNING,
			"checksum invalid, ino = %x, %x vs. %x",
			ino_of_node(page), provided, calculated);

	return provided == calculated;
}

void f2fs_inode_chksum_set(struct f2fs_sb_info *sbi, struct page *page)
{
	struct f2fs_inode *ri = &F2FS_NODE(page)->i;

	if (!f2fs_enable_inode_chksum(sbi, page))
		return;

	ri->i_inode_checksum = cpu_to_le32(f2fs_inode_chksum(sbi, page));
}

static bool sanity_check_inode(struct inode *inode, struct page *node_page)
{
	struct f2fs_sb_info *sbi = F2FS_I_SB(inode);
	struct f2fs_inode_info *fi = F2FS_I(inode);
	unsigned long long iblocks;
>>>>>>> cf84cdc1

	if (!f2fs_sb_has_inode_chksum(sbi->sb))
		return false;

	if (!RAW_IS_INODE(F2FS_NODE(page)) || !(ri->i_inline & F2FS_EXTRA_ATTR))
		return false;

<<<<<<< HEAD
	if (!F2FS_FITS_IN_INODE(ri, le16_to_cpu(ri->i_extra_isize),
				i_inode_checksum))
		return false;
=======
	if (f2fs_sb_has_flexible_inline_xattr(sbi)
			&& !f2fs_has_extra_attr(inode)) {
		set_sbi_flag(sbi, SBI_NEED_FSCK);
		f2fs_msg(sbi->sb, KERN_WARNING,
			"%s: corrupted inode ino=%lx, run fsck to fix.",
			__func__, inode->i_ino);
		return false;
	}

	if (f2fs_has_extra_attr(inode) &&
			!f2fs_sb_has_extra_attr(sbi)) {
		set_sbi_flag(sbi, SBI_NEED_FSCK);
		f2fs_msg(sbi->sb, KERN_WARNING,
			"%s: inode (ino=%lx) is with extra_attr, "
			"but extra_attr feature is off",
			__func__, inode->i_ino);
		return false;
	}

	if (fi->i_extra_isize > F2FS_TOTAL_EXTRA_ATTR_SIZE ||
			fi->i_extra_isize % sizeof(__le32)) {
		set_sbi_flag(sbi, SBI_NEED_FSCK);
		f2fs_msg(sbi->sb, KERN_WARNING,
			"%s: inode (ino=%lx) has corrupted i_extra_isize: %d, "
			"max: %zu",
			__func__, inode->i_ino, fi->i_extra_isize,
			F2FS_TOTAL_EXTRA_ATTR_SIZE);
		return false;
	}

	if (F2FS_I(inode)->extent_tree) {
		struct extent_info *ei = &F2FS_I(inode)->extent_tree->largest;
>>>>>>> cf84cdc1

	return true;
}

static __u32 f2fs_inode_chksum(struct f2fs_sb_info *sbi, struct page *page)
{
	struct f2fs_node *node = F2FS_NODE(page);
	struct f2fs_inode *ri = &node->i;
	__le32 ino = node->footer.ino;
	__le32 gen = ri->i_generation;
	__u32 chksum, chksum_seed;
	__u32 dummy_cs = 0;
	unsigned int offset = offsetof(struct f2fs_inode, i_inode_checksum);
	unsigned int cs_size = sizeof(dummy_cs);

	chksum = f2fs_chksum(sbi, sbi->s_chksum_seed, (__u8 *)&ino,
							sizeof(ino));
	chksum_seed = f2fs_chksum(sbi, chksum, (__u8 *)&gen, sizeof(gen));

	chksum = f2fs_chksum(sbi, chksum_seed, (__u8 *)ri, offset);
	chksum = f2fs_chksum(sbi, chksum, (__u8 *)&dummy_cs, cs_size);
	offset += cs_size;
	chksum = f2fs_chksum(sbi, chksum, (__u8 *)ri + offset,
						F2FS_BLKSIZE - offset);
	return chksum;
}

bool f2fs_inode_chksum_verify(struct f2fs_sb_info *sbi, struct page *page)
{
	struct f2fs_inode *ri;
	__u32 provided, calculated;

	if (!f2fs_enable_inode_chksum(sbi, page) ||
			PageDirty(page) || PageWriteback(page))
		return true;

	ri = &F2FS_NODE(page)->i;
	provided = le32_to_cpu(ri->i_inode_checksum);
	calculated = f2fs_inode_chksum(sbi, page);

	if (provided != calculated)
		f2fs_msg(sbi->sb, KERN_WARNING,
			"checksum invalid, ino = %x, %x vs. %x",
			ino_of_node(page), provided, calculated);

	return provided == calculated;
}

void f2fs_inode_chksum_set(struct f2fs_sb_info *sbi, struct page *page)
{
	struct f2fs_inode *ri = &F2FS_NODE(page)->i;

	if (!f2fs_enable_inode_chksum(sbi, page))
		return;

	ri->i_inode_checksum = cpu_to_le32(f2fs_inode_chksum(sbi, page));
}

static bool sanity_check_inode(struct inode *inode)
{
	struct f2fs_sb_info *sbi = F2FS_I_SB(inode);

	if (f2fs_sb_has_flexible_inline_xattr(sbi->sb)
			&& !f2fs_has_extra_attr(inode)) {
		set_sbi_flag(sbi, SBI_NEED_FSCK);
		f2fs_msg(sbi->sb, KERN_WARNING,
			"%s: corrupted inode ino=%lx, run fsck to fix.",
			__func__, inode->i_ino);
		return false;
	}

	if (f2fs_has_inline_data(inode) &&
			(!S_ISREG(inode->i_mode) && !S_ISLNK(inode->i_mode))) {
		set_sbi_flag(sbi, SBI_NEED_FSCK);
		f2fs_msg(sbi->sb, KERN_WARNING,
			"%s: inode (ino=%lx, mode=%u) should not have "
			"inline_data, run fsck to fix",
			__func__, inode->i_ino, inode->i_mode);
		return false;
	}

	if (f2fs_has_inline_dentry(inode) && !S_ISDIR(inode->i_mode)) {
		set_sbi_flag(sbi, SBI_NEED_FSCK);
		f2fs_msg(sbi->sb, KERN_WARNING,
			"%s: inode (ino=%lx, mode=%u) should not have "
			"inline_dentry, run fsck to fix",
			__func__, inode->i_ino, inode->i_mode);
		return false;
	}

	return true;
}

static int do_read_inode(struct inode *inode)
{
	struct f2fs_sb_info *sbi = F2FS_I_SB(inode);
	struct f2fs_inode_info *fi = F2FS_I(inode);
	struct page *node_page;
	struct f2fs_inode *ri;
	projid_t i_projid;
<<<<<<< HEAD
=======
	int err;
>>>>>>> cf84cdc1

	/* Check if ino is within scope */
	if (f2fs_check_nid_range(sbi, inode->i_ino))
		return -EINVAL;

	node_page = f2fs_get_node_page(sbi, inode->i_ino);
	if (IS_ERR(node_page))
		return PTR_ERR(node_page);

	ri = F2FS_INODE(node_page);

	inode->i_mode = le16_to_cpu(ri->i_mode);
	i_uid_write(inode, le32_to_cpu(ri->i_uid));
	i_gid_write(inode, le32_to_cpu(ri->i_gid));
	set_nlink(inode, le32_to_cpu(ri->i_links));
	inode->i_size = le64_to_cpu(ri->i_size);
	inode->i_blocks = SECTOR_FROM_BLOCK(le64_to_cpu(ri->i_blocks) - 1);

	inode->i_atime.tv_sec = le64_to_cpu(ri->i_atime);
	inode->i_ctime.tv_sec = le64_to_cpu(ri->i_ctime);
	inode->i_mtime.tv_sec = le64_to_cpu(ri->i_mtime);
	inode->i_atime.tv_nsec = le32_to_cpu(ri->i_atime_nsec);
	inode->i_ctime.tv_nsec = le32_to_cpu(ri->i_ctime_nsec);
	inode->i_mtime.tv_nsec = le32_to_cpu(ri->i_mtime_nsec);
	inode->i_generation = le32_to_cpu(ri->i_generation);
	if (S_ISDIR(inode->i_mode))
		fi->i_current_depth = le32_to_cpu(ri->i_current_depth);
	else if (S_ISREG(inode->i_mode))
		fi->i_gc_failures[GC_FAILURE_PIN] =
					le16_to_cpu(ri->i_gc_failures);
	fi->i_xattr_nid = le32_to_cpu(ri->i_xattr_nid);
	fi->i_flags = le32_to_cpu(ri->i_flags);
	fi->flags = 0;
	fi->i_advise = ri->i_advise;
	fi->i_pino = le32_to_cpu(ri->i_pino);
	fi->i_dir_level = ri->i_dir_level;

	if (f2fs_init_extent_tree(inode, &ri->i_ext))
		set_page_dirty(node_page);
<<<<<<< HEAD

	get_inline_info(inode, ri);
=======

	get_inline_info(inode, ri);

	fi->i_extra_isize = f2fs_has_extra_attr(inode) ?
					le16_to_cpu(ri->i_extra_isize) : 0;

	if (f2fs_sb_has_flexible_inline_xattr(sbi)) {
		fi->i_inline_xattr_size = le16_to_cpu(ri->i_inline_xattr_size);
	} else if (f2fs_has_inline_xattr(inode) ||
				f2fs_has_inline_dentry(inode)) {
		fi->i_inline_xattr_size = DEFAULT_INLINE_XATTR_ADDRS;
	} else {

		/*
		 * Previous inline data or directory always reserved 200 bytes
		 * in inode layout, even if inline_xattr is disabled. In order
		 * to keep inline_dentry's structure for backward compatibility,
		 * we get the space back only from inline_data.
		 */
		fi->i_inline_xattr_size = 0;
	}
>>>>>>> cf84cdc1

	fi->i_extra_isize = f2fs_has_extra_attr(inode) ?
					le16_to_cpu(ri->i_extra_isize) : 0;

	if (f2fs_sb_has_flexible_inline_xattr(sbi->sb)) {
		fi->i_inline_xattr_size = le16_to_cpu(ri->i_inline_xattr_size);
	} else if (f2fs_has_inline_xattr(inode) ||
				f2fs_has_inline_dentry(inode)) {
		fi->i_inline_xattr_size = DEFAULT_INLINE_XATTR_ADDRS;
	} else {

		/*
		 * Previous inline data or directory always reserved 200 bytes
		 * in inode layout, even if inline_xattr is disabled. In order
		 * to keep inline_dentry's structure for backward compatibility,
		 * we get the space back only from inline_data.
		 */
		fi->i_inline_xattr_size = 0;
	}

	/* check data exist */
	if (f2fs_has_inline_data(inode) && !f2fs_exist_data(inode))
		__recover_inline_status(inode, node_page);

	/* try to recover cold bit for non-dir inode */
	if (!S_ISDIR(inode->i_mode) && !is_cold_node(node_page)) {
		set_cold_node(node_page, false);
		set_page_dirty(node_page);
	}

	/* get rdev by using inline_info */
	__get_inode_rdev(inode, ri);

<<<<<<< HEAD
	if (__written_first_block(ri))
		set_inode_flag(inode, FI_FIRST_BLOCK_WRITTEN);
=======
	if (S_ISREG(inode->i_mode)) {
		err = __written_first_block(sbi, ri);
		if (err < 0) {
			f2fs_put_page(node_page, 1);
			return err;
		}
		if (!err)
			set_inode_flag(inode, FI_FIRST_BLOCK_WRITTEN);
	}
>>>>>>> cf84cdc1

	if (!f2fs_need_inode_block_update(sbi, inode->i_ino))
		fi->last_disk_size = inode->i_size;

	if (fi->i_flags & F2FS_PROJINHERIT_FL)
		set_inode_flag(inode, FI_PROJ_INHERIT);

<<<<<<< HEAD
	if (f2fs_has_extra_attr(inode) && f2fs_sb_has_project_quota(sbi->sb) &&
=======
	if (f2fs_has_extra_attr(inode) && f2fs_sb_has_project_quota(sbi) &&
>>>>>>> cf84cdc1
			F2FS_FITS_IN_INODE(ri, fi->i_extra_isize, i_projid))
		i_projid = (projid_t)le32_to_cpu(ri->i_projid);
	else
		i_projid = F2FS_DEF_PROJID;
	fi->i_projid = make_kprojid(&init_user_ns, i_projid);

<<<<<<< HEAD
	if (f2fs_has_extra_attr(inode) && f2fs_sb_has_inode_crtime(sbi->sb) &&
=======
	if (f2fs_has_extra_attr(inode) && f2fs_sb_has_inode_crtime(sbi) &&
>>>>>>> cf84cdc1
			F2FS_FITS_IN_INODE(ri, fi->i_extra_isize, i_crtime)) {
		fi->i_crtime.tv_sec = le64_to_cpu(ri->i_crtime);
		fi->i_crtime.tv_nsec = le32_to_cpu(ri->i_crtime_nsec);
	}

	F2FS_I(inode)->i_disk_time[0] = inode->i_atime;
	F2FS_I(inode)->i_disk_time[1] = inode->i_ctime;
	F2FS_I(inode)->i_disk_time[2] = inode->i_mtime;
	F2FS_I(inode)->i_disk_time[3] = F2FS_I(inode)->i_crtime;
	f2fs_put_page(node_page, 1);

	stat_inc_inline_xattr(inode);
	stat_inc_inline_inode(inode);
	stat_inc_inline_dir(inode);

	return 0;
}

struct inode *f2fs_iget(struct super_block *sb, unsigned long ino)
{
	struct f2fs_sb_info *sbi = F2FS_SB(sb);
	struct inode *inode;
	int ret = 0;

	inode = iget_locked(sb, ino);
	if (!inode)
		return ERR_PTR(-ENOMEM);

	if (!(inode->i_state & I_NEW)) {
		trace_f2fs_iget(inode);
		return inode;
	}
	if (ino == F2FS_NODE_INO(sbi) || ino == F2FS_META_INO(sbi))
		goto make_now;

	ret = do_read_inode(inode);
	if (ret)
		goto bad_inode;
	if (!sanity_check_inode(inode)) {
		ret = -EINVAL;
		goto bad_inode;
	}
make_now:
	if (ino == F2FS_NODE_INO(sbi)) {
		inode->i_mapping->a_ops = &f2fs_node_aops;
		mapping_set_gfp_mask(inode->i_mapping, GFP_NOFS);
	} else if (ino == F2FS_META_INO(sbi)) {
		inode->i_mapping->a_ops = &f2fs_meta_aops;
		mapping_set_gfp_mask(inode->i_mapping, GFP_NOFS);
	} else if (S_ISREG(inode->i_mode)) {
		inode->i_op = &f2fs_file_inode_operations;
		inode->i_fop = &f2fs_file_operations;
		inode->i_mapping->a_ops = &f2fs_dblock_aops;
	} else if (S_ISDIR(inode->i_mode)) {
		inode->i_op = &f2fs_dir_inode_operations;
		inode->i_fop = &f2fs_dir_operations;
		inode->i_mapping->a_ops = &f2fs_dblock_aops;
		inode_nohighmem(inode);
	} else if (S_ISLNK(inode->i_mode)) {
		if (f2fs_encrypted_inode(inode))
			inode->i_op = &f2fs_encrypted_symlink_inode_operations;
		else
			inode->i_op = &f2fs_symlink_inode_operations;
		inode_nohighmem(inode);
		inode->i_mapping->a_ops = &f2fs_dblock_aops;
	} else if (S_ISCHR(inode->i_mode) || S_ISBLK(inode->i_mode) ||
			S_ISFIFO(inode->i_mode) || S_ISSOCK(inode->i_mode)) {
		inode->i_op = &f2fs_special_inode_operations;
		init_special_inode(inode, inode->i_mode, inode->i_rdev);
	} else {
		ret = -EIO;
		goto bad_inode;
	}
	f2fs_set_inode_flags(inode);
	unlock_new_inode(inode);
	trace_f2fs_iget(inode);
	return inode;

bad_inode:
	iget_failed(inode);
	trace_f2fs_iget_exit(inode, ret);
	return ERR_PTR(ret);
}

struct inode *f2fs_iget_retry(struct super_block *sb, unsigned long ino)
{
	struct inode *inode;
retry:
	inode = f2fs_iget(sb, ino);
	if (IS_ERR(inode)) {
		if (PTR_ERR(inode) == -ENOMEM) {
			congestion_wait(BLK_RW_ASYNC, HZ/50);
			goto retry;
		}
	}
	return inode;
}

void f2fs_update_inode(struct inode *inode, struct page *node_page)
{
	struct f2fs_inode *ri;
	struct extent_tree *et = F2FS_I(inode)->extent_tree;

<<<<<<< HEAD
	f2fs_wait_on_page_writeback(node_page, NODE, true);
=======
	f2fs_wait_on_page_writeback(node_page, NODE, true, true);
>>>>>>> cf84cdc1
	set_page_dirty(node_page);

	f2fs_inode_synced(inode);

	ri = F2FS_INODE(node_page);

	ri->i_mode = cpu_to_le16(inode->i_mode);
	ri->i_advise = F2FS_I(inode)->i_advise;
	ri->i_uid = cpu_to_le32(i_uid_read(inode));
	ri->i_gid = cpu_to_le32(i_gid_read(inode));
	ri->i_links = cpu_to_le32(inode->i_nlink);
	ri->i_size = cpu_to_le64(i_size_read(inode));
	ri->i_blocks = cpu_to_le64(SECTOR_TO_BLOCK(inode->i_blocks) + 1);

	if (et) {
		read_lock(&et->lock);
		set_raw_extent(&et->largest, &ri->i_ext);
		read_unlock(&et->lock);
	} else {
		memset(&ri->i_ext, 0, sizeof(ri->i_ext));
	}
	set_raw_inline(inode, ri);

	ri->i_atime = cpu_to_le64(inode->i_atime.tv_sec);
	ri->i_ctime = cpu_to_le64(inode->i_ctime.tv_sec);
	ri->i_mtime = cpu_to_le64(inode->i_mtime.tv_sec);
	ri->i_atime_nsec = cpu_to_le32(inode->i_atime.tv_nsec);
	ri->i_ctime_nsec = cpu_to_le32(inode->i_ctime.tv_nsec);
	ri->i_mtime_nsec = cpu_to_le32(inode->i_mtime.tv_nsec);
	if (S_ISDIR(inode->i_mode))
		ri->i_current_depth =
			cpu_to_le32(F2FS_I(inode)->i_current_depth);
	else if (S_ISREG(inode->i_mode))
		ri->i_gc_failures =
			cpu_to_le16(F2FS_I(inode)->i_gc_failures[GC_FAILURE_PIN]);
	ri->i_xattr_nid = cpu_to_le32(F2FS_I(inode)->i_xattr_nid);
	ri->i_flags = cpu_to_le32(F2FS_I(inode)->i_flags);
	ri->i_pino = cpu_to_le32(F2FS_I(inode)->i_pino);
	ri->i_generation = cpu_to_le32(inode->i_generation);
	ri->i_dir_level = F2FS_I(inode)->i_dir_level;

	if (f2fs_has_extra_attr(inode)) {
		ri->i_extra_isize = cpu_to_le16(F2FS_I(inode)->i_extra_isize);

<<<<<<< HEAD
		if (f2fs_sb_has_flexible_inline_xattr(F2FS_I_SB(inode)->sb))
			ri->i_inline_xattr_size =
				cpu_to_le16(F2FS_I(inode)->i_inline_xattr_size);

		if (f2fs_sb_has_project_quota(F2FS_I_SB(inode)->sb) &&
=======
		if (f2fs_sb_has_flexible_inline_xattr(F2FS_I_SB(inode)))
			ri->i_inline_xattr_size =
				cpu_to_le16(F2FS_I(inode)->i_inline_xattr_size);

		if (f2fs_sb_has_project_quota(F2FS_I_SB(inode)) &&
>>>>>>> cf84cdc1
			F2FS_FITS_IN_INODE(ri, F2FS_I(inode)->i_extra_isize,
								i_projid)) {
			projid_t i_projid;

			i_projid = from_kprojid(&init_user_ns,
						F2FS_I(inode)->i_projid);
			ri->i_projid = cpu_to_le32(i_projid);
		}

<<<<<<< HEAD
		if (f2fs_sb_has_inode_crtime(F2FS_I_SB(inode)->sb) &&
=======
		if (f2fs_sb_has_inode_crtime(F2FS_I_SB(inode)) &&
>>>>>>> cf84cdc1
			F2FS_FITS_IN_INODE(ri, F2FS_I(inode)->i_extra_isize,
								i_crtime)) {
			ri->i_crtime =
				cpu_to_le64(F2FS_I(inode)->i_crtime.tv_sec);
			ri->i_crtime_nsec =
				cpu_to_le32(F2FS_I(inode)->i_crtime.tv_nsec);
		}
	}

	__set_inode_rdev(inode, ri);

	/* deleted inode */
	if (inode->i_nlink == 0)
		clear_inline_node(node_page);

	F2FS_I(inode)->i_disk_time[0] = inode->i_atime;
	F2FS_I(inode)->i_disk_time[1] = inode->i_ctime;
	F2FS_I(inode)->i_disk_time[2] = inode->i_mtime;
	F2FS_I(inode)->i_disk_time[3] = F2FS_I(inode)->i_crtime;
<<<<<<< HEAD
=======

#ifdef CONFIG_F2FS_CHECK_FS
	f2fs_inode_chksum_set(F2FS_I_SB(inode), node_page);
#endif
>>>>>>> cf84cdc1
}

void f2fs_update_inode_page(struct inode *inode)
{
	struct f2fs_sb_info *sbi = F2FS_I_SB(inode);
	struct page *node_page;
retry:
	node_page = f2fs_get_node_page(sbi, inode->i_ino);
	if (IS_ERR(node_page)) {
		int err = PTR_ERR(node_page);
		if (err == -ENOMEM) {
			cond_resched();
			goto retry;
		} else if (err != -ENOENT) {
			f2fs_stop_checkpoint(sbi, false);
		}
		return;
	}
	f2fs_update_inode(inode, node_page);
	f2fs_put_page(node_page, 1);
}

int f2fs_write_inode(struct inode *inode, struct writeback_control *wbc)
{
	struct f2fs_sb_info *sbi = F2FS_I_SB(inode);

	if (inode->i_ino == F2FS_NODE_INO(sbi) ||
			inode->i_ino == F2FS_META_INO(sbi))
		return 0;

	if (!is_inode_flag_set(inode, FI_DIRTY_INODE))
		return 0;

	if (f2fs_is_checkpoint_ready(sbi))
		return -ENOSPC;

	/*
	 * We need to balance fs here to prevent from producing dirty node pages
	 * during the urgent cleaning time when runing out of free sections.
	 */
	f2fs_update_inode_page(inode);
	if (wbc && wbc->nr_to_write)
		f2fs_balance_fs(sbi, true);
	return 0;
}

/*
 * Called at the last iput() if i_nlink is zero
 */
void f2fs_evict_inode(struct inode *inode)
{
	struct f2fs_sb_info *sbi = F2FS_I_SB(inode);
	nid_t xnid = F2FS_I(inode)->i_xattr_nid;
	int err = 0;

	/* some remained atomic pages should discarded */
	if (f2fs_is_atomic_file(inode))
		f2fs_drop_inmem_pages(inode);

	trace_f2fs_evict_inode(inode);
	truncate_inode_pages_final(&inode->i_data);

	if (inode->i_ino == F2FS_NODE_INO(sbi) ||
			inode->i_ino == F2FS_META_INO(sbi))
		goto out_clear;

	f2fs_bug_on(sbi, get_dirty_pages(inode));
	f2fs_remove_dirty_inode(inode);

	f2fs_destroy_extent_tree(inode);

	if (inode->i_nlink || is_bad_inode(inode))
		goto no_delete;

<<<<<<< HEAD
	dquot_initialize(inode);
=======
	err = dquot_initialize(inode);
	if (err) {
		err = 0;
		set_sbi_flag(sbi, SBI_QUOTA_NEED_REPAIR);
	}
>>>>>>> cf84cdc1

	f2fs_remove_ino_entry(sbi, inode->i_ino, APPEND_INO);
	f2fs_remove_ino_entry(sbi, inode->i_ino, UPDATE_INO);
	f2fs_remove_ino_entry(sbi, inode->i_ino, FLUSH_INO);

	sb_start_intwrite(inode->i_sb);
	set_inode_flag(inode, FI_NO_ALLOC);
	i_size_write(inode, 0);
retry:
	if (F2FS_HAS_BLOCKS(inode))
		err = f2fs_truncate(inode);
<<<<<<< HEAD
=======

	if (time_to_inject(sbi, FAULT_EVICT_INODE)) {
		f2fs_show_injection_info(FAULT_EVICT_INODE);
		err = -EIO;
	}
>>>>>>> cf84cdc1

#ifdef CONFIG_F2FS_FAULT_INJECTION
	if (time_to_inject(sbi, FAULT_EVICT_INODE)) {
		f2fs_show_injection_info(FAULT_EVICT_INODE);
		err = -EIO;
	}
#endif
	if (!err) {
		f2fs_lock_op(sbi);
		err = f2fs_remove_inode_page(inode);
		f2fs_unlock_op(sbi);
		if (err == -ENOENT)
			err = 0;
	}

	/* give more chances, if ENOMEM case */
	if (err == -ENOMEM) {
		err = 0;
		goto retry;
	}

<<<<<<< HEAD
	if (err)
		f2fs_update_inode_page(inode);
	dquot_free_inode(inode);
=======
	if (err) {
		f2fs_update_inode_page(inode);
		set_sbi_flag(sbi, SBI_QUOTA_NEED_REPAIR);
	}
>>>>>>> cf84cdc1
	sb_end_intwrite(inode->i_sb);
no_delete:
	dquot_drop(inode);

	stat_dec_inline_xattr(inode);
	stat_dec_inline_dir(inode);
	stat_dec_inline_inode(inode);

<<<<<<< HEAD
	if (likely(!is_set_ckpt_flags(sbi, CP_ERROR_FLAG)))
=======
	if (likely(!is_set_ckpt_flags(sbi, CP_ERROR_FLAG) &&
				!is_sbi_flag_set(sbi, SBI_CP_DISABLED)))
>>>>>>> cf84cdc1
		f2fs_bug_on(sbi, is_inode_flag_set(inode, FI_DIRTY_INODE));
	else
		f2fs_inode_synced(inode);

	/* ino == 0, if f2fs_new_inode() was failed t*/
	if (inode->i_ino)
		invalidate_mapping_pages(NODE_MAPPING(sbi), inode->i_ino,
							inode->i_ino);
	if (xnid)
		invalidate_mapping_pages(NODE_MAPPING(sbi), xnid, xnid);
	if (inode->i_nlink) {
		if (is_inode_flag_set(inode, FI_APPEND_WRITE))
			f2fs_add_ino_entry(sbi, inode->i_ino, APPEND_INO);
		if (is_inode_flag_set(inode, FI_UPDATE_WRITE))
			f2fs_add_ino_entry(sbi, inode->i_ino, UPDATE_INO);
	}
	if (is_inode_flag_set(inode, FI_FREE_NID)) {
		f2fs_alloc_nid_failed(sbi, inode->i_ino);
		clear_inode_flag(inode, FI_FREE_NID);
	} else {
		/*
		 * If xattr nid is corrupted, we can reach out error condition,
		 * err & !f2fs_exist_written_data(sbi, inode->i_ino, ORPHAN_INO)).
		 * In that case, f2fs_check_nid_range() is enough to give a clue.
		 */
	}
out_clear:
	fscrypt_put_encryption_info(inode, NULL);
	clear_inode(inode);
}

/* caller should call f2fs_lock_op() */
void f2fs_handle_failed_inode(struct inode *inode)
{
	struct f2fs_sb_info *sbi = F2FS_I_SB(inode);
	struct node_info ni;
<<<<<<< HEAD
=======
	int err;
>>>>>>> cf84cdc1

	/*
	 * clear nlink of inode in order to release resource of inode
	 * immediately.
	 */
	clear_nlink(inode);

	/*
	 * we must call this to avoid inode being remained as dirty, resulting
	 * in a panic when flushing dirty inodes in gdirty_list.
	 */
	f2fs_update_inode_page(inode);
	f2fs_inode_synced(inode);

	/* don't make bad inode, since it becomes a regular file. */
	unlock_new_inode(inode);

	/*
	 * Note: we should add inode to orphan list before f2fs_unlock_op()
	 * so we can prevent losing this orphan when encoutering checkpoint
	 * and following suddenly power-off.
	 */
<<<<<<< HEAD
	f2fs_get_node_info(sbi, inode->i_ino, &ni);

	if (ni.blk_addr != NULL_ADDR) {
		int err = f2fs_acquire_orphan_inode(sbi);
=======
	err = f2fs_get_node_info(sbi, inode->i_ino, &ni);
	if (err) {
		set_sbi_flag(sbi, SBI_NEED_FSCK);
		f2fs_msg(sbi->sb, KERN_WARNING,
			"May loss orphan inode, run fsck to fix.");
		goto out;
	}

	if (ni.blk_addr != NULL_ADDR) {
		err = f2fs_acquire_orphan_inode(sbi);
>>>>>>> cf84cdc1
		if (err) {
			set_sbi_flag(sbi, SBI_NEED_FSCK);
			f2fs_msg(sbi->sb, KERN_WARNING,
				"Too many orphan inodes, run fsck to fix.");
		} else {
			f2fs_add_orphan_inode(inode);
		}
		f2fs_alloc_nid_done(sbi, inode->i_ino);
	} else {
		set_inode_flag(inode, FI_FREE_NID);
	}

<<<<<<< HEAD
=======
out:
>>>>>>> cf84cdc1
	f2fs_unlock_op(sbi);

	/* iput will drop the inode object */
	iput(inode);
}<|MERGE_RESOLUTION|>--- conflicted
+++ resolved
@@ -65,13 +65,16 @@
 	}
 }
 
-static bool __written_first_block(struct f2fs_inode *ri)
+static int __written_first_block(struct f2fs_sb_info *sbi,
+					struct f2fs_inode *ri)
 {
 	block_t addr = le32_to_cpu(ri->i_addr[offset_in_addr(ri)]);
 
-	if (is_valid_blkaddr(addr))
-		return true;
-	return false;
+	if (!__is_valid_data_blkaddr(addr))
+		return 1;
+	if (!f2fs_is_valid_blkaddr(sbi, addr, DATA_GENERIC))
+		return -EFAULT;
+	return 0;
 }
 
 static void __set_inode_rdev(struct inode *inode, struct f2fs_inode *ri)
@@ -100,11 +103,7 @@
 
 	while (start < end) {
 		if (*start++) {
-<<<<<<< HEAD
-			f2fs_wait_on_page_writeback(ipage, NODE, true);
-=======
 			f2fs_wait_on_page_writeback(ipage, NODE, true, true);
->>>>>>> cf84cdc1
 
 			set_inode_flag(inode, FI_DATA_EXIST);
 			set_raw_inline(inode, F2FS_INODE(ipage));
@@ -116,10 +115,6 @@
 }
 
 static bool f2fs_enable_inode_chksum(struct f2fs_sb_info *sbi, struct page *page)
-<<<<<<< HEAD
-{
-	struct f2fs_inode *ri = &F2FS_NODE(page)->i;
-=======
 {
 	struct f2fs_inode *ri = &F2FS_NODE(page)->i;
 
@@ -202,19 +197,27 @@
 	struct f2fs_sb_info *sbi = F2FS_I_SB(inode);
 	struct f2fs_inode_info *fi = F2FS_I(inode);
 	unsigned long long iblocks;
->>>>>>> cf84cdc1
-
-	if (!f2fs_sb_has_inode_chksum(sbi->sb))
-		return false;
-
-	if (!RAW_IS_INODE(F2FS_NODE(page)) || !(ri->i_inline & F2FS_EXTRA_ATTR))
-		return false;
-
-<<<<<<< HEAD
-	if (!F2FS_FITS_IN_INODE(ri, le16_to_cpu(ri->i_extra_isize),
-				i_inode_checksum))
-		return false;
-=======
+
+	iblocks = le64_to_cpu(F2FS_INODE(node_page)->i_blocks);
+	if (!iblocks) {
+		set_sbi_flag(sbi, SBI_NEED_FSCK);
+		f2fs_msg(sbi->sb, KERN_WARNING,
+			"%s: corrupted inode i_blocks i_ino=%lx iblocks=%llu, "
+			"run fsck to fix.",
+			__func__, inode->i_ino, iblocks);
+		return false;
+	}
+
+	if (ino_of_node(node_page) != nid_of_node(node_page)) {
+		set_sbi_flag(sbi, SBI_NEED_FSCK);
+		f2fs_msg(sbi->sb, KERN_WARNING,
+			"%s: corrupted inode footer i_ino=%lx, ino,nid: "
+			"[%u, %u] run fsck to fix.",
+			__func__, inode->i_ino,
+			ino_of_node(node_page), nid_of_node(node_page));
+		return false;
+	}
+
 	if (f2fs_sb_has_flexible_inline_xattr(sbi)
 			&& !f2fs_has_extra_attr(inode)) {
 		set_sbi_flag(sbi, SBI_NEED_FSCK);
@@ -247,76 +250,19 @@
 
 	if (F2FS_I(inode)->extent_tree) {
 		struct extent_info *ei = &F2FS_I(inode)->extent_tree->largest;
->>>>>>> cf84cdc1
-
-	return true;
-}
-
-static __u32 f2fs_inode_chksum(struct f2fs_sb_info *sbi, struct page *page)
-{
-	struct f2fs_node *node = F2FS_NODE(page);
-	struct f2fs_inode *ri = &node->i;
-	__le32 ino = node->footer.ino;
-	__le32 gen = ri->i_generation;
-	__u32 chksum, chksum_seed;
-	__u32 dummy_cs = 0;
-	unsigned int offset = offsetof(struct f2fs_inode, i_inode_checksum);
-	unsigned int cs_size = sizeof(dummy_cs);
-
-	chksum = f2fs_chksum(sbi, sbi->s_chksum_seed, (__u8 *)&ino,
-							sizeof(ino));
-	chksum_seed = f2fs_chksum(sbi, chksum, (__u8 *)&gen, sizeof(gen));
-
-	chksum = f2fs_chksum(sbi, chksum_seed, (__u8 *)ri, offset);
-	chksum = f2fs_chksum(sbi, chksum, (__u8 *)&dummy_cs, cs_size);
-	offset += cs_size;
-	chksum = f2fs_chksum(sbi, chksum, (__u8 *)ri + offset,
-						F2FS_BLKSIZE - offset);
-	return chksum;
-}
-
-bool f2fs_inode_chksum_verify(struct f2fs_sb_info *sbi, struct page *page)
-{
-	struct f2fs_inode *ri;
-	__u32 provided, calculated;
-
-	if (!f2fs_enable_inode_chksum(sbi, page) ||
-			PageDirty(page) || PageWriteback(page))
-		return true;
-
-	ri = &F2FS_NODE(page)->i;
-	provided = le32_to_cpu(ri->i_inode_checksum);
-	calculated = f2fs_inode_chksum(sbi, page);
-
-	if (provided != calculated)
-		f2fs_msg(sbi->sb, KERN_WARNING,
-			"checksum invalid, ino = %x, %x vs. %x",
-			ino_of_node(page), provided, calculated);
-
-	return provided == calculated;
-}
-
-void f2fs_inode_chksum_set(struct f2fs_sb_info *sbi, struct page *page)
-{
-	struct f2fs_inode *ri = &F2FS_NODE(page)->i;
-
-	if (!f2fs_enable_inode_chksum(sbi, page))
-		return;
-
-	ri->i_inode_checksum = cpu_to_le32(f2fs_inode_chksum(sbi, page));
-}
-
-static bool sanity_check_inode(struct inode *inode)
-{
-	struct f2fs_sb_info *sbi = F2FS_I_SB(inode);
-
-	if (f2fs_sb_has_flexible_inline_xattr(sbi->sb)
-			&& !f2fs_has_extra_attr(inode)) {
-		set_sbi_flag(sbi, SBI_NEED_FSCK);
-		f2fs_msg(sbi->sb, KERN_WARNING,
-			"%s: corrupted inode ino=%lx, run fsck to fix.",
-			__func__, inode->i_ino);
-		return false;
+
+		if (ei->len &&
+			(!f2fs_is_valid_blkaddr(sbi, ei->blk, DATA_GENERIC) ||
+			!f2fs_is_valid_blkaddr(sbi, ei->blk + ei->len - 1,
+							DATA_GENERIC))) {
+			set_sbi_flag(sbi, SBI_NEED_FSCK);
+			f2fs_msg(sbi->sb, KERN_WARNING,
+				"%s: inode (ino=%lx) extent info [%u, %u, %u] "
+				"is incorrect, run fsck to fix",
+				__func__, inode->i_ino,
+				ei->blk, ei->fofs, ei->len);
+			return false;
+		}
 	}
 
 	if (f2fs_has_inline_data(inode) &&
@@ -348,10 +294,7 @@
 	struct page *node_page;
 	struct f2fs_inode *ri;
 	projid_t i_projid;
-<<<<<<< HEAD
-=======
 	int err;
->>>>>>> cf84cdc1
 
 	/* Check if ino is within scope */
 	if (f2fs_check_nid_range(sbi, inode->i_ino))
@@ -391,10 +334,6 @@
 
 	if (f2fs_init_extent_tree(inode, &ri->i_ext))
 		set_page_dirty(node_page);
-<<<<<<< HEAD
-
-	get_inline_info(inode, ri);
-=======
 
 	get_inline_info(inode, ri);
 
@@ -416,25 +355,10 @@
 		 */
 		fi->i_inline_xattr_size = 0;
 	}
->>>>>>> cf84cdc1
-
-	fi->i_extra_isize = f2fs_has_extra_attr(inode) ?
-					le16_to_cpu(ri->i_extra_isize) : 0;
-
-	if (f2fs_sb_has_flexible_inline_xattr(sbi->sb)) {
-		fi->i_inline_xattr_size = le16_to_cpu(ri->i_inline_xattr_size);
-	} else if (f2fs_has_inline_xattr(inode) ||
-				f2fs_has_inline_dentry(inode)) {
-		fi->i_inline_xattr_size = DEFAULT_INLINE_XATTR_ADDRS;
-	} else {
-
-		/*
-		 * Previous inline data or directory always reserved 200 bytes
-		 * in inode layout, even if inline_xattr is disabled. In order
-		 * to keep inline_dentry's structure for backward compatibility,
-		 * we get the space back only from inline_data.
-		 */
-		fi->i_inline_xattr_size = 0;
+
+	if (!sanity_check_inode(inode, node_page)) {
+		f2fs_put_page(node_page, 1);
+		return -EINVAL;
 	}
 
 	/* check data exist */
@@ -450,10 +374,6 @@
 	/* get rdev by using inline_info */
 	__get_inode_rdev(inode, ri);
 
-<<<<<<< HEAD
-	if (__written_first_block(ri))
-		set_inode_flag(inode, FI_FIRST_BLOCK_WRITTEN);
-=======
 	if (S_ISREG(inode->i_mode)) {
 		err = __written_first_block(sbi, ri);
 		if (err < 0) {
@@ -463,7 +383,6 @@
 		if (!err)
 			set_inode_flag(inode, FI_FIRST_BLOCK_WRITTEN);
 	}
->>>>>>> cf84cdc1
 
 	if (!f2fs_need_inode_block_update(sbi, inode->i_ino))
 		fi->last_disk_size = inode->i_size;
@@ -471,22 +390,14 @@
 	if (fi->i_flags & F2FS_PROJINHERIT_FL)
 		set_inode_flag(inode, FI_PROJ_INHERIT);
 
-<<<<<<< HEAD
-	if (f2fs_has_extra_attr(inode) && f2fs_sb_has_project_quota(sbi->sb) &&
-=======
 	if (f2fs_has_extra_attr(inode) && f2fs_sb_has_project_quota(sbi) &&
->>>>>>> cf84cdc1
 			F2FS_FITS_IN_INODE(ri, fi->i_extra_isize, i_projid))
 		i_projid = (projid_t)le32_to_cpu(ri->i_projid);
 	else
 		i_projid = F2FS_DEF_PROJID;
 	fi->i_projid = make_kprojid(&init_user_ns, i_projid);
 
-<<<<<<< HEAD
-	if (f2fs_has_extra_attr(inode) && f2fs_sb_has_inode_crtime(sbi->sb) &&
-=======
 	if (f2fs_has_extra_attr(inode) && f2fs_sb_has_inode_crtime(sbi) &&
->>>>>>> cf84cdc1
 			F2FS_FITS_IN_INODE(ri, fi->i_extra_isize, i_crtime)) {
 		fi->i_crtime.tv_sec = le64_to_cpu(ri->i_crtime);
 		fi->i_crtime.tv_nsec = le32_to_cpu(ri->i_crtime_nsec);
@@ -525,10 +436,6 @@
 	ret = do_read_inode(inode);
 	if (ret)
 		goto bad_inode;
-	if (!sanity_check_inode(inode)) {
-		ret = -EINVAL;
-		goto bad_inode;
-	}
 make_now:
 	if (ino == F2FS_NODE_INO(sbi)) {
 		inode->i_mapping->a_ops = &f2fs_node_aops;
@@ -590,11 +497,7 @@
 	struct f2fs_inode *ri;
 	struct extent_tree *et = F2FS_I(inode)->extent_tree;
 
-<<<<<<< HEAD
-	f2fs_wait_on_page_writeback(node_page, NODE, true);
-=======
 	f2fs_wait_on_page_writeback(node_page, NODE, true, true);
->>>>>>> cf84cdc1
 	set_page_dirty(node_page);
 
 	f2fs_inode_synced(inode);
@@ -639,19 +542,11 @@
 	if (f2fs_has_extra_attr(inode)) {
 		ri->i_extra_isize = cpu_to_le16(F2FS_I(inode)->i_extra_isize);
 
-<<<<<<< HEAD
-		if (f2fs_sb_has_flexible_inline_xattr(F2FS_I_SB(inode)->sb))
-			ri->i_inline_xattr_size =
-				cpu_to_le16(F2FS_I(inode)->i_inline_xattr_size);
-
-		if (f2fs_sb_has_project_quota(F2FS_I_SB(inode)->sb) &&
-=======
 		if (f2fs_sb_has_flexible_inline_xattr(F2FS_I_SB(inode)))
 			ri->i_inline_xattr_size =
 				cpu_to_le16(F2FS_I(inode)->i_inline_xattr_size);
 
 		if (f2fs_sb_has_project_quota(F2FS_I_SB(inode)) &&
->>>>>>> cf84cdc1
 			F2FS_FITS_IN_INODE(ri, F2FS_I(inode)->i_extra_isize,
 								i_projid)) {
 			projid_t i_projid;
@@ -661,11 +556,7 @@
 			ri->i_projid = cpu_to_le32(i_projid);
 		}
 
-<<<<<<< HEAD
-		if (f2fs_sb_has_inode_crtime(F2FS_I_SB(inode)->sb) &&
-=======
 		if (f2fs_sb_has_inode_crtime(F2FS_I_SB(inode)) &&
->>>>>>> cf84cdc1
 			F2FS_FITS_IN_INODE(ri, F2FS_I(inode)->i_extra_isize,
 								i_crtime)) {
 			ri->i_crtime =
@@ -685,13 +576,10 @@
 	F2FS_I(inode)->i_disk_time[1] = inode->i_ctime;
 	F2FS_I(inode)->i_disk_time[2] = inode->i_mtime;
 	F2FS_I(inode)->i_disk_time[3] = F2FS_I(inode)->i_crtime;
-<<<<<<< HEAD
-=======
 
 #ifdef CONFIG_F2FS_CHECK_FS
 	f2fs_inode_chksum_set(F2FS_I_SB(inode), node_page);
 #endif
->>>>>>> cf84cdc1
 }
 
 void f2fs_update_inode_page(struct inode *inode)
@@ -766,15 +654,11 @@
 	if (inode->i_nlink || is_bad_inode(inode))
 		goto no_delete;
 
-<<<<<<< HEAD
-	dquot_initialize(inode);
-=======
 	err = dquot_initialize(inode);
 	if (err) {
 		err = 0;
 		set_sbi_flag(sbi, SBI_QUOTA_NEED_REPAIR);
 	}
->>>>>>> cf84cdc1
 
 	f2fs_remove_ino_entry(sbi, inode->i_ino, APPEND_INO);
 	f2fs_remove_ino_entry(sbi, inode->i_ino, UPDATE_INO);
@@ -786,21 +670,12 @@
 retry:
 	if (F2FS_HAS_BLOCKS(inode))
 		err = f2fs_truncate(inode);
-<<<<<<< HEAD
-=======
 
 	if (time_to_inject(sbi, FAULT_EVICT_INODE)) {
 		f2fs_show_injection_info(FAULT_EVICT_INODE);
 		err = -EIO;
 	}
->>>>>>> cf84cdc1
-
-#ifdef CONFIG_F2FS_FAULT_INJECTION
-	if (time_to_inject(sbi, FAULT_EVICT_INODE)) {
-		f2fs_show_injection_info(FAULT_EVICT_INODE);
-		err = -EIO;
-	}
-#endif
+
 	if (!err) {
 		f2fs_lock_op(sbi);
 		err = f2fs_remove_inode_page(inode);
@@ -815,16 +690,10 @@
 		goto retry;
 	}
 
-<<<<<<< HEAD
-	if (err)
-		f2fs_update_inode_page(inode);
-	dquot_free_inode(inode);
-=======
 	if (err) {
 		f2fs_update_inode_page(inode);
 		set_sbi_flag(sbi, SBI_QUOTA_NEED_REPAIR);
 	}
->>>>>>> cf84cdc1
 	sb_end_intwrite(inode->i_sb);
 no_delete:
 	dquot_drop(inode);
@@ -833,12 +702,8 @@
 	stat_dec_inline_dir(inode);
 	stat_dec_inline_inode(inode);
 
-<<<<<<< HEAD
-	if (likely(!is_set_ckpt_flags(sbi, CP_ERROR_FLAG)))
-=======
 	if (likely(!is_set_ckpt_flags(sbi, CP_ERROR_FLAG) &&
 				!is_sbi_flag_set(sbi, SBI_CP_DISABLED)))
->>>>>>> cf84cdc1
 		f2fs_bug_on(sbi, is_inode_flag_set(inode, FI_DIRTY_INODE));
 	else
 		f2fs_inode_synced(inode);
@@ -875,10 +740,7 @@
 {
 	struct f2fs_sb_info *sbi = F2FS_I_SB(inode);
 	struct node_info ni;
-<<<<<<< HEAD
-=======
 	int err;
->>>>>>> cf84cdc1
 
 	/*
 	 * clear nlink of inode in order to release resource of inode
@@ -901,12 +763,6 @@
 	 * so we can prevent losing this orphan when encoutering checkpoint
 	 * and following suddenly power-off.
 	 */
-<<<<<<< HEAD
-	f2fs_get_node_info(sbi, inode->i_ino, &ni);
-
-	if (ni.blk_addr != NULL_ADDR) {
-		int err = f2fs_acquire_orphan_inode(sbi);
-=======
 	err = f2fs_get_node_info(sbi, inode->i_ino, &ni);
 	if (err) {
 		set_sbi_flag(sbi, SBI_NEED_FSCK);
@@ -917,7 +773,6 @@
 
 	if (ni.blk_addr != NULL_ADDR) {
 		err = f2fs_acquire_orphan_inode(sbi);
->>>>>>> cf84cdc1
 		if (err) {
 			set_sbi_flag(sbi, SBI_NEED_FSCK);
 			f2fs_msg(sbi->sb, KERN_WARNING,
@@ -930,10 +785,7 @@
 		set_inode_flag(inode, FI_FREE_NID);
 	}
 
-<<<<<<< HEAD
-=======
 out:
->>>>>>> cf84cdc1
 	f2fs_unlock_op(sbi);
 
 	/* iput will drop the inode object */
