--- conflicted
+++ resolved
@@ -927,11 +927,7 @@
 			struct buffer_head *bh_result, int create)
 {
 	/* Block number less than F2FS MAX BLOCKS */
-<<<<<<< HEAD
-	if (unlikely(iblock >= max_file_size(0)))
-=======
 	if (unlikely(iblock >= F2FS_I_SB(inode)->max_file_blocks))
->>>>>>> d68ba9f1
 		return -EFBIG;
 
 	return __get_data_block(inode, iblock, bh_result, create,
