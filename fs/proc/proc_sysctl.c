--- conflicted
+++ resolved
@@ -1565,17 +1565,11 @@
 	if (--header->nreg)
 		return;
 
-<<<<<<< HEAD
-	if (parent)
-		put_links(header);
-	start_unregistering(header);
-=======
 	if (parent) {
 		put_links(header);
 		start_unregistering(header);
 	}
 
->>>>>>> eefb1884
 	if (!--header->count)
 		kfree_rcu(header, rcu);
 
