/*
 * linux/mm/slab.c
 * Written by Mark Hemment, 1996/97.
 * (markhe@nextd.demon.co.uk)
 *
 * kmem_cache_destroy() + some cleanup - 1999 Andrea Arcangeli
 *
 * Major cleanup, different bufctl logic, per-cpu arrays
 *	(c) 2000 Manfred Spraul
 *
 * Cleanup, make the head arrays unconditional, preparation for NUMA
 * 	(c) 2002 Manfred Spraul
 *
 * An implementation of the Slab Allocator as described in outline in;
 *	UNIX Internals: The New Frontiers by Uresh Vahalia
 *	Pub: Prentice Hall	ISBN 0-13-101908-2
 * or with a little more detail in;
 *	The Slab Allocator: An Object-Caching Kernel Memory Allocator
 *	Jeff Bonwick (Sun Microsystems).
 *	Presented at: USENIX Summer 1994 Technical Conference
 *
 * The memory is organized in caches, one cache for each object type.
 * (e.g. inode_cache, dentry_cache, buffer_head, vm_area_struct)
 * Each cache consists out of many slabs (they are small (usually one
 * page long) and always contiguous), and each slab contains multiple
 * initialized objects.
 *
 * This means, that your constructor is used only for newly allocated
 * slabs and you must pass objects with the same initializations to
 * kmem_cache_free.
 *
 * Each cache can only support one memory type (GFP_DMA, GFP_HIGHMEM,
 * normal). If you need a special memory type, then must create a new
 * cache for that memory type.
 *
 * In order to reduce fragmentation, the slabs are sorted in 3 groups:
 *   full slabs with 0 free objects
 *   partial slabs
 *   empty slabs with no allocated objects
 *
 * If partial slabs exist, then new allocations come from these slabs,
 * otherwise from empty slabs or new slabs are allocated.
 *
 * kmem_cache_destroy() CAN CRASH if you try to allocate from the cache
 * during kmem_cache_destroy(). The caller must prevent concurrent allocs.
 *
 * Each cache has a short per-cpu head array, most allocs
 * and frees go into that array, and if that array overflows, then 1/2
 * of the entries in the array are given back into the global cache.
 * The head array is strictly LIFO and should improve the cache hit rates.
 * On SMP, it additionally reduces the spinlock operations.
 *
 * The c_cpuarray may not be read with enabled local interrupts -
 * it's changed with a smp_call_function().
 *
 * SMP synchronization:
 *  constructors and destructors are called without any locking.
 *  Several members in struct kmem_cache and struct slab never change, they
 *	are accessed without any locking.
 *  The per-cpu arrays are never accessed from the wrong cpu, no locking,
 *  	and local interrupts are disabled so slab code is preempt-safe.
 *  The non-constant members are protected with a per-cache irq spinlock.
 *
 * Many thanks to Mark Hemment, who wrote another per-cpu slab patch
 * in 2000 - many ideas in the current implementation are derived from
 * his patch.
 *
 * Further notes from the original documentation:
 *
 * 11 April '97.  Started multi-threading - markhe
 *	The global cache-chain is protected by the mutex 'slab_mutex'.
 *	The sem is only needed when accessing/extending the cache-chain, which
 *	can never happen inside an interrupt (kmem_cache_create(),
 *	kmem_cache_shrink() and kmem_cache_reap()).
 *
 *	At present, each engine can be growing a cache.  This should be blocked.
 *
 * 15 March 2005. NUMA slab allocator.
 *	Shai Fultheim <shai@scalex86.org>.
 *	Shobhit Dayal <shobhit@calsoftinc.com>
 *	Alok N Kataria <alokk@calsoftinc.com>
 *	Christoph Lameter <christoph@lameter.com>
 *
 *	Modified the slab allocator to be node aware on NUMA systems.
 *	Each node has its own list of partial, free and full slabs.
 *	All object allocations for a node occur from node specific slab lists.
 */

#include	<linux/slab.h>
#include	<linux/mm.h>
#include	<linux/poison.h>
#include	<linux/swap.h>
#include	<linux/cache.h>
#include	<linux/interrupt.h>
#include	<linux/init.h>
#include	<linux/compiler.h>
#include	<linux/cpuset.h>
#include	<linux/proc_fs.h>
#include	<linux/seq_file.h>
#include	<linux/notifier.h>
#include	<linux/kallsyms.h>
#include	<linux/cpu.h>
#include	<linux/sysctl.h>
#include	<linux/module.h>
#include	<linux/rcupdate.h>
#include	<linux/string.h>
#include	<linux/uaccess.h>
#include	<linux/nodemask.h>
#include	<linux/kmemleak.h>
#include	<linux/mempolicy.h>
#include	<linux/mutex.h>
#include	<linux/fault-inject.h>
#include	<linux/rtmutex.h>
#include	<linux/reciprocal_div.h>
#include	<linux/debugobjects.h>
#include	<linux/kmemcheck.h>
#include	<linux/memory.h>
#include	<linux/prefetch.h>

#include	<net/sock.h>

#include	<asm/cacheflush.h>
#include	<asm/tlbflush.h>
#include	<asm/page.h>

#include <trace/events/kmem.h>

#include	"internal.h"

#include	"slab.h"

/*
 * DEBUG	- 1 for kmem_cache_create() to honour; SLAB_RED_ZONE & SLAB_POISON.
 *		  0 for faster, smaller code (especially in the critical paths).
 *
 * STATS	- 1 to collect stats for /proc/slabinfo.
 *		  0 for faster, smaller code (especially in the critical paths).
 *
 * FORCED_DEBUG	- 1 enables SLAB_RED_ZONE and SLAB_POISON (if possible)
 */

#ifdef CONFIG_DEBUG_SLAB
#define	DEBUG		1
#define	STATS		1
#define	FORCED_DEBUG	1
#else
#define	DEBUG		0
#define	STATS		0
#define	FORCED_DEBUG	0
#endif

/* Shouldn't this be in a header file somewhere? */
#define	BYTES_PER_WORD		sizeof(void *)
#define	REDZONE_ALIGN		max(BYTES_PER_WORD, __alignof__(unsigned long long))

#ifndef ARCH_KMALLOC_FLAGS
#define ARCH_KMALLOC_FLAGS SLAB_HWCACHE_ALIGN
#endif

#define FREELIST_BYTE_INDEX (((PAGE_SIZE >> BITS_PER_BYTE) \
				<= SLAB_OBJ_MIN_SIZE) ? 1 : 0)

#if FREELIST_BYTE_INDEX
typedef unsigned char freelist_idx_t;
#else
typedef unsigned short freelist_idx_t;
#endif

#define SLAB_OBJ_MAX_NUM ((1 << sizeof(freelist_idx_t) * BITS_PER_BYTE) - 1)

/*
 * true if a page was allocated from pfmemalloc reserves for network-based
 * swap
 */
static bool pfmemalloc_active __read_mostly;

/*
 * struct array_cache
 *
 * Purpose:
 * - LIFO ordering, to hand out cache-warm objects from _alloc
 * - reduce the number of linked list operations
 * - reduce spinlock operations
 *
 * The limit is stored in the per-cpu structure to reduce the data cache
 * footprint.
 *
 */
struct array_cache {
	unsigned int avail;
	unsigned int limit;
	unsigned int batchcount;
	unsigned int touched;
	void *entry[];	/*
			 * Must have this definition in here for the proper
			 * alignment of array_cache. Also simplifies accessing
			 * the entries.
			 *
			 * Entries should not be directly dereferenced as
			 * entries belonging to slabs marked pfmemalloc will
			 * have the lower bits set SLAB_OBJ_PFMEMALLOC
			 */
};

struct alien_cache {
	spinlock_t lock;
	struct array_cache ac;
};

#define SLAB_OBJ_PFMEMALLOC	1
static inline bool is_obj_pfmemalloc(void *objp)
{
	return (unsigned long)objp & SLAB_OBJ_PFMEMALLOC;
}

static inline void set_obj_pfmemalloc(void **objp)
{
	*objp = (void *)((unsigned long)*objp | SLAB_OBJ_PFMEMALLOC);
	return;
}

static inline void clear_obj_pfmemalloc(void **objp)
{
	*objp = (void *)((unsigned long)*objp & ~SLAB_OBJ_PFMEMALLOC);
}

/*
 * bootstrap: The caches do not work without cpuarrays anymore, but the
 * cpuarrays are allocated from the generic caches...
 */
#define BOOT_CPUCACHE_ENTRIES	1
struct arraycache_init {
	struct array_cache cache;
	void *entries[BOOT_CPUCACHE_ENTRIES];
};

/*
 * Need this for bootstrapping a per node allocator.
 */
#define NUM_INIT_LISTS (2 * MAX_NUMNODES)
static struct kmem_cache_node __initdata init_kmem_cache_node[NUM_INIT_LISTS];
#define	CACHE_CACHE 0
#define	SIZE_NODE (MAX_NUMNODES)

static int drain_freelist(struct kmem_cache *cache,
			struct kmem_cache_node *n, int tofree);
static void free_block(struct kmem_cache *cachep, void **objpp, int len,
			int node, struct list_head *list);
static void slabs_destroy(struct kmem_cache *cachep, struct list_head *list);
static int enable_cpucache(struct kmem_cache *cachep, gfp_t gfp);
static void cache_reap(struct work_struct *unused);

static int slab_early_init = 1;

#define INDEX_NODE kmalloc_index(sizeof(struct kmem_cache_node))

static void kmem_cache_node_init(struct kmem_cache_node *parent)
{
	INIT_LIST_HEAD(&parent->slabs_full);
	INIT_LIST_HEAD(&parent->slabs_partial);
	INIT_LIST_HEAD(&parent->slabs_free);
	parent->shared = NULL;
	parent->alien = NULL;
	parent->colour_next = 0;
	spin_lock_init(&parent->list_lock);
	parent->free_objects = 0;
	parent->free_touched = 0;
}

#define MAKE_LIST(cachep, listp, slab, nodeid)				\
	do {								\
		INIT_LIST_HEAD(listp);					\
		list_splice(&get_node(cachep, nodeid)->slab, listp);	\
	} while (0)

#define	MAKE_ALL_LISTS(cachep, ptr, nodeid)				\
	do {								\
	MAKE_LIST((cachep), (&(ptr)->slabs_full), slabs_full, nodeid);	\
	MAKE_LIST((cachep), (&(ptr)->slabs_partial), slabs_partial, nodeid); \
	MAKE_LIST((cachep), (&(ptr)->slabs_free), slabs_free, nodeid);	\
	} while (0)

#define CFLGS_OFF_SLAB		(0x80000000UL)
#define	OFF_SLAB(x)	((x)->flags & CFLGS_OFF_SLAB)
#define OFF_SLAB_MIN_SIZE (max_t(size_t, PAGE_SIZE >> 5, KMALLOC_MIN_SIZE + 1))

#define BATCHREFILL_LIMIT	16
/*
 * Optimization question: fewer reaps means less probability for unnessary
 * cpucache drain/refill cycles.
 *
 * OTOH the cpuarrays can contain lots of objects,
 * which could lock up otherwise freeable slabs.
 */
#define REAPTIMEOUT_AC		(2*HZ)
#define REAPTIMEOUT_NODE	(4*HZ)

#if STATS
#define	STATS_INC_ACTIVE(x)	((x)->num_active++)
#define	STATS_DEC_ACTIVE(x)	((x)->num_active--)
#define	STATS_INC_ALLOCED(x)	((x)->num_allocations++)
#define	STATS_INC_GROWN(x)	((x)->grown++)
#define	STATS_ADD_REAPED(x,y)	((x)->reaped += (y))
#define	STATS_SET_HIGH(x)						\
	do {								\
		if ((x)->num_active > (x)->high_mark)			\
			(x)->high_mark = (x)->num_active;		\
	} while (0)
#define	STATS_INC_ERR(x)	((x)->errors++)
#define	STATS_INC_NODEALLOCS(x)	((x)->node_allocs++)
#define	STATS_INC_NODEFREES(x)	((x)->node_frees++)
#define STATS_INC_ACOVERFLOW(x)   ((x)->node_overflow++)
#define	STATS_SET_FREEABLE(x, i)					\
	do {								\
		if ((x)->max_freeable < i)				\
			(x)->max_freeable = i;				\
	} while (0)
#define STATS_INC_ALLOCHIT(x)	atomic_inc(&(x)->allochit)
#define STATS_INC_ALLOCMISS(x)	atomic_inc(&(x)->allocmiss)
#define STATS_INC_FREEHIT(x)	atomic_inc(&(x)->freehit)
#define STATS_INC_FREEMISS(x)	atomic_inc(&(x)->freemiss)
#else
#define	STATS_INC_ACTIVE(x)	do { } while (0)
#define	STATS_DEC_ACTIVE(x)	do { } while (0)
#define	STATS_INC_ALLOCED(x)	do { } while (0)
#define	STATS_INC_GROWN(x)	do { } while (0)
#define	STATS_ADD_REAPED(x,y)	do { (void)(y); } while (0)
#define	STATS_SET_HIGH(x)	do { } while (0)
#define	STATS_INC_ERR(x)	do { } while (0)
#define	STATS_INC_NODEALLOCS(x)	do { } while (0)
#define	STATS_INC_NODEFREES(x)	do { } while (0)
#define STATS_INC_ACOVERFLOW(x)   do { } while (0)
#define	STATS_SET_FREEABLE(x, i) do { } while (0)
#define STATS_INC_ALLOCHIT(x)	do { } while (0)
#define STATS_INC_ALLOCMISS(x)	do { } while (0)
#define STATS_INC_FREEHIT(x)	do { } while (0)
#define STATS_INC_FREEMISS(x)	do { } while (0)
#endif

#if DEBUG

/*
 * memory layout of objects:
 * 0		: objp
 * 0 .. cachep->obj_offset - BYTES_PER_WORD - 1: padding. This ensures that
 * 		the end of an object is aligned with the end of the real
 * 		allocation. Catches writes behind the end of the allocation.
 * cachep->obj_offset - BYTES_PER_WORD .. cachep->obj_offset - 1:
 * 		redzone word.
 * cachep->obj_offset: The real object.
 * cachep->size - 2* BYTES_PER_WORD: redzone word [BYTES_PER_WORD long]
 * cachep->size - 1* BYTES_PER_WORD: last caller address
 *					[BYTES_PER_WORD long]
 */
static int obj_offset(struct kmem_cache *cachep)
{
	return cachep->obj_offset;
}

static unsigned long long *dbg_redzone1(struct kmem_cache *cachep, void *objp)
{
	BUG_ON(!(cachep->flags & SLAB_RED_ZONE));
	return (unsigned long long*) (objp + obj_offset(cachep) -
				      sizeof(unsigned long long));
}

static unsigned long long *dbg_redzone2(struct kmem_cache *cachep, void *objp)
{
	BUG_ON(!(cachep->flags & SLAB_RED_ZONE));
	if (cachep->flags & SLAB_STORE_USER)
		return (unsigned long long *)(objp + cachep->size -
					      sizeof(unsigned long long) -
					      REDZONE_ALIGN);
	return (unsigned long long *) (objp + cachep->size -
				       sizeof(unsigned long long));
}

static void **dbg_userword(struct kmem_cache *cachep, void *objp)
{
	BUG_ON(!(cachep->flags & SLAB_STORE_USER));
	return (void **)(objp + cachep->size - BYTES_PER_WORD);
}

#else

#define obj_offset(x)			0
#define dbg_redzone1(cachep, objp)	({BUG(); (unsigned long long *)NULL;})
#define dbg_redzone2(cachep, objp)	({BUG(); (unsigned long long *)NULL;})
#define dbg_userword(cachep, objp)	({BUG(); (void **)NULL;})

#endif

#ifdef CONFIG_DEBUG_SLAB_LEAK

static inline bool is_store_user_clean(struct kmem_cache *cachep)
{
	return atomic_read(&cachep->store_user_clean) == 1;
}

static inline void set_store_user_clean(struct kmem_cache *cachep)
{
	atomic_set(&cachep->store_user_clean, 1);
}

static inline void set_store_user_dirty(struct kmem_cache *cachep)
{
	if (is_store_user_clean(cachep))
		atomic_set(&cachep->store_user_clean, 0);
}

#else
static inline void set_store_user_dirty(struct kmem_cache *cachep) {}

#endif

/*
 * Do not go above this order unless 0 objects fit into the slab or
 * overridden on the command line.
 */
#define	SLAB_MAX_ORDER_HI	1
#define	SLAB_MAX_ORDER_LO	0
static int slab_max_order = SLAB_MAX_ORDER_LO;
static bool slab_max_order_set __initdata;

static inline struct kmem_cache *virt_to_cache(const void *obj)
{
	struct page *page = virt_to_head_page(obj);
	return page->slab_cache;
}

static inline void *index_to_obj(struct kmem_cache *cache, struct page *page,
				 unsigned int idx)
{
	return page->s_mem + cache->size * idx;
}

/*
 * We want to avoid an expensive divide : (offset / cache->size)
 *   Using the fact that size is a constant for a particular cache,
 *   we can replace (offset / cache->size) by
 *   reciprocal_divide(offset, cache->reciprocal_buffer_size)
 */
static inline unsigned int obj_to_index(const struct kmem_cache *cache,
					const struct page *page, void *obj)
{
	u32 offset = (obj - page->s_mem);
	return reciprocal_divide(offset, cache->reciprocal_buffer_size);
}

/* internal cache of cache description objs */
static struct kmem_cache kmem_cache_boot = {
	.batchcount = 1,
	.limit = BOOT_CPUCACHE_ENTRIES,
	.shared = 1,
	.size = sizeof(struct kmem_cache),
	.name = "kmem_cache",
};

#define BAD_ALIEN_MAGIC 0x01020304ul

static DEFINE_PER_CPU(struct delayed_work, slab_reap_work);

static inline struct array_cache *cpu_cache_get(struct kmem_cache *cachep)
{
	return this_cpu_ptr(cachep->cpu_cache);
}

static size_t calculate_freelist_size(int nr_objs, size_t align)
{
	size_t freelist_size;

	freelist_size = nr_objs * sizeof(freelist_idx_t);
	if (align)
		freelist_size = ALIGN(freelist_size, align);

	return freelist_size;
}

static int calculate_nr_objs(size_t slab_size, size_t buffer_size,
				size_t idx_size, size_t align)
{
	int nr_objs;
	size_t remained_size;
	size_t freelist_size;

	/*
	 * Ignore padding for the initial guess. The padding
	 * is at most @align-1 bytes, and @buffer_size is at
	 * least @align. In the worst case, this result will
	 * be one greater than the number of objects that fit
	 * into the memory allocation when taking the padding
	 * into account.
	 */
	nr_objs = slab_size / (buffer_size + idx_size);

	/*
	 * This calculated number will be either the right
	 * amount, or one greater than what we want.
	 */
	remained_size = slab_size - nr_objs * buffer_size;
	freelist_size = calculate_freelist_size(nr_objs, align);
	if (remained_size < freelist_size)
		nr_objs--;

	return nr_objs;
}

/*
 * Calculate the number of objects and left-over bytes for a given buffer size.
 */
static void cache_estimate(unsigned long gfporder, size_t buffer_size,
			   size_t align, int flags, size_t *left_over,
			   unsigned int *num)
{
	int nr_objs;
	size_t mgmt_size;
	size_t slab_size = PAGE_SIZE << gfporder;

	/*
	 * The slab management structure can be either off the slab or
	 * on it. For the latter case, the memory allocated for a
	 * slab is used for:
	 *
	 * - One unsigned int for each object
	 * - Padding to respect alignment of @align
	 * - @buffer_size bytes for each object
	 *
	 * If the slab management structure is off the slab, then the
	 * alignment will already be calculated into the size. Because
	 * the slabs are all pages aligned, the objects will be at the
	 * correct alignment when allocated.
	 */
	if (flags & CFLGS_OFF_SLAB) {
		mgmt_size = 0;
		nr_objs = slab_size / buffer_size;

	} else {
		nr_objs = calculate_nr_objs(slab_size, buffer_size,
					sizeof(freelist_idx_t), align);
		mgmt_size = calculate_freelist_size(nr_objs, align);
	}
	*num = nr_objs;
	*left_over = slab_size - nr_objs*buffer_size - mgmt_size;
}

#if DEBUG
#define slab_error(cachep, msg) __slab_error(__func__, cachep, msg)

static void __slab_error(const char *function, struct kmem_cache *cachep,
			char *msg)
{
	printk(KERN_ERR "slab error in %s(): cache `%s': %s\n",
	       function, cachep->name, msg);
	dump_stack();
	add_taint(TAINT_BAD_PAGE, LOCKDEP_NOW_UNRELIABLE);
}
#endif

/*
 * By default on NUMA we use alien caches to stage the freeing of
 * objects allocated from other nodes. This causes massive memory
 * inefficiencies when using fake NUMA setup to split memory into a
 * large number of small nodes, so it can be disabled on the command
 * line
  */

static int use_alien_caches __read_mostly = 1;
static int __init noaliencache_setup(char *s)
{
	use_alien_caches = 0;
	return 1;
}
__setup("noaliencache", noaliencache_setup);

static int __init slab_max_order_setup(char *str)
{
	get_option(&str, &slab_max_order);
	slab_max_order = slab_max_order < 0 ? 0 :
				min(slab_max_order, MAX_ORDER - 1);
	slab_max_order_set = true;

	return 1;
}
__setup("slab_max_order=", slab_max_order_setup);

#ifdef CONFIG_NUMA
/*
 * Special reaping functions for NUMA systems called from cache_reap().
 * These take care of doing round robin flushing of alien caches (containing
 * objects freed on different nodes from which they were allocated) and the
 * flushing of remote pcps by calling drain_node_pages.
 */
static DEFINE_PER_CPU(unsigned long, slab_reap_node);

static void init_reap_node(int cpu)
{
	int node;

	node = next_node(cpu_to_mem(cpu), node_online_map);
	if (node == MAX_NUMNODES)
		node = first_node(node_online_map);

	per_cpu(slab_reap_node, cpu) = node;
}

static void next_reap_node(void)
{
	int node = __this_cpu_read(slab_reap_node);

	node = next_node(node, node_online_map);
	if (unlikely(node >= MAX_NUMNODES))
		node = first_node(node_online_map);
	__this_cpu_write(slab_reap_node, node);
}

#else
#define init_reap_node(cpu) do { } while (0)
#define next_reap_node(void) do { } while (0)
#endif

/*
 * Initiate the reap timer running on the target CPU.  We run at around 1 to 2Hz
 * via the workqueue/eventd.
 * Add the CPU number into the expiration time to minimize the possibility of
 * the CPUs getting into lockstep and contending for the global cache chain
 * lock.
 */
static void start_cpu_timer(int cpu)
{
	struct delayed_work *reap_work = &per_cpu(slab_reap_work, cpu);

	/*
	 * When this gets called from do_initcalls via cpucache_init(),
	 * init_workqueues() has already run, so keventd will be setup
	 * at that time.
	 */
	if (keventd_up() && reap_work->work.func == NULL) {
		init_reap_node(cpu);
		INIT_DEFERRABLE_WORK(reap_work, cache_reap);
		schedule_delayed_work_on(cpu, reap_work,
					__round_jiffies_relative(HZ, cpu));
	}
}

static void init_arraycache(struct array_cache *ac, int limit, int batch)
{
	if (ac) {
		ac->avail = 0;
		ac->limit = limit;
		ac->batchcount = batch;
		ac->touched = 0;
	}
}

static struct array_cache *alloc_arraycache(int node, int entries,
					    int batchcount, gfp_t gfp)
{
	size_t memsize = sizeof(void *) * entries + sizeof(struct array_cache);
	struct array_cache *ac = NULL;

	ac = kmalloc_node(memsize, gfp, node);
<<<<<<< HEAD
        /*
         * The array_cache structures contain pointers to free object.
         * However, when such objects are allocated or transferred to another
         * cache the pointers are not cleared and they could be counted as
         * valid references during a kmemleak scan. Therefore, kmemleak must
         * not scan such objects.
         */
        kmemleak_no_scan(ac);
=======
	/*
	 * The array_cache structures contain pointers to free object.
	 * However, when such objects are allocated or transferred to another
	 * cache the pointers are not cleared and they could be counted as
	 * valid references during a kmemleak scan. Therefore, kmemleak must
	 * not scan such objects.
	 */
	kmemleak_no_scan(ac);
>>>>>>> 656de83b
	init_arraycache(ac, entries, batchcount);
	return ac;
}

static inline bool is_slab_pfmemalloc(struct page *page)
{
	return PageSlabPfmemalloc(page);
}

/* Clears pfmemalloc_active if no slabs have pfmalloc set */
static void recheck_pfmemalloc_active(struct kmem_cache *cachep,
						struct array_cache *ac)
{
	struct kmem_cache_node *n = get_node(cachep, numa_mem_id());
	struct page *page;
	unsigned long flags;

	if (!pfmemalloc_active)
		return;

	spin_lock_irqsave(&n->list_lock, flags);
	list_for_each_entry(page, &n->slabs_full, lru)
		if (is_slab_pfmemalloc(page))
			goto out;

	list_for_each_entry(page, &n->slabs_partial, lru)
		if (is_slab_pfmemalloc(page))
			goto out;

	list_for_each_entry(page, &n->slabs_free, lru)
		if (is_slab_pfmemalloc(page))
			goto out;

	pfmemalloc_active = false;
out:
	spin_unlock_irqrestore(&n->list_lock, flags);
}

static void *__ac_get_obj(struct kmem_cache *cachep, struct array_cache *ac,
						gfp_t flags, bool force_refill)
{
	int i;
	void *objp = ac->entry[--ac->avail];

	/* Ensure the caller is allowed to use objects from PFMEMALLOC slab */
	if (unlikely(is_obj_pfmemalloc(objp))) {
		struct kmem_cache_node *n;

		if (gfp_pfmemalloc_allowed(flags)) {
			clear_obj_pfmemalloc(&objp);
			return objp;
		}

		/* The caller cannot use PFMEMALLOC objects, find another one */
		for (i = 0; i < ac->avail; i++) {
			/* If a !PFMEMALLOC object is found, swap them */
			if (!is_obj_pfmemalloc(ac->entry[i])) {
				objp = ac->entry[i];
				ac->entry[i] = ac->entry[ac->avail];
				ac->entry[ac->avail] = objp;
				return objp;
			}
		}

		/*
		 * If there are empty slabs on the slabs_free list and we are
		 * being forced to refill the cache, mark this one !pfmemalloc.
		 */
		n = get_node(cachep, numa_mem_id());
		if (!list_empty(&n->slabs_free) && force_refill) {
			struct page *page = virt_to_head_page(objp);
			ClearPageSlabPfmemalloc(page);
			clear_obj_pfmemalloc(&objp);
			recheck_pfmemalloc_active(cachep, ac);
			return objp;
		}

		/* No !PFMEMALLOC objects available */
		ac->avail++;
		objp = NULL;
	}

	return objp;
}

static inline void *ac_get_obj(struct kmem_cache *cachep,
			struct array_cache *ac, gfp_t flags, bool force_refill)
{
	void *objp;

	if (unlikely(sk_memalloc_socks()))
		objp = __ac_get_obj(cachep, ac, flags, force_refill);
	else
		objp = ac->entry[--ac->avail];

	return objp;
}

static noinline void *__ac_put_obj(struct kmem_cache *cachep,
			struct array_cache *ac, void *objp)
{
	if (unlikely(pfmemalloc_active)) {
		/* Some pfmemalloc slabs exist, check if this is one */
		struct page *page = virt_to_head_page(objp);
		if (PageSlabPfmemalloc(page))
			set_obj_pfmemalloc(&objp);
	}

	return objp;
}

static inline void ac_put_obj(struct kmem_cache *cachep, struct array_cache *ac,
								void *objp)
{
	if (unlikely(sk_memalloc_socks()))
		objp = __ac_put_obj(cachep, ac, objp);

	ac->entry[ac->avail++] = objp;
}

/*
 * Transfer objects in one arraycache to another.
 * Locking must be handled by the caller.
 *
 * Return the number of entries transferred.
 */
static int transfer_objects(struct array_cache *to,
		struct array_cache *from, unsigned int max)
{
	/* Figure out how many entries to transfer */
	int nr = min3(from->avail, max, to->limit - to->avail);

	if (!nr)
		return 0;

	memcpy(to->entry + to->avail, from->entry + from->avail -nr,
			sizeof(void *) *nr);

	from->avail -= nr;
	to->avail += nr;
	return nr;
}

#ifndef CONFIG_NUMA

#define drain_alien_cache(cachep, alien) do { } while (0)
#define reap_alien(cachep, n) do { } while (0)

static inline struct alien_cache **alloc_alien_cache(int node,
						int limit, gfp_t gfp)
{
	return (struct alien_cache **)BAD_ALIEN_MAGIC;
}

static inline void free_alien_cache(struct alien_cache **ac_ptr)
{
}

static inline int cache_free_alien(struct kmem_cache *cachep, void *objp)
{
	return 0;
}

static inline void *alternate_node_alloc(struct kmem_cache *cachep,
		gfp_t flags)
{
	return NULL;
}

static inline void *____cache_alloc_node(struct kmem_cache *cachep,
		 gfp_t flags, int nodeid)
{
	return NULL;
}

static inline gfp_t gfp_exact_node(gfp_t flags)
{
	return flags;
}

#else	/* CONFIG_NUMA */

static void *____cache_alloc_node(struct kmem_cache *, gfp_t, int);
static void *alternate_node_alloc(struct kmem_cache *, gfp_t);

static struct alien_cache *__alloc_alien_cache(int node, int entries,
						int batch, gfp_t gfp)
{
	size_t memsize = sizeof(void *) * entries + sizeof(struct alien_cache);
	struct alien_cache *alc = NULL;

	alc = kmalloc_node(memsize, gfp, node);
	kmemleak_no_scan(alc);
	if (alc) {
		kmemleak_no_scan(alc);
		init_arraycache(&alc->ac, entries, batch);
		spin_lock_init(&alc->lock);
	}
	return alc;
}

static struct alien_cache **alloc_alien_cache(int node, int limit, gfp_t gfp)
{
	struct alien_cache **alc_ptr;
	size_t memsize = sizeof(void *) * nr_node_ids;
	int i;

	if (limit > 1)
		limit = 12;
	alc_ptr = kzalloc_node(memsize, gfp, node);
	if (!alc_ptr)
		return NULL;

	for_each_node(i) {
		if (i == node || !node_online(i))
			continue;
		alc_ptr[i] = __alloc_alien_cache(node, limit, 0xbaadf00d, gfp);
		if (!alc_ptr[i]) {
			for (i--; i >= 0; i--)
				kfree(alc_ptr[i]);
			kfree(alc_ptr);
			return NULL;
		}
	}
	return alc_ptr;
}

static void free_alien_cache(struct alien_cache **alc_ptr)
{
	int i;

	if (!alc_ptr)
		return;
	for_each_node(i)
	    kfree(alc_ptr[i]);
	kfree(alc_ptr);
}

static void __drain_alien_cache(struct kmem_cache *cachep,
				struct array_cache *ac, int node,
				struct list_head *list)
{
	struct kmem_cache_node *n = get_node(cachep, node);

	if (ac->avail) {
		spin_lock(&n->list_lock);
		/*
		 * Stuff objects into the remote nodes shared array first.
		 * That way we could avoid the overhead of putting the objects
		 * into the free lists and getting them back later.
		 */
		if (n->shared)
			transfer_objects(n->shared, ac, ac->limit);

		free_block(cachep, ac->entry, ac->avail, node, list);
		ac->avail = 0;
		spin_unlock(&n->list_lock);
	}
}

/*
 * Called from cache_reap() to regularly drain alien caches round robin.
 */
static void reap_alien(struct kmem_cache *cachep, struct kmem_cache_node *n)
{
	int node = __this_cpu_read(slab_reap_node);

	if (n->alien) {
		struct alien_cache *alc = n->alien[node];
		struct array_cache *ac;

		if (alc) {
			ac = &alc->ac;
			if (ac->avail && spin_trylock_irq(&alc->lock)) {
				LIST_HEAD(list);

				__drain_alien_cache(cachep, ac, node, &list);
				spin_unlock_irq(&alc->lock);
				slabs_destroy(cachep, &list);
			}
		}
	}
}

static void drain_alien_cache(struct kmem_cache *cachep,
				struct alien_cache **alien)
{
	int i = 0;
	struct alien_cache *alc;
	struct array_cache *ac;
	unsigned long flags;

	for_each_online_node(i) {
		alc = alien[i];
		if (alc) {
			LIST_HEAD(list);

			ac = &alc->ac;
			spin_lock_irqsave(&alc->lock, flags);
			__drain_alien_cache(cachep, ac, i, &list);
			spin_unlock_irqrestore(&alc->lock, flags);
			slabs_destroy(cachep, &list);
		}
	}
}

static int __cache_free_alien(struct kmem_cache *cachep, void *objp,
				int node, int page_node)
{
	struct kmem_cache_node *n;
	struct alien_cache *alien = NULL;
	struct array_cache *ac;
	LIST_HEAD(list);

	n = get_node(cachep, node);
	STATS_INC_NODEFREES(cachep);
	if (n->alien && n->alien[page_node]) {
		alien = n->alien[page_node];
		ac = &alien->ac;
		spin_lock(&alien->lock);
		if (unlikely(ac->avail == ac->limit)) {
			STATS_INC_ACOVERFLOW(cachep);
			__drain_alien_cache(cachep, ac, page_node, &list);
		}
		ac_put_obj(cachep, ac, objp);
		spin_unlock(&alien->lock);
		slabs_destroy(cachep, &list);
	} else {
		n = get_node(cachep, page_node);
		spin_lock(&n->list_lock);
		free_block(cachep, &objp, 1, page_node, &list);
		spin_unlock(&n->list_lock);
		slabs_destroy(cachep, &list);
	}
	return 1;
}

static inline int cache_free_alien(struct kmem_cache *cachep, void *objp)
{
	int page_node = page_to_nid(virt_to_page(objp));
	int node = numa_mem_id();
	/*
	 * Make sure we are not freeing a object from another node to the array
	 * cache on this cpu.
	 */
	if (likely(node == page_node))
		return 0;

	return __cache_free_alien(cachep, objp, node, page_node);
}

/*
 * Construct gfp mask to allocate from a specific node but do not direct reclaim
 * or warn about failures. kswapd may still wake to reclaim in the background.
 */
static inline gfp_t gfp_exact_node(gfp_t flags)
{
	return (flags | __GFP_THISNODE | __GFP_NOWARN) & ~__GFP_DIRECT_RECLAIM;
}
#endif

/*
 * Allocates and initializes node for a node on each slab cache, used for
 * either memory or cpu hotplug.  If memory is being hot-added, the kmem_cache_node
 * will be allocated off-node since memory is not yet online for the new node.
 * When hotplugging memory or a cpu, existing node are not replaced if
 * already in use.
 *
 * Must hold slab_mutex.
 */
static int init_cache_node_node(int node)
{
	struct kmem_cache *cachep;
	struct kmem_cache_node *n;
	const size_t memsize = sizeof(struct kmem_cache_node);

	list_for_each_entry(cachep, &slab_caches, list) {
		/*
		 * Set up the kmem_cache_node for cpu before we can
		 * begin anything. Make sure some other cpu on this
		 * node has not already allocated this
		 */
		n = get_node(cachep, node);
		if (!n) {
			n = kmalloc_node(memsize, GFP_KERNEL, node);
			if (!n)
				return -ENOMEM;
			kmem_cache_node_init(n);
			n->next_reap = jiffies + REAPTIMEOUT_NODE +
			    ((unsigned long)cachep) % REAPTIMEOUT_NODE;

			/*
			 * The kmem_cache_nodes don't come and go as CPUs
			 * come and go.  slab_mutex is sufficient
			 * protection here.
			 */
			cachep->node[node] = n;
		}

		spin_lock_irq(&n->list_lock);
		n->free_limit =
			(1 + nr_cpus_node(node)) *
			cachep->batchcount + cachep->num;
		spin_unlock_irq(&n->list_lock);
	}
	return 0;
}

static inline int slabs_tofree(struct kmem_cache *cachep,
						struct kmem_cache_node *n)
{
	return (n->free_objects + cachep->num - 1) / cachep->num;
}

static void cpuup_canceled(long cpu)
{
	struct kmem_cache *cachep;
	struct kmem_cache_node *n = NULL;
	int node = cpu_to_mem(cpu);
	const struct cpumask *mask = cpumask_of_node(node);

	list_for_each_entry(cachep, &slab_caches, list) {
		struct array_cache *nc;
		struct array_cache *shared;
		struct alien_cache **alien;
		LIST_HEAD(list);

		n = get_node(cachep, node);
		if (!n)
			continue;

		spin_lock_irq(&n->list_lock);

		/* Free limit for this kmem_cache_node */
		n->free_limit -= cachep->batchcount;

		/* cpu is dead; no one can alloc from it. */
		nc = per_cpu_ptr(cachep->cpu_cache, cpu);
		if (nc) {
			free_block(cachep, nc->entry, nc->avail, node, &list);
			nc->avail = 0;
		}

		if (!cpumask_empty(mask)) {
			spin_unlock_irq(&n->list_lock);
			goto free_slab;
		}

		shared = n->shared;
		if (shared) {
			free_block(cachep, shared->entry,
				   shared->avail, node, &list);
			n->shared = NULL;
		}

		alien = n->alien;
		n->alien = NULL;

		spin_unlock_irq(&n->list_lock);

		kfree(shared);
		if (alien) {
			drain_alien_cache(cachep, alien);
			free_alien_cache(alien);
		}

free_slab:
		slabs_destroy(cachep, &list);
	}
	/*
	 * In the previous loop, all the objects were freed to
	 * the respective cache's slabs,  now we can go ahead and
	 * shrink each nodelist to its limit.
	 */
	list_for_each_entry(cachep, &slab_caches, list) {
		n = get_node(cachep, node);
		if (!n)
			continue;
		drain_freelist(cachep, n, slabs_tofree(cachep, n));
	}
}

static int cpuup_prepare(long cpu)
{
	struct kmem_cache *cachep;
	struct kmem_cache_node *n = NULL;
	int node = cpu_to_mem(cpu);
	int err;

	/*
	 * We need to do this right in the beginning since
	 * alloc_arraycache's are going to use this list.
	 * kmalloc_node allows us to add the slab to the right
	 * kmem_cache_node and not this cpu's kmem_cache_node
	 */
	err = init_cache_node_node(node);
	if (err < 0)
		goto bad;

	/*
	 * Now we can go ahead with allocating the shared arrays and
	 * array caches
	 */
	list_for_each_entry(cachep, &slab_caches, list) {
		struct array_cache *shared = NULL;
		struct alien_cache **alien = NULL;

		if (cachep->shared) {
			shared = alloc_arraycache(node,
				cachep->shared * cachep->batchcount,
				0xbaadf00d, GFP_KERNEL);
			if (!shared)
				goto bad;
		}
		if (use_alien_caches) {
			alien = alloc_alien_cache(node, cachep->limit, GFP_KERNEL);
			if (!alien) {
				kfree(shared);
				goto bad;
			}
		}
		n = get_node(cachep, node);
		BUG_ON(!n);

		spin_lock_irq(&n->list_lock);
		if (!n->shared) {
			/*
			 * We are serialised from CPU_DEAD or
			 * CPU_UP_CANCELLED by the cpucontrol lock
			 */
			n->shared = shared;
			shared = NULL;
		}
#ifdef CONFIG_NUMA
		if (!n->alien) {
			n->alien = alien;
			alien = NULL;
		}
#endif
		spin_unlock_irq(&n->list_lock);
		kfree(shared);
		free_alien_cache(alien);
	}

	return 0;
bad:
	cpuup_canceled(cpu);
	return -ENOMEM;
}

static int cpuup_callback(struct notifier_block *nfb,
				    unsigned long action, void *hcpu)
{
	long cpu = (long)hcpu;
	int err = 0;

	switch (action) {
	case CPU_UP_PREPARE:
	case CPU_UP_PREPARE_FROZEN:
		mutex_lock(&slab_mutex);
		err = cpuup_prepare(cpu);
		mutex_unlock(&slab_mutex);
		break;
	case CPU_ONLINE:
	case CPU_ONLINE_FROZEN:
		start_cpu_timer(cpu);
		break;
#ifdef CONFIG_HOTPLUG_CPU
  	case CPU_DOWN_PREPARE:
  	case CPU_DOWN_PREPARE_FROZEN:
		/*
		 * Shutdown cache reaper. Note that the slab_mutex is
		 * held so that if cache_reap() is invoked it cannot do
		 * anything expensive but will only modify reap_work
		 * and reschedule the timer.
		*/
		cancel_delayed_work_sync(&per_cpu(slab_reap_work, cpu));
		/* Now the cache_reaper is guaranteed to be not running. */
		per_cpu(slab_reap_work, cpu).work.func = NULL;
  		break;
  	case CPU_DOWN_FAILED:
  	case CPU_DOWN_FAILED_FROZEN:
		start_cpu_timer(cpu);
  		break;
	case CPU_DEAD:
	case CPU_DEAD_FROZEN:
		/*
		 * Even if all the cpus of a node are down, we don't free the
		 * kmem_cache_node of any cache. This to avoid a race between
		 * cpu_down, and a kmalloc allocation from another cpu for
		 * memory from the node of the cpu going down.  The node
		 * structure is usually allocated from kmem_cache_create() and
		 * gets destroyed at kmem_cache_destroy().
		 */
		/* fall through */
#endif
	case CPU_UP_CANCELED:
	case CPU_UP_CANCELED_FROZEN:
		mutex_lock(&slab_mutex);
		cpuup_canceled(cpu);
		mutex_unlock(&slab_mutex);
		break;
	}
	return notifier_from_errno(err);
}

static struct notifier_block cpucache_notifier = {
	&cpuup_callback, NULL, 0
};

#if defined(CONFIG_NUMA) && defined(CONFIG_MEMORY_HOTPLUG)
/*
 * Drains freelist for a node on each slab cache, used for memory hot-remove.
 * Returns -EBUSY if all objects cannot be drained so that the node is not
 * removed.
 *
 * Must hold slab_mutex.
 */
static int __meminit drain_cache_node_node(int node)
{
	struct kmem_cache *cachep;
	int ret = 0;

	list_for_each_entry(cachep, &slab_caches, list) {
		struct kmem_cache_node *n;

		n = get_node(cachep, node);
		if (!n)
			continue;

		drain_freelist(cachep, n, slabs_tofree(cachep, n));

		if (!list_empty(&n->slabs_full) ||
		    !list_empty(&n->slabs_partial)) {
			ret = -EBUSY;
			break;
		}
	}
	return ret;
}

static int __meminit slab_memory_callback(struct notifier_block *self,
					unsigned long action, void *arg)
{
	struct memory_notify *mnb = arg;
	int ret = 0;
	int nid;

	nid = mnb->status_change_nid;
	if (nid < 0)
		goto out;

	switch (action) {
	case MEM_GOING_ONLINE:
		mutex_lock(&slab_mutex);
		ret = init_cache_node_node(nid);
		mutex_unlock(&slab_mutex);
		break;
	case MEM_GOING_OFFLINE:
		mutex_lock(&slab_mutex);
		ret = drain_cache_node_node(nid);
		mutex_unlock(&slab_mutex);
		break;
	case MEM_ONLINE:
	case MEM_OFFLINE:
	case MEM_CANCEL_ONLINE:
	case MEM_CANCEL_OFFLINE:
		break;
	}
out:
	return notifier_from_errno(ret);
}
#endif /* CONFIG_NUMA && CONFIG_MEMORY_HOTPLUG */

/*
 * swap the static kmem_cache_node with kmalloced memory
 */
static void __init init_list(struct kmem_cache *cachep, struct kmem_cache_node *list,
				int nodeid)
{
	struct kmem_cache_node *ptr;

	ptr = kmalloc_node(sizeof(struct kmem_cache_node), GFP_NOWAIT, nodeid);
	BUG_ON(!ptr);

	memcpy(ptr, list, sizeof(struct kmem_cache_node));
	/*
	 * Do not assume that spinlocks can be initialized via memcpy:
	 */
	spin_lock_init(&ptr->list_lock);

	MAKE_ALL_LISTS(cachep, ptr, nodeid);
	cachep->node[nodeid] = ptr;
}

/*
 * For setting up all the kmem_cache_node for cache whose buffer_size is same as
 * size of kmem_cache_node.
 */
static void __init set_up_node(struct kmem_cache *cachep, int index)
{
	int node;

	for_each_online_node(node) {
		cachep->node[node] = &init_kmem_cache_node[index + node];
		cachep->node[node]->next_reap = jiffies +
		    REAPTIMEOUT_NODE +
		    ((unsigned long)cachep) % REAPTIMEOUT_NODE;
	}
}

/*
 * Initialisation.  Called after the page allocator have been initialised and
 * before smp_init().
 */
void __init kmem_cache_init(void)
{
	int i;

	BUILD_BUG_ON(sizeof(((struct page *)NULL)->lru) <
					sizeof(struct rcu_head));
	kmem_cache = &kmem_cache_boot;

	if (num_possible_nodes() == 1)
		use_alien_caches = 0;

	for (i = 0; i < NUM_INIT_LISTS; i++)
		kmem_cache_node_init(&init_kmem_cache_node[i]);

	/*
	 * Fragmentation resistance on low memory - only use bigger
	 * page orders on machines with more than 32MB of memory if
	 * not overridden on the command line.
	 */
	if (!slab_max_order_set && totalram_pages > (32 << 20) >> PAGE_SHIFT)
		slab_max_order = SLAB_MAX_ORDER_HI;

	/* Bootstrap is tricky, because several objects are allocated
	 * from caches that do not exist yet:
	 * 1) initialize the kmem_cache cache: it contains the struct
	 *    kmem_cache structures of all caches, except kmem_cache itself:
	 *    kmem_cache is statically allocated.
	 *    Initially an __init data area is used for the head array and the
	 *    kmem_cache_node structures, it's replaced with a kmalloc allocated
	 *    array at the end of the bootstrap.
	 * 2) Create the first kmalloc cache.
	 *    The struct kmem_cache for the new cache is allocated normally.
	 *    An __init data area is used for the head array.
	 * 3) Create the remaining kmalloc caches, with minimally sized
	 *    head arrays.
	 * 4) Replace the __init data head arrays for kmem_cache and the first
	 *    kmalloc cache with kmalloc allocated arrays.
	 * 5) Replace the __init data for kmem_cache_node for kmem_cache and
	 *    the other cache's with kmalloc allocated memory.
	 * 6) Resize the head arrays of the kmalloc caches to their final sizes.
	 */

	/* 1) create the kmem_cache */

	/*
	 * struct kmem_cache size depends on nr_node_ids & nr_cpu_ids
	 */
	create_boot_cache(kmem_cache, "kmem_cache",
		offsetof(struct kmem_cache, node) +
				  nr_node_ids * sizeof(struct kmem_cache_node *),
				  SLAB_HWCACHE_ALIGN);
	list_add(&kmem_cache->list, &slab_caches);
	slab_state = PARTIAL;

	/*
	 * Initialize the caches that provide memory for the  kmem_cache_node
	 * structures first.  Without this, further allocations will bug.
	 */
	kmalloc_caches[INDEX_NODE] = create_kmalloc_cache("kmalloc-node",
				kmalloc_size(INDEX_NODE), ARCH_KMALLOC_FLAGS);
	slab_state = PARTIAL_NODE;
	setup_kmalloc_cache_index_table();

	slab_early_init = 0;

	/* 5) Replace the bootstrap kmem_cache_node */
	{
		int nid;

		for_each_online_node(nid) {
			init_list(kmem_cache, &init_kmem_cache_node[CACHE_CACHE + nid], nid);

			init_list(kmalloc_caches[INDEX_NODE],
					  &init_kmem_cache_node[SIZE_NODE + nid], nid);
		}
	}

	create_kmalloc_caches(ARCH_KMALLOC_FLAGS);
}

void __init kmem_cache_init_late(void)
{
	struct kmem_cache *cachep;

	slab_state = UP;

	/* 6) resize the head arrays to their final sizes */
	mutex_lock(&slab_mutex);
	list_for_each_entry(cachep, &slab_caches, list)
		if (enable_cpucache(cachep, GFP_NOWAIT))
			BUG();
	mutex_unlock(&slab_mutex);

	/* Done! */
	slab_state = FULL;

	/*
	 * Register a cpu startup notifier callback that initializes
	 * cpu_cache_get for all new cpus
	 */
	register_cpu_notifier(&cpucache_notifier);

#ifdef CONFIG_NUMA
	/*
	 * Register a memory hotplug callback that initializes and frees
	 * node.
	 */
	hotplug_memory_notifier(slab_memory_callback, SLAB_CALLBACK_PRI);
#endif

	/*
	 * The reap timers are started later, with a module init call: That part
	 * of the kernel is not yet operational.
	 */
}

static int __init cpucache_init(void)
{
	int cpu;

	/*
	 * Register the timers that return unneeded pages to the page allocator
	 */
	for_each_online_cpu(cpu)
		start_cpu_timer(cpu);

	/* Done! */
	slab_state = FULL;
	return 0;
}
__initcall(cpucache_init);

static noinline void
slab_out_of_memory(struct kmem_cache *cachep, gfp_t gfpflags, int nodeid)
{
#if DEBUG
	struct kmem_cache_node *n;
	struct page *page;
	unsigned long flags;
	int node;
	static DEFINE_RATELIMIT_STATE(slab_oom_rs, DEFAULT_RATELIMIT_INTERVAL,
				      DEFAULT_RATELIMIT_BURST);

	if ((gfpflags & __GFP_NOWARN) || !__ratelimit(&slab_oom_rs))
		return;

	printk(KERN_WARNING
		"SLAB: Unable to allocate memory on node %d (gfp=0x%x)\n",
		nodeid, gfpflags);
	printk(KERN_WARNING "  cache: %s, object size: %d, order: %d\n",
		cachep->name, cachep->size, cachep->gfporder);

	for_each_kmem_cache_node(cachep, node, n) {
		unsigned long active_objs = 0, num_objs = 0, free_objects = 0;
		unsigned long active_slabs = 0, num_slabs = 0;

		spin_lock_irqsave(&n->list_lock, flags);
		list_for_each_entry(page, &n->slabs_full, lru) {
			active_objs += cachep->num;
			active_slabs++;
		}
		list_for_each_entry(page, &n->slabs_partial, lru) {
			active_objs += page->active;
			active_slabs++;
		}
		list_for_each_entry(page, &n->slabs_free, lru)
			num_slabs++;

		free_objects += n->free_objects;
		spin_unlock_irqrestore(&n->list_lock, flags);

		num_slabs += active_slabs;
		num_objs = num_slabs * cachep->num;
		printk(KERN_WARNING
			"  node %d: slabs: %ld/%ld, objs: %ld/%ld, free: %ld\n",
			node, active_slabs, num_slabs, active_objs, num_objs,
			free_objects);
	}
#endif
}

/*
 * Interface to system's page allocator. No need to hold the
 * kmem_cache_node ->list_lock.
 *
 * If we requested dmaable memory, we will get it. Even if we
 * did not request dmaable memory, we might get it, but that
 * would be relatively rare and ignorable.
 */
static struct page *kmem_getpages(struct kmem_cache *cachep, gfp_t flags,
								int nodeid)
{
	struct page *page;
	int nr_pages;

	flags |= cachep->allocflags;
	if (cachep->flags & SLAB_RECLAIM_ACCOUNT)
		flags |= __GFP_RECLAIMABLE;

	page = __alloc_pages_node(nodeid, flags | __GFP_NOTRACK, cachep->gfporder);
	if (!page) {
		slab_out_of_memory(cachep, flags, nodeid);
		return NULL;
	}

	if (memcg_charge_slab(page, flags, cachep->gfporder, cachep)) {
		__free_pages(page, cachep->gfporder);
		return NULL;
	}

	/* Record if ALLOC_NO_WATERMARKS was set when allocating the slab */
	if (page_is_pfmemalloc(page))
		pfmemalloc_active = true;

	nr_pages = (1 << cachep->gfporder);
	if (cachep->flags & SLAB_RECLAIM_ACCOUNT)
		add_zone_page_state(page_zone(page),
			NR_SLAB_RECLAIMABLE, nr_pages);
	else
		add_zone_page_state(page_zone(page),
			NR_SLAB_UNRECLAIMABLE, nr_pages);
	__SetPageSlab(page);
	if (page_is_pfmemalloc(page))
		SetPageSlabPfmemalloc(page);

	if (kmemcheck_enabled && !(cachep->flags & SLAB_NOTRACK)) {
		kmemcheck_alloc_shadow(page, cachep->gfporder, flags, nodeid);

		if (cachep->ctor)
			kmemcheck_mark_uninitialized_pages(page, nr_pages);
		else
			kmemcheck_mark_unallocated_pages(page, nr_pages);
	}

	return page;
}

/*
 * Interface to system's page release.
 */
static void kmem_freepages(struct kmem_cache *cachep, struct page *page)
{
	const unsigned long nr_freed = (1 << cachep->gfporder);

	kmemcheck_free_shadow(page, cachep->gfporder);

	if (cachep->flags & SLAB_RECLAIM_ACCOUNT)
		sub_zone_page_state(page_zone(page),
				NR_SLAB_RECLAIMABLE, nr_freed);
	else
		sub_zone_page_state(page_zone(page),
				NR_SLAB_UNRECLAIMABLE, nr_freed);

	BUG_ON(!PageSlab(page));
	__ClearPageSlabPfmemalloc(page);
	__ClearPageSlab(page);
	page_mapcount_reset(page);
	page->mapping = NULL;

	if (current->reclaim_state)
		current->reclaim_state->reclaimed_slab += nr_freed;
	__free_kmem_pages(page, cachep->gfporder);
}

static void kmem_rcu_free(struct rcu_head *head)
{
	struct kmem_cache *cachep;
	struct page *page;

	page = container_of(head, struct page, rcu_head);
	cachep = page->slab_cache;

	kmem_freepages(cachep, page);
}

#if DEBUG
static bool is_debug_pagealloc_cache(struct kmem_cache *cachep)
{
	if (debug_pagealloc_enabled() && OFF_SLAB(cachep) &&
		(cachep->size % PAGE_SIZE) == 0)
		return true;

	return false;
}

#ifdef CONFIG_DEBUG_PAGEALLOC
static void store_stackinfo(struct kmem_cache *cachep, unsigned long *addr,
			    unsigned long caller)
{
	int size = cachep->object_size;

	addr = (unsigned long *)&((char *)addr)[obj_offset(cachep)];

	if (size < 5 * sizeof(unsigned long))
		return;

	*addr++ = 0x12345678;
	*addr++ = caller;
	*addr++ = smp_processor_id();
	size -= 3 * sizeof(unsigned long);
	{
		unsigned long *sptr = &caller;
		unsigned long svalue;

		while (!kstack_end(sptr)) {
			svalue = *sptr++;
			if (kernel_text_address(svalue)) {
				*addr++ = svalue;
				size -= sizeof(unsigned long);
				if (size <= sizeof(unsigned long))
					break;
			}
		}

	}
	*addr++ = 0x87654321;
}

static void slab_kernel_map(struct kmem_cache *cachep, void *objp,
				int map, unsigned long caller)
{
	if (!is_debug_pagealloc_cache(cachep))
		return;

	if (caller)
		store_stackinfo(cachep, objp, caller);

	kernel_map_pages(virt_to_page(objp), cachep->size / PAGE_SIZE, map);
}

#else
static inline void slab_kernel_map(struct kmem_cache *cachep, void *objp,
				int map, unsigned long caller) {}

#endif

static void poison_obj(struct kmem_cache *cachep, void *addr, unsigned char val)
{
	int size = cachep->object_size;
	addr = &((char *)addr)[obj_offset(cachep)];

	memset(addr, val, size);
	*(unsigned char *)(addr + size - 1) = POISON_END;
}

static void dump_line(char *data, int offset, int limit)
{
	int i;
	unsigned char error = 0;
	int bad_count = 0;

	printk(KERN_ERR "%03x: ", offset);
	for (i = 0; i < limit; i++) {
		if (data[offset + i] != POISON_FREE) {
			error = data[offset + i];
			bad_count++;
		}
	}
	print_hex_dump(KERN_CONT, "", 0, 16, 1,
			&data[offset], limit, 1);

	if (bad_count == 1) {
		error ^= POISON_FREE;
		if (!(error & (error - 1))) {
			printk(KERN_ERR "Single bit error detected. Probably bad RAM.\n");
#ifdef CONFIG_X86
			printk(KERN_ERR "Run memtest86+ or a similar memory test tool.\n");
#else
			printk(KERN_ERR "Run a memory test tool.\n");
#endif
		}
	}
}
#endif

#if DEBUG

static void print_objinfo(struct kmem_cache *cachep, void *objp, int lines)
{
	int i, size;
	char *realobj;

	if (cachep->flags & SLAB_RED_ZONE) {
		printk(KERN_ERR "Redzone: 0x%llx/0x%llx.\n",
			*dbg_redzone1(cachep, objp),
			*dbg_redzone2(cachep, objp));
	}

	if (cachep->flags & SLAB_STORE_USER) {
		printk(KERN_ERR "Last user: [<%p>](%pSR)\n",
		       *dbg_userword(cachep, objp),
		       *dbg_userword(cachep, objp));
	}
	realobj = (char *)objp + obj_offset(cachep);
	size = cachep->object_size;
	for (i = 0; i < size && lines; i += 16, lines--) {
		int limit;
		limit = 16;
		if (i + limit > size)
			limit = size - i;
		dump_line(realobj, i, limit);
	}
}

static void check_poison_obj(struct kmem_cache *cachep, void *objp)
{
	char *realobj;
	int size, i;
	int lines = 0;

	if (is_debug_pagealloc_cache(cachep))
		return;

	realobj = (char *)objp + obj_offset(cachep);
	size = cachep->object_size;

	for (i = 0; i < size; i++) {
		char exp = POISON_FREE;
		if (i == size - 1)
			exp = POISON_END;
		if (realobj[i] != exp) {
			int limit;
			/* Mismatch ! */
			/* Print header */
			if (lines == 0) {
				printk(KERN_ERR
					"Slab corruption (%s): %s start=%p, len=%d\n",
					print_tainted(), cachep->name, realobj, size);
				print_objinfo(cachep, objp, 0);
			}
			/* Hexdump the affected line */
			i = (i / 16) * 16;
			limit = 16;
			if (i + limit > size)
				limit = size - i;
			dump_line(realobj, i, limit);
			i += 16;
			lines++;
			/* Limit to 5 lines */
			if (lines > 5)
				break;
		}
	}
	if (lines != 0) {
		/* Print some data about the neighboring objects, if they
		 * exist:
		 */
		struct page *page = virt_to_head_page(objp);
		unsigned int objnr;

		objnr = obj_to_index(cachep, page, objp);
		if (objnr) {
			objp = index_to_obj(cachep, page, objnr - 1);
			realobj = (char *)objp + obj_offset(cachep);
			printk(KERN_ERR "Prev obj: start=%p, len=%d\n",
			       realobj, size);
			print_objinfo(cachep, objp, 2);
		}
		if (objnr + 1 < cachep->num) {
			objp = index_to_obj(cachep, page, objnr + 1);
			realobj = (char *)objp + obj_offset(cachep);
			printk(KERN_ERR "Next obj: start=%p, len=%d\n",
			       realobj, size);
			print_objinfo(cachep, objp, 2);
		}
	}
}
#endif

#if DEBUG
static void slab_destroy_debugcheck(struct kmem_cache *cachep,
						struct page *page)
{
	int i;
	for (i = 0; i < cachep->num; i++) {
		void *objp = index_to_obj(cachep, page, i);

		if (cachep->flags & SLAB_POISON) {
			check_poison_obj(cachep, objp);
			slab_kernel_map(cachep, objp, 1, 0);
		}
		if (cachep->flags & SLAB_RED_ZONE) {
			if (*dbg_redzone1(cachep, objp) != RED_INACTIVE)
				slab_error(cachep, "start of a freed object was overwritten");
			if (*dbg_redzone2(cachep, objp) != RED_INACTIVE)
				slab_error(cachep, "end of a freed object was overwritten");
		}
	}
}
#else
static void slab_destroy_debugcheck(struct kmem_cache *cachep,
						struct page *page)
{
}
#endif

/**
 * slab_destroy - destroy and release all objects in a slab
 * @cachep: cache pointer being destroyed
 * @page: page pointer being destroyed
 *
 * Destroy all the objs in a slab page, and release the mem back to the system.
 * Before calling the slab page must have been unlinked from the cache. The
 * kmem_cache_node ->list_lock is not held/needed.
 */
static void slab_destroy(struct kmem_cache *cachep, struct page *page)
{
	void *freelist;

	freelist = page->freelist;
	slab_destroy_debugcheck(cachep, page);
	if (unlikely(cachep->flags & SLAB_DESTROY_BY_RCU))
		call_rcu(&page->rcu_head, kmem_rcu_free);
	else
		kmem_freepages(cachep, page);

	/*
	 * From now on, we don't use freelist
	 * although actual page can be freed in rcu context
	 */
	if (OFF_SLAB(cachep))
		kmem_cache_free(cachep->freelist_cache, freelist);
}

static void slabs_destroy(struct kmem_cache *cachep, struct list_head *list)
{
	struct page *page, *n;

	list_for_each_entry_safe(page, n, list, lru) {
		list_del(&page->lru);
		slab_destroy(cachep, page);
	}
}

/**
 * calculate_slab_order - calculate size (page order) of slabs
 * @cachep: pointer to the cache that is being created
 * @size: size of objects to be created in this cache.
 * @align: required alignment for the objects.
 * @flags: slab allocation flags
 *
 * Also calculates the number of objects per slab.
 *
 * This could be made much more intelligent.  For now, try to avoid using
 * high order pages for slabs.  When the gfp() functions are more friendly
 * towards high-order requests, this should be changed.
 */
static size_t calculate_slab_order(struct kmem_cache *cachep,
			size_t size, size_t align, unsigned long flags)
{
	unsigned long offslab_limit;
	size_t left_over = 0;
	int gfporder;

	for (gfporder = 0; gfporder <= KMALLOC_MAX_ORDER; gfporder++) {
		unsigned int num;
		size_t remainder;

		cache_estimate(gfporder, size, align, flags, &remainder, &num);
		if (!num)
			continue;

		/* Can't handle number of objects more than SLAB_OBJ_MAX_NUM */
		if (num > SLAB_OBJ_MAX_NUM)
			break;

		if (flags & CFLGS_OFF_SLAB) {
			/*
			 * Max number of objs-per-slab for caches which
			 * use off-slab slabs. Needed to avoid a possible
			 * looping condition in cache_grow().
			 */
			offslab_limit = size;
			offslab_limit /= sizeof(freelist_idx_t);

 			if (num > offslab_limit)
				break;
		}

		/* Found something acceptable - save it away */
		cachep->num = num;
		cachep->gfporder = gfporder;
		left_over = remainder;

		/*
		 * A VFS-reclaimable slab tends to have most allocations
		 * as GFP_NOFS and we really don't want to have to be allocating
		 * higher-order pages when we are unable to shrink dcache.
		 */
		if (flags & SLAB_RECLAIM_ACCOUNT)
			break;

		/*
		 * Large number of objects is good, but very large slabs are
		 * currently bad for the gfp()s.
		 */
		if (gfporder >= slab_max_order)
			break;

		/*
		 * Acceptable internal fragmentation?
		 */
		if (left_over * 8 <= (PAGE_SIZE << gfporder))
			break;
	}
	return left_over;
}

static struct array_cache __percpu *alloc_kmem_cache_cpus(
		struct kmem_cache *cachep, int entries, int batchcount)
{
	int cpu;
	size_t size;
	struct array_cache __percpu *cpu_cache;

	size = sizeof(void *) * entries + sizeof(struct array_cache);
	cpu_cache = __alloc_percpu(size, sizeof(void *));

	if (!cpu_cache)
		return NULL;

	for_each_possible_cpu(cpu) {
		init_arraycache(per_cpu_ptr(cpu_cache, cpu),
				entries, batchcount);
	}

	return cpu_cache;
}

static int __init_refok setup_cpu_cache(struct kmem_cache *cachep, gfp_t gfp)
{
	if (slab_state >= FULL)
		return enable_cpucache(cachep, gfp);

	cachep->cpu_cache = alloc_kmem_cache_cpus(cachep, 1, 1);
	if (!cachep->cpu_cache)
		return 1;

	if (slab_state == DOWN) {
		/* Creation of first cache (kmem_cache). */
		set_up_node(kmem_cache, CACHE_CACHE);
	} else if (slab_state == PARTIAL) {
		/* For kmem_cache_node */
		set_up_node(cachep, SIZE_NODE);
	} else {
		int node;

		for_each_online_node(node) {
			cachep->node[node] = kmalloc_node(
				sizeof(struct kmem_cache_node), gfp, node);
			BUG_ON(!cachep->node[node]);
			kmem_cache_node_init(cachep->node[node]);
		}
	}

	cachep->node[numa_mem_id()]->next_reap =
			jiffies + REAPTIMEOUT_NODE +
			((unsigned long)cachep) % REAPTIMEOUT_NODE;

	cpu_cache_get(cachep)->avail = 0;
	cpu_cache_get(cachep)->limit = BOOT_CPUCACHE_ENTRIES;
	cpu_cache_get(cachep)->batchcount = 1;
	cpu_cache_get(cachep)->touched = 0;
	cachep->batchcount = 1;
	cachep->limit = BOOT_CPUCACHE_ENTRIES;
	return 0;
}

unsigned long kmem_cache_flags(unsigned long object_size,
	unsigned long flags, const char *name,
	void (*ctor)(void *))
{
	return flags;
}

struct kmem_cache *
__kmem_cache_alias(const char *name, size_t size, size_t align,
		   unsigned long flags, void (*ctor)(void *))
{
	struct kmem_cache *cachep;

	cachep = find_mergeable(size, align, flags, name, ctor);
	if (cachep) {
		cachep->refcount++;

		/*
		 * Adjust the object sizes so that we clear
		 * the complete object on kzalloc.
		 */
		cachep->object_size = max_t(int, cachep->object_size, size);
	}
	return cachep;
}

/**
 * __kmem_cache_create - Create a cache.
 * @cachep: cache management descriptor
 * @flags: SLAB flags
 *
 * Returns a ptr to the cache on success, NULL on failure.
 * Cannot be called within a int, but can be interrupted.
 * The @ctor is run when new pages are allocated by the cache.
 *
 * The flags are
 *
 * %SLAB_POISON - Poison the slab with a known test pattern (a5a5a5a5)
 * to catch references to uninitialised memory.
 *
 * %SLAB_RED_ZONE - Insert `Red' zones around the allocated memory to check
 * for buffer overruns.
 *
 * %SLAB_HWCACHE_ALIGN - Align the objects in this cache to a hardware
 * cacheline.  This can be beneficial if you're counting cycles as closely
 * as davem.
 */
int
__kmem_cache_create (struct kmem_cache *cachep, unsigned long flags)
{
	size_t left_over, freelist_size;
	size_t ralign = BYTES_PER_WORD;
	gfp_t gfp;
	int err;
	size_t size = cachep->size;

#if DEBUG
#if FORCED_DEBUG
	/*
	 * Enable redzoning and last user accounting, except for caches with
	 * large objects, if the increased size would increase the object size
	 * above the next power of two: caches with object sizes just above a
	 * power of two have a significant amount of internal fragmentation.
	 */
	if (size < 4096 || fls(size - 1) == fls(size-1 + REDZONE_ALIGN +
						2 * sizeof(unsigned long long)))
		flags |= SLAB_RED_ZONE | SLAB_STORE_USER;
	if (!(flags & SLAB_DESTROY_BY_RCU))
		flags |= SLAB_POISON;
#endif
	if (flags & SLAB_DESTROY_BY_RCU)
		BUG_ON(flags & SLAB_POISON);
#endif

	/*
	 * Check that size is in terms of words.  This is needed to avoid
	 * unaligned accesses for some archs when redzoning is used, and makes
	 * sure any on-slab bufctl's are also correctly aligned.
	 */
	if (size & (BYTES_PER_WORD - 1)) {
		size += (BYTES_PER_WORD - 1);
		size &= ~(BYTES_PER_WORD - 1);
	}

	if (flags & SLAB_RED_ZONE) {
		ralign = REDZONE_ALIGN;
		/* If redzoning, ensure that the second redzone is suitably
		 * aligned, by adjusting the object size accordingly. */
		size += REDZONE_ALIGN - 1;
		size &= ~(REDZONE_ALIGN - 1);
	}

	/* 3) caller mandated alignment */
	if (ralign < cachep->align) {
		ralign = cachep->align;
	}
	/* disable debug if necessary */
	if (ralign > __alignof__(unsigned long long))
		flags &= ~(SLAB_RED_ZONE | SLAB_STORE_USER);
	/*
	 * 4) Store it.
	 */
	cachep->align = ralign;

	if (slab_is_available())
		gfp = GFP_KERNEL;
	else
		gfp = GFP_NOWAIT;

#if DEBUG

	/*
	 * Both debugging options require word-alignment which is calculated
	 * into align above.
	 */
	if (flags & SLAB_RED_ZONE) {
		/* add space for red zone words */
		cachep->obj_offset += sizeof(unsigned long long);
		size += 2 * sizeof(unsigned long long);
	}
	if (flags & SLAB_STORE_USER) {
		/* user store requires one word storage behind the end of
		 * the real object. But if the second red zone needs to be
		 * aligned to 64 bits, we must allow that much space.
		 */
		if (flags & SLAB_RED_ZONE)
			size += REDZONE_ALIGN;
		else
			size += BYTES_PER_WORD;
	}
#endif

	kasan_cache_create(cachep, &size, &flags);

	size = ALIGN(size, cachep->align);
	/*
	 * We should restrict the number of objects in a slab to implement
	 * byte sized index. Refer comment on SLAB_OBJ_MIN_SIZE definition.
	 */
	if (FREELIST_BYTE_INDEX && size < SLAB_OBJ_MIN_SIZE)
		size = ALIGN(SLAB_OBJ_MIN_SIZE, cachep->align);

#if DEBUG
	/*
	 * To activate debug pagealloc, off-slab management is necessary
	 * requirement. In early phase of initialization, small sized slab
	 * doesn't get initialized so it would not be possible. So, we need
	 * to check size >= 256. It guarantees that all necessary small
	 * sized slab is initialized in current slab initialization sequence.
	 */
	if (debug_pagealloc_enabled() && (flags & SLAB_POISON) &&
		!slab_early_init && size >= kmalloc_size(INDEX_NODE) &&
		size >= 256 && cachep->object_size > cache_line_size() &&
		size < PAGE_SIZE) {
		cachep->obj_offset += PAGE_SIZE - size;
		size = PAGE_SIZE;
	}
#endif

	/*
	 * Determine if the slab management is 'on' or 'off' slab.
	 * (bootstrapping cannot cope with offslab caches so don't do
	 * it too early on. Always use on-slab management when
	 * SLAB_NOLEAKTRACE to avoid recursive calls into kmemleak)
	 */
	if (size >= OFF_SLAB_MIN_SIZE && !slab_early_init &&
	    !(flags & SLAB_NOLEAKTRACE)) {
		/*
		 * Size is large, assume best to place the slab management obj
		 * off-slab (should allow better packing of objs).
		 */
		flags |= CFLGS_OFF_SLAB;
	}

	left_over = calculate_slab_order(cachep, size, cachep->align, flags);

	if (!cachep->num)
		return -E2BIG;

	freelist_size = calculate_freelist_size(cachep->num, cachep->align);

	/*
	 * If the slab has been placed off-slab, and we have enough space then
	 * move it on-slab. This is at the expense of any extra colouring.
	 */
	if (flags & CFLGS_OFF_SLAB && left_over >= freelist_size) {
		flags &= ~CFLGS_OFF_SLAB;
		left_over -= freelist_size;
	}

	if (flags & CFLGS_OFF_SLAB) {
		/* really off slab. No need for manual alignment */
		freelist_size = calculate_freelist_size(cachep->num, 0);
	}

	cachep->colour_off = cache_line_size();
	/* Offset must be a multiple of the alignment. */
	if (cachep->colour_off < cachep->align)
		cachep->colour_off = cachep->align;
	cachep->colour = left_over / cachep->colour_off;
	cachep->freelist_size = freelist_size;
	cachep->flags = flags;
	cachep->allocflags = __GFP_COMP;
	if (CONFIG_ZONE_DMA_FLAG && (flags & SLAB_CACHE_DMA))
		cachep->allocflags |= GFP_DMA;
	cachep->size = size;
	cachep->reciprocal_buffer_size = reciprocal_value(size);

#if DEBUG
	/*
	 * If we're going to use the generic kernel_map_pages()
	 * poisoning, then it's going to smash the contents of
	 * the redzone and userword anyhow, so switch them off.
	 */
	if (IS_ENABLED(CONFIG_PAGE_POISONING) &&
		(cachep->flags & SLAB_POISON) &&
		is_debug_pagealloc_cache(cachep))
		cachep->flags &= ~(SLAB_RED_ZONE | SLAB_STORE_USER);
#endif

	if (OFF_SLAB(cachep)) {
		cachep->freelist_cache = kmalloc_slab(freelist_size, 0u);
		/*
		 * This is a possibility for one of the kmalloc_{dma,}_caches.
		 * But since we go off slab only for object size greater than
		 * OFF_SLAB_MIN_SIZE, and kmalloc_{dma,}_caches get created
		 * in ascending order,this should not happen at all.
		 * But leave a BUG_ON for some lucky dude.
		 */
		BUG_ON(ZERO_OR_NULL_PTR(cachep->freelist_cache));
	}

	err = setup_cpu_cache(cachep, gfp);
	if (err) {
		__kmem_cache_shutdown(cachep);
		return err;
	}

	return 0;
}

#if DEBUG
static void check_irq_off(void)
{
	BUG_ON(!irqs_disabled());
}

static void check_irq_on(void)
{
	BUG_ON(irqs_disabled());
}

static void check_spinlock_acquired(struct kmem_cache *cachep)
{
#ifdef CONFIG_SMP
	check_irq_off();
	assert_spin_locked(&get_node(cachep, numa_mem_id())->list_lock);
#endif
}

static void check_spinlock_acquired_node(struct kmem_cache *cachep, int node)
{
#ifdef CONFIG_SMP
	check_irq_off();
	assert_spin_locked(&get_node(cachep, node)->list_lock);
#endif
}

#else
#define check_irq_off()	do { } while(0)
#define check_irq_on()	do { } while(0)
#define check_spinlock_acquired(x) do { } while(0)
#define check_spinlock_acquired_node(x, y) do { } while(0)
#endif

static void drain_array(struct kmem_cache *cachep, struct kmem_cache_node *n,
			struct array_cache *ac,
			int force, int node);

static void do_drain(void *arg)
{
	struct kmem_cache *cachep = arg;
	struct array_cache *ac;
	int node = numa_mem_id();
	struct kmem_cache_node *n;
	LIST_HEAD(list);

	check_irq_off();
	ac = cpu_cache_get(cachep);
	n = get_node(cachep, node);
	spin_lock(&n->list_lock);
	free_block(cachep, ac->entry, ac->avail, node, &list);
	spin_unlock(&n->list_lock);
	slabs_destroy(cachep, &list);
	ac->avail = 0;
}

static void drain_cpu_caches(struct kmem_cache *cachep)
{
	struct kmem_cache_node *n;
	int node;

	on_each_cpu(do_drain, cachep, 1);
	check_irq_on();
	for_each_kmem_cache_node(cachep, node, n)
		if (n->alien)
			drain_alien_cache(cachep, n->alien);

	for_each_kmem_cache_node(cachep, node, n)
		drain_array(cachep, n, n->shared, 1, node);
}

/*
 * Remove slabs from the list of free slabs.
 * Specify the number of slabs to drain in tofree.
 *
 * Returns the actual number of slabs released.
 */
static int drain_freelist(struct kmem_cache *cache,
			struct kmem_cache_node *n, int tofree)
{
	struct list_head *p;
	int nr_freed;
	struct page *page;

	nr_freed = 0;
	while (nr_freed < tofree && !list_empty(&n->slabs_free)) {

		spin_lock_irq(&n->list_lock);
		p = n->slabs_free.prev;
		if (p == &n->slabs_free) {
			spin_unlock_irq(&n->list_lock);
			goto out;
		}

		page = list_entry(p, struct page, lru);
#if DEBUG
		BUG_ON(page->active);
#endif
		list_del(&page->lru);
		/*
		 * Safe to drop the lock. The slab is no longer linked
		 * to the cache.
		 */
		n->free_objects -= cache->num;
		spin_unlock_irq(&n->list_lock);
		slab_destroy(cache, page);
		nr_freed++;
	}
out:
	return nr_freed;
}

int __kmem_cache_shrink(struct kmem_cache *cachep, bool deactivate)
{
	int ret = 0;
	int node;
	struct kmem_cache_node *n;

	drain_cpu_caches(cachep);

	check_irq_on();
	for_each_kmem_cache_node(cachep, node, n) {
		drain_freelist(cachep, n, slabs_tofree(cachep, n));

		ret += !list_empty(&n->slabs_full) ||
			!list_empty(&n->slabs_partial);
	}
	return (ret ? 1 : 0);
}

int __kmem_cache_shutdown(struct kmem_cache *cachep)
{
	int i;
	struct kmem_cache_node *n;
	int rc = __kmem_cache_shrink(cachep, false);

	if (rc)
		return rc;

	free_percpu(cachep->cpu_cache);

	/* NUMA: free the node structures */
	for_each_kmem_cache_node(cachep, i, n) {
		kfree(n->shared);
		free_alien_cache(n->alien);
		kfree(n);
		cachep->node[i] = NULL;
	}
	return 0;
}

/*
 * Get the memory for a slab management obj.
 *
 * For a slab cache when the slab descriptor is off-slab, the
 * slab descriptor can't come from the same cache which is being created,
 * Because if it is the case, that means we defer the creation of
 * the kmalloc_{dma,}_cache of size sizeof(slab descriptor) to this point.
 * And we eventually call down to __kmem_cache_create(), which
 * in turn looks up in the kmalloc_{dma,}_caches for the disired-size one.
 * This is a "chicken-and-egg" problem.
 *
 * So the off-slab slab descriptor shall come from the kmalloc_{dma,}_caches,
 * which are all initialized during kmem_cache_init().
 */
static void *alloc_slabmgmt(struct kmem_cache *cachep,
				   struct page *page, int colour_off,
				   gfp_t local_flags, int nodeid)
{
	void *freelist;
	void *addr = page_address(page);

	if (OFF_SLAB(cachep)) {
		/* Slab management obj is off-slab. */
		freelist = kmem_cache_alloc_node(cachep->freelist_cache,
					      local_flags, nodeid);
		if (!freelist)
			return NULL;
	} else {
		freelist = addr + colour_off;
		colour_off += cachep->freelist_size;
	}
	page->active = 0;
	page->s_mem = addr + colour_off;
	return freelist;
}

static inline freelist_idx_t get_free_obj(struct page *page, unsigned int idx)
{
	return ((freelist_idx_t *)page->freelist)[idx];
}

static inline void set_free_obj(struct page *page,
					unsigned int idx, freelist_idx_t val)
{
	((freelist_idx_t *)(page->freelist))[idx] = val;
}

static void cache_init_objs_debug(struct kmem_cache *cachep, struct page *page)
{
#if DEBUG
	int i;

	for (i = 0; i < cachep->num; i++) {
		void *objp = index_to_obj(cachep, page, i);
		kasan_init_slab_obj(cachep, objp);
		if (cachep->flags & SLAB_STORE_USER)
			*dbg_userword(cachep, objp) = NULL;

		if (cachep->flags & SLAB_RED_ZONE) {
			*dbg_redzone1(cachep, objp) = RED_INACTIVE;
			*dbg_redzone2(cachep, objp) = RED_INACTIVE;
		}
		/*
		 * Constructors are not allowed to allocate memory from the same
		 * cache which they are a constructor for.  Otherwise, deadlock.
		 * They must also be threaded.
		 */
		if (cachep->ctor && !(cachep->flags & SLAB_POISON)) {
			kasan_unpoison_object_data(cachep,
						   objp + obj_offset(cachep));
			cachep->ctor(objp + obj_offset(cachep));
			kasan_poison_object_data(
				cachep, objp + obj_offset(cachep));
		}

		if (cachep->flags & SLAB_RED_ZONE) {
			if (*dbg_redzone2(cachep, objp) != RED_INACTIVE)
				slab_error(cachep, "constructor overwrote the end of an object");
			if (*dbg_redzone1(cachep, objp) != RED_INACTIVE)
				slab_error(cachep, "constructor overwrote the start of an object");
		}
		/* need to poison the objs? */
		if (cachep->flags & SLAB_POISON) {
			poison_obj(cachep, objp, POISON_FREE);
			slab_kernel_map(cachep, objp, 0, 0);
		}
	}
#endif
}

static void cache_init_objs(struct kmem_cache *cachep,
			    struct page *page)
{
	int i;
	void *objp;

	cache_init_objs_debug(cachep, page);

	for (i = 0; i < cachep->num; i++) {
		/* constructor could break poison info */
		if (DEBUG == 0 && cachep->ctor) {
			objp = index_to_obj(cachep, page, i);
			kasan_unpoison_object_data(cachep, objp);
			cachep->ctor(objp);
			kasan_poison_object_data(cachep, objp);
		}

		set_free_obj(page, i, i);
	}
}

static void kmem_flagcheck(struct kmem_cache *cachep, gfp_t flags)
{
	if (CONFIG_ZONE_DMA_FLAG) {
		if (flags & GFP_DMA)
			BUG_ON(!(cachep->allocflags & GFP_DMA));
		else
			BUG_ON(cachep->allocflags & GFP_DMA);
	}
}

static void *slab_get_obj(struct kmem_cache *cachep, struct page *page,
				int nodeid)
{
	void *objp;

	objp = index_to_obj(cachep, page, get_free_obj(page, page->active));
	page->active++;
#if DEBUG
	WARN_ON(page_to_nid(virt_to_page(objp)) != nodeid);
#endif

#if DEBUG
	if (cachep->flags & SLAB_STORE_USER)
		set_store_user_dirty(cachep);
#endif

	return objp;
}

static void slab_put_obj(struct kmem_cache *cachep, struct page *page,
				void *objp, int nodeid)
{
	unsigned int objnr = obj_to_index(cachep, page, objp);
#if DEBUG
	unsigned int i;

	/* Verify that the slab belongs to the intended node */
	WARN_ON(page_to_nid(virt_to_page(objp)) != nodeid);

	/* Verify double free bug */
	for (i = page->active; i < cachep->num; i++) {
		if (get_free_obj(page, i) == objnr) {
			printk(KERN_ERR "slab: double free detected in cache '%s', objp %p\n",
			       cachep->name, objp);
			BUG();
		}
	}
#endif
	page->active--;
	set_free_obj(page, page->active, objnr);
}

/*
 * Map pages beginning at addr to the given cache and slab. This is required
 * for the slab allocator to be able to lookup the cache and slab of a
 * virtual address for kfree, ksize, and slab debugging.
 */
static void slab_map_pages(struct kmem_cache *cache, struct page *page,
			   void *freelist)
{
	page->slab_cache = cache;
	page->freelist = freelist;
}

/*
 * Grow (by 1) the number of slabs within a cache.  This is called by
 * kmem_cache_alloc() when there are no active objs left in a cache.
 */
static int cache_grow(struct kmem_cache *cachep,
		gfp_t flags, int nodeid, struct page *page)
{
	void *freelist;
	size_t offset;
	gfp_t local_flags;
	struct kmem_cache_node *n;

	/*
	 * Be lazy and only check for valid flags here,  keeping it out of the
	 * critical path in kmem_cache_alloc().
	 */
	if (unlikely(flags & GFP_SLAB_BUG_MASK)) {
		pr_emerg("gfp: %u\n", flags & GFP_SLAB_BUG_MASK);
		BUG();
	}
	local_flags = flags & (GFP_CONSTRAINT_MASK|GFP_RECLAIM_MASK);

	/* Take the node list lock to change the colour_next on this node */
	check_irq_off();
	n = get_node(cachep, nodeid);
	spin_lock(&n->list_lock);

	/* Get colour for the slab, and cal the next value. */
	offset = n->colour_next;
	n->colour_next++;
	if (n->colour_next >= cachep->colour)
		n->colour_next = 0;
	spin_unlock(&n->list_lock);

	offset *= cachep->colour_off;

	if (gfpflags_allow_blocking(local_flags))
		local_irq_enable();

	/*
	 * The test for missing atomic flag is performed here, rather than
	 * the more obvious place, simply to reduce the critical path length
	 * in kmem_cache_alloc(). If a caller is seriously mis-behaving they
	 * will eventually be caught here (where it matters).
	 */
	kmem_flagcheck(cachep, flags);

	/*
	 * Get mem for the objs.  Attempt to allocate a physical page from
	 * 'nodeid'.
	 */
	if (!page)
		page = kmem_getpages(cachep, local_flags, nodeid);
	if (!page)
		goto failed;

	/* Get slab management. */
	freelist = alloc_slabmgmt(cachep, page, offset,
			local_flags & ~GFP_CONSTRAINT_MASK, nodeid);
	if (!freelist)
		goto opps1;

	slab_map_pages(cachep, page, freelist);

	kasan_poison_slab(page);
	cache_init_objs(cachep, page);

	if (gfpflags_allow_blocking(local_flags))
		local_irq_disable();
	check_irq_off();
	spin_lock(&n->list_lock);

	/* Make slab active. */
	list_add_tail(&page->lru, &(n->slabs_free));
	STATS_INC_GROWN(cachep);
	n->free_objects += cachep->num;
	spin_unlock(&n->list_lock);
	return 1;
opps1:
	kmem_freepages(cachep, page);
failed:
	if (gfpflags_allow_blocking(local_flags))
		local_irq_disable();
	return 0;
}

#if DEBUG

/*
 * Perform extra freeing checks:
 * - detect bad pointers.
 * - POISON/RED_ZONE checking
 */
static void kfree_debugcheck(const void *objp)
{
	if (!virt_addr_valid(objp)) {
		printk(KERN_ERR "kfree_debugcheck: out of range ptr %lxh.\n",
		       (unsigned long)objp);
		BUG();
	}
}

static inline void verify_redzone_free(struct kmem_cache *cache, void *obj)
{
	unsigned long long redzone1, redzone2;

	redzone1 = *dbg_redzone1(cache, obj);
	redzone2 = *dbg_redzone2(cache, obj);

	/*
	 * Redzone is ok.
	 */
	if (redzone1 == RED_ACTIVE && redzone2 == RED_ACTIVE)
		return;

	if (redzone1 == RED_INACTIVE && redzone2 == RED_INACTIVE)
		slab_error(cache, "double free detected");
	else
		slab_error(cache, "memory outside object was overwritten");

	printk(KERN_ERR "%p: redzone 1:0x%llx, redzone 2:0x%llx.\n",
			obj, redzone1, redzone2);
}

static void *cache_free_debugcheck(struct kmem_cache *cachep, void *objp,
				   unsigned long caller)
{
	unsigned int objnr;
	struct page *page;

	BUG_ON(virt_to_cache(objp) != cachep);

	objp -= obj_offset(cachep);
	kfree_debugcheck(objp);
	page = virt_to_head_page(objp);

	if (cachep->flags & SLAB_RED_ZONE) {
		verify_redzone_free(cachep, objp);
		*dbg_redzone1(cachep, objp) = RED_INACTIVE;
		*dbg_redzone2(cachep, objp) = RED_INACTIVE;
	}
	if (cachep->flags & SLAB_STORE_USER) {
		set_store_user_dirty(cachep);
		*dbg_userword(cachep, objp) = (void *)caller;
	}

	objnr = obj_to_index(cachep, page, objp);

	BUG_ON(objnr >= cachep->num);
	BUG_ON(objp != index_to_obj(cachep, page, objnr));

	if (cachep->flags & SLAB_POISON) {
		poison_obj(cachep, objp, POISON_FREE);
		slab_kernel_map(cachep, objp, 0, caller);
	}
	return objp;
}

#else
#define kfree_debugcheck(x) do { } while(0)
#define cache_free_debugcheck(x,objp,z) (objp)
#endif

static void *cache_alloc_refill(struct kmem_cache *cachep, gfp_t flags,
							bool force_refill)
{
	int batchcount;
	struct kmem_cache_node *n;
	struct array_cache *ac;
	int node;

	check_irq_off();
	node = numa_mem_id();
	if (unlikely(force_refill))
		goto force_grow;
retry:
	ac = cpu_cache_get(cachep);
	batchcount = ac->batchcount;
	if (!ac->touched && batchcount > BATCHREFILL_LIMIT) {
		/*
		 * If there was little recent activity on this cache, then
		 * perform only a partial refill.  Otherwise we could generate
		 * refill bouncing.
		 */
		batchcount = BATCHREFILL_LIMIT;
	}
	n = get_node(cachep, node);

	BUG_ON(ac->avail > 0 || !n);
	spin_lock(&n->list_lock);

	/* See if we can refill from the shared array */
	if (n->shared && transfer_objects(ac, n->shared, batchcount)) {
		n->shared->touched = 1;
		goto alloc_done;
	}

	while (batchcount > 0) {
		struct list_head *entry;
		struct page *page;
		/* Get slab alloc is to come from. */
		entry = n->slabs_partial.next;
		if (entry == &n->slabs_partial) {
			n->free_touched = 1;
			entry = n->slabs_free.next;
			if (entry == &n->slabs_free)
				goto must_grow;
		}

		page = list_entry(entry, struct page, lru);
		check_spinlock_acquired(cachep);

		/*
		 * The slab was either on partial or free list so
		 * there must be at least one object available for
		 * allocation.
		 */
		BUG_ON(page->active >= cachep->num);

		while (page->active < cachep->num && batchcount--) {
			STATS_INC_ALLOCED(cachep);
			STATS_INC_ACTIVE(cachep);
			STATS_SET_HIGH(cachep);

			ac_put_obj(cachep, ac, slab_get_obj(cachep, page,
									node));
		}

		/* move slabp to correct slabp list: */
		list_del(&page->lru);
		if (page->active == cachep->num)
			list_add(&page->lru, &n->slabs_full);
		else
			list_add(&page->lru, &n->slabs_partial);
	}

must_grow:
	n->free_objects -= ac->avail;
alloc_done:
	spin_unlock(&n->list_lock);

	if (unlikely(!ac->avail)) {
		int x;
force_grow:
		x = cache_grow(cachep, gfp_exact_node(flags), node, NULL);

		/* cache_grow can reenable interrupts, then ac could change. */
		ac = cpu_cache_get(cachep);
		node = numa_mem_id();

		/* no objects in sight? abort */
		if (!x && (ac->avail == 0 || force_refill))
			return NULL;

		if (!ac->avail)		/* objects refilled by interrupt? */
			goto retry;
	}
	ac->touched = 1;

	return ac_get_obj(cachep, ac, flags, force_refill);
}

static inline void cache_alloc_debugcheck_before(struct kmem_cache *cachep,
						gfp_t flags)
{
	might_sleep_if(gfpflags_allow_blocking(flags));
#if DEBUG
	kmem_flagcheck(cachep, flags);
#endif
}

#if DEBUG
static void *cache_alloc_debugcheck_after(struct kmem_cache *cachep,
				gfp_t flags, void *objp, unsigned long caller)
{
	if (!objp)
		return objp;
	if (cachep->flags & SLAB_POISON) {
		check_poison_obj(cachep, objp);
		slab_kernel_map(cachep, objp, 1, 0);
		poison_obj(cachep, objp, POISON_INUSE);
	}
	if (cachep->flags & SLAB_STORE_USER)
		*dbg_userword(cachep, objp) = (void *)caller;

	if (cachep->flags & SLAB_RED_ZONE) {
		if (*dbg_redzone1(cachep, objp) != RED_INACTIVE ||
				*dbg_redzone2(cachep, objp) != RED_INACTIVE) {
			slab_error(cachep, "double free, or memory outside object was overwritten");
			printk(KERN_ERR
				"%p: redzone 1:0x%llx, redzone 2:0x%llx\n",
				objp, *dbg_redzone1(cachep, objp),
				*dbg_redzone2(cachep, objp));
		}
		*dbg_redzone1(cachep, objp) = RED_ACTIVE;
		*dbg_redzone2(cachep, objp) = RED_ACTIVE;
	}

	objp += obj_offset(cachep);
	if (cachep->ctor && cachep->flags & SLAB_POISON)
		cachep->ctor(objp);
	if (ARCH_SLAB_MINALIGN &&
	    ((unsigned long)objp & (ARCH_SLAB_MINALIGN-1))) {
		printk(KERN_ERR "0x%p: not aligned to ARCH_SLAB_MINALIGN=%d\n",
		       objp, (int)ARCH_SLAB_MINALIGN);
	}
	return objp;
}
#else
#define cache_alloc_debugcheck_after(a,b,objp,d) (objp)
#endif

static bool slab_should_failslab(struct kmem_cache *cachep, gfp_t flags)
{
	if (unlikely(cachep == kmem_cache))
		return false;

	return should_failslab(cachep->object_size, flags, cachep->flags);
}

static inline void *____cache_alloc(struct kmem_cache *cachep, gfp_t flags)
{
	void *objp;
	struct array_cache *ac;
	bool force_refill = false;

	check_irq_off();

	ac = cpu_cache_get(cachep);
	if (likely(ac->avail)) {
		ac->touched = 1;
		objp = ac_get_obj(cachep, ac, flags, false);

		/*
		 * Allow for the possibility all avail objects are not allowed
		 * by the current flags
		 */
		if (objp) {
			STATS_INC_ALLOCHIT(cachep);
			goto out;
		}
		force_refill = true;
	}

	STATS_INC_ALLOCMISS(cachep);
	objp = cache_alloc_refill(cachep, flags, force_refill);
	/*
	 * the 'ac' may be updated by cache_alloc_refill(),
	 * and kmemleak_erase() requires its correct value.
	 */
	ac = cpu_cache_get(cachep);

out:
	/*
	 * To avoid a false negative, if an object that is in one of the
	 * per-CPU caches is leaked, we need to make sure kmemleak doesn't
	 * treat the array pointers as a reference to the object.
	 */
	if (objp)
		kmemleak_erase(&ac->entry[ac->avail]);
	return objp;
}

#ifdef CONFIG_NUMA
/*
 * Try allocating on another node if PFA_SPREAD_SLAB is a mempolicy is set.
 *
 * If we are in_interrupt, then process context, including cpusets and
 * mempolicy, may not apply and should not be used for allocation policy.
 */
static void *alternate_node_alloc(struct kmem_cache *cachep, gfp_t flags)
{
	int nid_alloc, nid_here;

	if (in_interrupt() || (flags & __GFP_THISNODE))
		return NULL;
	nid_alloc = nid_here = numa_mem_id();
	if (cpuset_do_slab_mem_spread() && (cachep->flags & SLAB_MEM_SPREAD))
		nid_alloc = cpuset_slab_spread_node();
	else if (current->mempolicy)
		nid_alloc = mempolicy_slab_node();
	if (nid_alloc != nid_here)
		return ____cache_alloc_node(cachep, flags, nid_alloc);
	return NULL;
}

/*
 * Fallback function if there was no memory available and no objects on a
 * certain node and fall back is permitted. First we scan all the
 * available node for available objects. If that fails then we
 * perform an allocation without specifying a node. This allows the page
 * allocator to do its reclaim / fallback magic. We then insert the
 * slab into the proper nodelist and then allocate from it.
 */
static void *fallback_alloc(struct kmem_cache *cache, gfp_t flags)
{
	struct zonelist *zonelist;
	gfp_t local_flags;
	struct zoneref *z;
	struct zone *zone;
	enum zone_type high_zoneidx = gfp_zone(flags);
	void *obj = NULL;
	int nid;
	unsigned int cpuset_mems_cookie;

	if (flags & __GFP_THISNODE)
		return NULL;

	local_flags = flags & (GFP_CONSTRAINT_MASK|GFP_RECLAIM_MASK);

retry_cpuset:
	cpuset_mems_cookie = read_mems_allowed_begin();
	zonelist = node_zonelist(mempolicy_slab_node(), flags);

retry:
	/*
	 * Look through allowed nodes for objects available
	 * from existing per node queues.
	 */
	for_each_zone_zonelist(zone, z, zonelist, high_zoneidx) {
		nid = zone_to_nid(zone);

		if (cpuset_zone_allowed(zone, flags) &&
			get_node(cache, nid) &&
			get_node(cache, nid)->free_objects) {
				obj = ____cache_alloc_node(cache,
					gfp_exact_node(flags), nid);
				if (obj)
					break;
		}
	}

	if (!obj) {
		/*
		 * This allocation will be performed within the constraints
		 * of the current cpuset / memory policy requirements.
		 * We may trigger various forms of reclaim on the allowed
		 * set and go into memory reserves if necessary.
		 */
		struct page *page;

		if (gfpflags_allow_blocking(local_flags))
			local_irq_enable();
		kmem_flagcheck(cache, flags);
		page = kmem_getpages(cache, local_flags, numa_mem_id());
		if (gfpflags_allow_blocking(local_flags))
			local_irq_disable();
		if (page) {
			/*
			 * Insert into the appropriate per node queues
			 */
			nid = page_to_nid(page);
			if (cache_grow(cache, flags, nid, page)) {
				obj = ____cache_alloc_node(cache,
					gfp_exact_node(flags), nid);
				if (!obj)
					/*
					 * Another processor may allocate the
					 * objects in the slab since we are
					 * not holding any locks.
					 */
					goto retry;
			} else {
				/* cache_grow already freed obj */
				obj = NULL;
			}
		}
	}

	if (unlikely(!obj && read_mems_allowed_retry(cpuset_mems_cookie)))
		goto retry_cpuset;
	return obj;
}

/*
 * A interface to enable slab creation on nodeid
 */
static void *____cache_alloc_node(struct kmem_cache *cachep, gfp_t flags,
				int nodeid)
{
	struct list_head *entry;
	struct page *page;
	struct kmem_cache_node *n;
	void *obj;
	int x;

	VM_BUG_ON(nodeid < 0 || nodeid >= MAX_NUMNODES);
	n = get_node(cachep, nodeid);
	BUG_ON(!n);

retry:
	check_irq_off();
	spin_lock(&n->list_lock);
	entry = n->slabs_partial.next;
	if (entry == &n->slabs_partial) {
		n->free_touched = 1;
		entry = n->slabs_free.next;
		if (entry == &n->slabs_free)
			goto must_grow;
	}

	page = list_entry(entry, struct page, lru);
	check_spinlock_acquired_node(cachep, nodeid);

	STATS_INC_NODEALLOCS(cachep);
	STATS_INC_ACTIVE(cachep);
	STATS_SET_HIGH(cachep);

	BUG_ON(page->active == cachep->num);

	obj = slab_get_obj(cachep, page, nodeid);
	n->free_objects--;
	/* move slabp to correct slabp list: */
	list_del(&page->lru);

	if (page->active == cachep->num)
		list_add(&page->lru, &n->slabs_full);
	else
		list_add(&page->lru, &n->slabs_partial);

	spin_unlock(&n->list_lock);
	goto done;

must_grow:
	spin_unlock(&n->list_lock);
	x = cache_grow(cachep, gfp_exact_node(flags), nodeid, NULL);
	if (x)
		goto retry;

	return fallback_alloc(cachep, flags);

done:
	return obj;
}

static __always_inline void *
slab_alloc_node(struct kmem_cache *cachep, gfp_t flags, int nodeid,
		   unsigned long caller)
{
	unsigned long save_flags;
	void *ptr;
	int slab_node = numa_mem_id();

	flags &= gfp_allowed_mask;

	lockdep_trace_alloc(flags);

	if (slab_should_failslab(cachep, flags))
		return NULL;

	cachep = memcg_kmem_get_cache(cachep, flags);

	cache_alloc_debugcheck_before(cachep, flags);
	local_irq_save(save_flags);

	if (nodeid == NUMA_NO_NODE)
		nodeid = slab_node;

	if (unlikely(!get_node(cachep, nodeid))) {
		/* Node not bootstrapped yet */
		ptr = fallback_alloc(cachep, flags);
		goto out;
	}

	if (nodeid == slab_node) {
		/*
		 * Use the locally cached objects if possible.
		 * However ____cache_alloc does not allow fallback
		 * to other nodes. It may fail while we still have
		 * objects on other nodes available.
		 */
		ptr = ____cache_alloc(cachep, flags);
		if (ptr)
			goto out;
	}
	/* ___cache_alloc_node can fall back to other nodes */
	ptr = ____cache_alloc_node(cachep, flags, nodeid);
  out:
	local_irq_restore(save_flags);
	ptr = cache_alloc_debugcheck_after(cachep, flags, ptr, caller);
	kmemleak_alloc_recursive(ptr, cachep->object_size, 1, cachep->flags,
				 flags);

	if (likely(ptr)) {
		kmemcheck_slab_alloc(cachep, flags, ptr, cachep->object_size);
		if (unlikely(flags & __GFP_ZERO))
			memset(ptr, 0, cachep->object_size);
	}

	memcg_kmem_put_cache(cachep);
	return ptr;
}

static __always_inline void *
__do_cache_alloc(struct kmem_cache *cache, gfp_t flags)
{
	void *objp;

	if (current->mempolicy || cpuset_do_slab_mem_spread()) {
		objp = alternate_node_alloc(cache, flags);
		if (objp)
			goto out;
	}
	objp = ____cache_alloc(cache, flags);

	/*
	 * We may just have run out of memory on the local node.
	 * ____cache_alloc_node() knows how to locate memory on other nodes
	 */
	if (!objp)
		objp = ____cache_alloc_node(cache, flags, numa_mem_id());

  out:
	return objp;
}
#else

static __always_inline void *
__do_cache_alloc(struct kmem_cache *cachep, gfp_t flags)
{
	return ____cache_alloc(cachep, flags);
}

#endif /* CONFIG_NUMA */

static __always_inline void *
slab_alloc(struct kmem_cache *cachep, gfp_t flags, unsigned long caller)
{
	unsigned long save_flags;
	void *objp;

	flags &= gfp_allowed_mask;

	lockdep_trace_alloc(flags);

	if (slab_should_failslab(cachep, flags))
		return NULL;

	cachep = memcg_kmem_get_cache(cachep, flags);

	cache_alloc_debugcheck_before(cachep, flags);
	local_irq_save(save_flags);
	objp = __do_cache_alloc(cachep, flags);
	local_irq_restore(save_flags);
	objp = cache_alloc_debugcheck_after(cachep, flags, objp, caller);
	kmemleak_alloc_recursive(objp, cachep->object_size, 1, cachep->flags,
				 flags);
	prefetchw(objp);

	if (likely(objp)) {
		kmemcheck_slab_alloc(cachep, flags, objp, cachep->object_size);
		if (unlikely(flags & __GFP_ZERO))
			memset(objp, 0, cachep->object_size);
	}

	memcg_kmem_put_cache(cachep);
	return objp;
}

/*
 * Caller needs to acquire correct kmem_cache_node's list_lock
 * @list: List of detached free slabs should be freed by caller
 */
static void free_block(struct kmem_cache *cachep, void **objpp,
			int nr_objects, int node, struct list_head *list)
{
	int i;
	struct kmem_cache_node *n = get_node(cachep, node);

	for (i = 0; i < nr_objects; i++) {
		void *objp;
		struct page *page;

		clear_obj_pfmemalloc(&objpp[i]);
		objp = objpp[i];

		page = virt_to_head_page(objp);
		list_del(&page->lru);
		check_spinlock_acquired_node(cachep, node);
		slab_put_obj(cachep, page, objp, node);
		STATS_DEC_ACTIVE(cachep);
		n->free_objects++;

		/* fixup slab chains */
		if (page->active == 0) {
			if (n->free_objects > n->free_limit) {
				n->free_objects -= cachep->num;
				list_add_tail(&page->lru, list);
			} else {
				list_add(&page->lru, &n->slabs_free);
			}
		} else {
			/* Unconditionally move a slab to the end of the
			 * partial list on free - maximum time for the
			 * other objects to be freed, too.
			 */
			list_add_tail(&page->lru, &n->slabs_partial);
		}
	}
}

static void cache_flusharray(struct kmem_cache *cachep, struct array_cache *ac)
{
	int batchcount;
	struct kmem_cache_node *n;
	int node = numa_mem_id();
	LIST_HEAD(list);

	batchcount = ac->batchcount;
#if DEBUG
	BUG_ON(!batchcount || batchcount > ac->avail);
#endif
	check_irq_off();
	n = get_node(cachep, node);
	spin_lock(&n->list_lock);
	if (n->shared) {
		struct array_cache *shared_array = n->shared;
		int max = shared_array->limit - shared_array->avail;
		if (max) {
			if (batchcount > max)
				batchcount = max;
			memcpy(&(shared_array->entry[shared_array->avail]),
			       ac->entry, sizeof(void *) * batchcount);
			shared_array->avail += batchcount;
			goto free_done;
		}
	}

	free_block(cachep, ac->entry, batchcount, node, &list);
free_done:
#if STATS
	{
		int i = 0;
		struct list_head *p;

		p = n->slabs_free.next;
		while (p != &(n->slabs_free)) {
			struct page *page;

			page = list_entry(p, struct page, lru);
			BUG_ON(page->active);

			i++;
			p = p->next;
		}
		STATS_SET_FREEABLE(cachep, i);
	}
#endif
	spin_unlock(&n->list_lock);
	slabs_destroy(cachep, &list);
	ac->avail -= batchcount;
	memmove(ac->entry, &(ac->entry[batchcount]), sizeof(void *)*ac->avail);
}

/*
 * Release an obj back to its cache. If the obj has a constructed state, it must
 * be in this state _before_ it is released.  Called with disabled ints.
 */
static inline void __cache_free(struct kmem_cache *cachep, void *objp,
				unsigned long caller)
{
	/* Put the object into the quarantine, don't touch it for now. */
	if (kasan_slab_free(cachep, objp))
		return;

	___cache_free(cachep, objp, caller);
}

void ___cache_free(struct kmem_cache *cachep, void *objp,
		unsigned long caller)
{
	struct array_cache *ac = cpu_cache_get(cachep);

	check_irq_off();
	kmemleak_free_recursive(objp, cachep->flags);
	objp = cache_free_debugcheck(cachep, objp, caller);

	kmemcheck_slab_free(cachep, objp, cachep->object_size);

	/*
	 * Skip calling cache_free_alien() when the platform is not numa.
	 * This will avoid cache misses that happen while accessing slabp (which
	 * is per page memory  reference) to get nodeid. Instead use a global
	 * variable to skip the call, which is mostly likely to be present in
	 * the cache.
	 */
	if (nr_online_nodes > 1 && cache_free_alien(cachep, objp))
		return;

	if (ac->avail < ac->limit) {
		STATS_INC_FREEHIT(cachep);
	} else {
		STATS_INC_FREEMISS(cachep);
		cache_flusharray(cachep, ac);
	}

	ac_put_obj(cachep, ac, objp);
}

/**
 * kmem_cache_alloc - Allocate an object
 * @cachep: The cache to allocate from.
 * @flags: See kmalloc().
 *
 * Allocate an object from this cache.  The flags are only relevant
 * if the cache has no available objects.
 */
void *kmem_cache_alloc(struct kmem_cache *cachep, gfp_t flags)
{
	void *ret = slab_alloc(cachep, flags, _RET_IP_);

	kasan_slab_alloc(cachep, ret, flags);
	trace_kmem_cache_alloc(_RET_IP_, ret,
			       cachep->object_size, cachep->size, flags);

	return ret;
}
EXPORT_SYMBOL(kmem_cache_alloc);

void kmem_cache_free_bulk(struct kmem_cache *s, size_t size, void **p)
{
	__kmem_cache_free_bulk(s, size, p);
}
EXPORT_SYMBOL(kmem_cache_free_bulk);

int kmem_cache_alloc_bulk(struct kmem_cache *s, gfp_t flags, size_t size,
								void **p)
{
	return __kmem_cache_alloc_bulk(s, flags, size, p);
}
EXPORT_SYMBOL(kmem_cache_alloc_bulk);

#ifdef CONFIG_TRACING
void *
kmem_cache_alloc_trace(struct kmem_cache *cachep, gfp_t flags, size_t size)
{
	void *ret;

	ret = slab_alloc(cachep, flags, _RET_IP_);

	kasan_kmalloc(cachep, ret, size, flags);
	trace_kmalloc(_RET_IP_, ret,
		      size, cachep->size, flags);
	return ret;
}
EXPORT_SYMBOL(kmem_cache_alloc_trace);
#endif

#ifdef CONFIG_NUMA
/**
 * kmem_cache_alloc_node - Allocate an object on the specified node
 * @cachep: The cache to allocate from.
 * @flags: See kmalloc().
 * @nodeid: node number of the target node.
 *
 * Identical to kmem_cache_alloc but it will allocate memory on the given
 * node, which can improve the performance for cpu bound structures.
 *
 * Fallback to other node is possible if __GFP_THISNODE is not set.
 */
void *kmem_cache_alloc_node(struct kmem_cache *cachep, gfp_t flags, int nodeid)
{
	void *ret = slab_alloc_node(cachep, flags, nodeid, _RET_IP_);

	kasan_slab_alloc(cachep, ret, flags);
	trace_kmem_cache_alloc_node(_RET_IP_, ret,
				    cachep->object_size, cachep->size,
				    flags, nodeid);

	return ret;
}
EXPORT_SYMBOL(kmem_cache_alloc_node);

#ifdef CONFIG_TRACING
void *kmem_cache_alloc_node_trace(struct kmem_cache *cachep,
				  gfp_t flags,
				  int nodeid,
				  size_t size)
{
	void *ret;

	ret = slab_alloc_node(cachep, flags, nodeid, _RET_IP_);

	kasan_kmalloc(cachep, ret, size, flags);
	trace_kmalloc_node(_RET_IP_, ret,
			   size, cachep->size,
			   flags, nodeid);
	return ret;
}
EXPORT_SYMBOL(kmem_cache_alloc_node_trace);
#endif

static __always_inline void *
__do_kmalloc_node(size_t size, gfp_t flags, int node, unsigned long caller)
{
	struct kmem_cache *cachep;
	void *ret;

	cachep = kmalloc_slab(size, flags);
	if (unlikely(ZERO_OR_NULL_PTR(cachep)))
		return cachep;
	ret = kmem_cache_alloc_node_trace(cachep, flags, node, size);
	kasan_kmalloc(cachep, ret, size, flags);

	return ret;
}

void *__kmalloc_node(size_t size, gfp_t flags, int node)
{
	return __do_kmalloc_node(size, flags, node, _RET_IP_);
}
EXPORT_SYMBOL(__kmalloc_node);

void *__kmalloc_node_track_caller(size_t size, gfp_t flags,
		int node, unsigned long caller)
{
	return __do_kmalloc_node(size, flags, node, caller);
}
EXPORT_SYMBOL(__kmalloc_node_track_caller);
#endif /* CONFIG_NUMA */

/**
 * __do_kmalloc - allocate memory
 * @size: how many bytes of memory are required.
 * @flags: the type of memory to allocate (see kmalloc).
 * @caller: function caller for debug tracking of the caller
 */
static __always_inline void *__do_kmalloc(size_t size, gfp_t flags,
					  unsigned long caller)
{
	struct kmem_cache *cachep;
	void *ret;

	cachep = kmalloc_slab(size, flags);
	if (unlikely(ZERO_OR_NULL_PTR(cachep)))
		return cachep;
	ret = slab_alloc(cachep, flags, caller);

	kasan_kmalloc(cachep, ret, size, flags);
	trace_kmalloc(caller, ret,
		      size, cachep->size, flags);

	return ret;
}

void *__kmalloc(size_t size, gfp_t flags)
{
	return __do_kmalloc(size, flags, _RET_IP_);
}
EXPORT_SYMBOL(__kmalloc);

void *__kmalloc_track_caller(size_t size, gfp_t flags, unsigned long caller)
{
	return __do_kmalloc(size, flags, caller);
}
EXPORT_SYMBOL(__kmalloc_track_caller);

/**
 * kmem_cache_free - Deallocate an object
 * @cachep: The cache the allocation was from.
 * @objp: The previously allocated object.
 *
 * Free an object which was previously allocated from this
 * cache.
 */
void kmem_cache_free(struct kmem_cache *cachep, void *objp)
{
	unsigned long flags;
	cachep = cache_from_obj(cachep, objp);
	if (!cachep)
		return;

	local_irq_save(flags);
	debug_check_no_locks_freed(objp, cachep->object_size);
	if (!(cachep->flags & SLAB_DEBUG_OBJECTS))
		debug_check_no_obj_freed(objp, cachep->object_size);
	__cache_free(cachep, objp, _RET_IP_);
	local_irq_restore(flags);

	trace_kmem_cache_free(_RET_IP_, objp);
}
EXPORT_SYMBOL(kmem_cache_free);

/**
 * kfree - free previously allocated memory
 * @objp: pointer returned by kmalloc.
 *
 * If @objp is NULL, no operation is performed.
 *
 * Don't free memory not originally allocated by kmalloc()
 * or you will run into trouble.
 */
void kfree(const void *objp)
{
	struct kmem_cache *c;
	unsigned long flags;

	trace_kfree(_RET_IP_, objp);

	if (unlikely(ZERO_OR_NULL_PTR(objp)))
		return;
	local_irq_save(flags);
	kfree_debugcheck(objp);
	c = virt_to_cache(objp);
	debug_check_no_locks_freed(objp, c->object_size);

	debug_check_no_obj_freed(objp, c->object_size);
	__cache_free(c, (void *)objp, _RET_IP_);
	local_irq_restore(flags);
}
EXPORT_SYMBOL(kfree);

/*
 * This initializes kmem_cache_node or resizes various caches for all nodes.
 */
static int alloc_kmem_cache_node(struct kmem_cache *cachep, gfp_t gfp)
{
	int node;
	struct kmem_cache_node *n;
	struct array_cache *new_shared;
	struct alien_cache **new_alien = NULL;

	for_each_online_node(node) {

		if (use_alien_caches) {
			new_alien = alloc_alien_cache(node, cachep->limit, gfp);
			if (!new_alien)
				goto fail;
		}

		new_shared = NULL;
		if (cachep->shared) {
			new_shared = alloc_arraycache(node,
				cachep->shared*cachep->batchcount,
					0xbaadf00d, gfp);
			if (!new_shared) {
				free_alien_cache(new_alien);
				goto fail;
			}
		}

		n = get_node(cachep, node);
		if (n) {
			struct array_cache *shared = n->shared;
			LIST_HEAD(list);

			spin_lock_irq(&n->list_lock);

			if (shared)
				free_block(cachep, shared->entry,
						shared->avail, node, &list);

			n->shared = new_shared;
			if (!n->alien) {
				n->alien = new_alien;
				new_alien = NULL;
			}
			n->free_limit = (1 + nr_cpus_node(node)) *
					cachep->batchcount + cachep->num;
			spin_unlock_irq(&n->list_lock);
			slabs_destroy(cachep, &list);
			kfree(shared);
			free_alien_cache(new_alien);
			continue;
		}
		n = kmalloc_node(sizeof(struct kmem_cache_node), gfp, node);
		if (!n) {
			free_alien_cache(new_alien);
			kfree(new_shared);
			goto fail;
		}

		kmem_cache_node_init(n);
		n->next_reap = jiffies + REAPTIMEOUT_NODE +
				((unsigned long)cachep) % REAPTIMEOUT_NODE;
		n->shared = new_shared;
		n->alien = new_alien;
		n->free_limit = (1 + nr_cpus_node(node)) *
					cachep->batchcount + cachep->num;
		cachep->node[node] = n;
	}
	return 0;

fail:
	if (!cachep->list.next) {
		/* Cache is not active yet. Roll back what we did */
		node--;
		while (node >= 0) {
			n = get_node(cachep, node);
			if (n) {
				kfree(n->shared);
				free_alien_cache(n->alien);
				kfree(n);
				cachep->node[node] = NULL;
			}
			node--;
		}
	}
	return -ENOMEM;
}

/* Always called with the slab_mutex held */
static int __do_tune_cpucache(struct kmem_cache *cachep, int limit,
				int batchcount, int shared, gfp_t gfp)
{
	struct array_cache __percpu *cpu_cache, *prev;
	int cpu;

	cpu_cache = alloc_kmem_cache_cpus(cachep, limit, batchcount);
	if (!cpu_cache)
		return -ENOMEM;

	prev = cachep->cpu_cache;
	cachep->cpu_cache = cpu_cache;
	kick_all_cpus_sync();

	check_irq_on();
	cachep->batchcount = batchcount;
	cachep->limit = limit;
	cachep->shared = shared;

	if (!prev)
		goto alloc_node;

	for_each_online_cpu(cpu) {
		LIST_HEAD(list);
		int node;
		struct kmem_cache_node *n;
		struct array_cache *ac = per_cpu_ptr(prev, cpu);

		node = cpu_to_mem(cpu);
		n = get_node(cachep, node);
		spin_lock_irq(&n->list_lock);
		free_block(cachep, ac->entry, ac->avail, node, &list);
		spin_unlock_irq(&n->list_lock);
		slabs_destroy(cachep, &list);
	}
	free_percpu(prev);

alloc_node:
	return alloc_kmem_cache_node(cachep, gfp);
}

static int do_tune_cpucache(struct kmem_cache *cachep, int limit,
				int batchcount, int shared, gfp_t gfp)
{
	int ret;
	struct kmem_cache *c;

	ret = __do_tune_cpucache(cachep, limit, batchcount, shared, gfp);

	if (slab_state < FULL)
		return ret;

	if ((ret < 0) || !is_root_cache(cachep))
		return ret;

	lockdep_assert_held(&slab_mutex);
	for_each_memcg_cache(c, cachep) {
		/* return value determined by the root cache only */
		__do_tune_cpucache(c, limit, batchcount, shared, gfp);
	}

	return ret;
}

/* Called with slab_mutex held always */
static int enable_cpucache(struct kmem_cache *cachep, gfp_t gfp)
{
	int err;
	int limit = 0;
	int shared = 0;
	int batchcount = 0;

	if (!is_root_cache(cachep)) {
		struct kmem_cache *root = memcg_root_cache(cachep);
		limit = root->limit;
		shared = root->shared;
		batchcount = root->batchcount;
	}

	if (limit && shared && batchcount)
		goto skip_setup;
	/*
	 * The head array serves three purposes:
	 * - create a LIFO ordering, i.e. return objects that are cache-warm
	 * - reduce the number of spinlock operations.
	 * - reduce the number of linked list operations on the slab and
	 *   bufctl chains: array operations are cheaper.
	 * The numbers are guessed, we should auto-tune as described by
	 * Bonwick.
	 */
	if (cachep->size > 131072)
		limit = 1;
	else if (cachep->size > PAGE_SIZE)
		limit = 8;
	else if (cachep->size > 1024)
		limit = 24;
	else if (cachep->size > 256)
		limit = 54;
	else
		limit = 120;

	/*
	 * CPU bound tasks (e.g. network routing) can exhibit cpu bound
	 * allocation behaviour: Most allocs on one cpu, most free operations
	 * on another cpu. For these cases, an efficient object passing between
	 * cpus is necessary. This is provided by a shared array. The array
	 * replaces Bonwick's magazine layer.
	 * On uniprocessor, it's functionally equivalent (but less efficient)
	 * to a larger limit. Thus disabled by default.
	 */
	shared = 0;
	if (cachep->size <= PAGE_SIZE && num_possible_cpus() > 1)
		shared = 8;

#if DEBUG
	/*
	 * With debugging enabled, large batchcount lead to excessively long
	 * periods with disabled local interrupts. Limit the batchcount
	 */
	if (limit > 32)
		limit = 32;
#endif
	batchcount = (limit + 1) / 2;
skip_setup:
	err = do_tune_cpucache(cachep, limit, batchcount, shared, gfp);
	if (err)
		printk(KERN_ERR "enable_cpucache failed for %s, error %d.\n",
		       cachep->name, -err);
	return err;
}

/*
 * Drain an array if it contains any elements taking the node lock only if
 * necessary. Note that the node listlock also protects the array_cache
 * if drain_array() is used on the shared array.
 */
static void drain_array(struct kmem_cache *cachep, struct kmem_cache_node *n,
			 struct array_cache *ac, int force, int node)
{
	LIST_HEAD(list);
	int tofree;

	if (!ac || !ac->avail)
		return;
	if (ac->touched && !force) {
		ac->touched = 0;
	} else {
		spin_lock_irq(&n->list_lock);
		if (ac->avail) {
			tofree = force ? ac->avail : (ac->limit + 4) / 5;
			if (tofree > ac->avail)
				tofree = (ac->avail + 1) / 2;
			free_block(cachep, ac->entry, tofree, node, &list);
			ac->avail -= tofree;
			memmove(ac->entry, &(ac->entry[tofree]),
				sizeof(void *) * ac->avail);
		}
		spin_unlock_irq(&n->list_lock);
		slabs_destroy(cachep, &list);
	}
}

/**
 * cache_reap - Reclaim memory from caches.
 * @w: work descriptor
 *
 * Called from workqueue/eventd every few seconds.
 * Purpose:
 * - clear the per-cpu caches for this CPU.
 * - return freeable pages to the main free memory pool.
 *
 * If we cannot acquire the cache chain mutex then just give up - we'll try
 * again on the next iteration.
 */
static void cache_reap(struct work_struct *w)
{
	struct kmem_cache *searchp;
	struct kmem_cache_node *n;
	int node = numa_mem_id();
	struct delayed_work *work = to_delayed_work(w);

	if (!mutex_trylock(&slab_mutex))
		/* Give up. Setup the next iteration. */
		goto out;

	list_for_each_entry(searchp, &slab_caches, list) {
		check_irq_on();

		/*
		 * We only take the node lock if absolutely necessary and we
		 * have established with reasonable certainty that
		 * we can do some work if the lock was obtained.
		 */
		n = get_node(searchp, node);

		reap_alien(searchp, n);

		drain_array(searchp, n, cpu_cache_get(searchp), 0, node);

		/*
		 * These are racy checks but it does not matter
		 * if we skip one check or scan twice.
		 */
		if (time_after(n->next_reap, jiffies))
			goto next;

		n->next_reap = jiffies + REAPTIMEOUT_NODE;

		drain_array(searchp, n, n->shared, 0, node);

		if (n->free_touched)
			n->free_touched = 0;
		else {
			int freed;

			freed = drain_freelist(searchp, n, (n->free_limit +
				5 * searchp->num - 1) / (5 * searchp->num));
			STATS_ADD_REAPED(searchp, freed);
		}
next:
		cond_resched();
	}
	check_irq_on();
	mutex_unlock(&slab_mutex);
	next_reap_node();
out:
	/* Set up the next iteration */
	schedule_delayed_work_on(smp_processor_id(), work,
				round_jiffies_relative(REAPTIMEOUT_AC));
}

#ifdef CONFIG_SLABINFO
void get_slabinfo(struct kmem_cache *cachep, struct slabinfo *sinfo)
{
	struct page *page;
	unsigned long active_objs;
	unsigned long num_objs;
	unsigned long active_slabs = 0;
	unsigned long num_slabs, free_objects = 0, shared_avail = 0;
	const char *name;
	char *error = NULL;
	int node;
	struct kmem_cache_node *n;

	active_objs = 0;
	num_slabs = 0;
	for_each_kmem_cache_node(cachep, node, n) {

		check_irq_on();
		spin_lock_irq(&n->list_lock);

		list_for_each_entry(page, &n->slabs_full, lru) {
			if (page->active != cachep->num && !error)
				error = "slabs_full accounting error";
			active_objs += cachep->num;
			active_slabs++;
		}
		list_for_each_entry(page, &n->slabs_partial, lru) {
			if (page->active == cachep->num && !error)
				error = "slabs_partial accounting error";
			if (!page->active && !error)
				error = "slabs_partial accounting error";
			active_objs += page->active;
			active_slabs++;
		}
		list_for_each_entry(page, &n->slabs_free, lru) {
			if (page->active && !error)
				error = "slabs_free accounting error";
			num_slabs++;
		}
		free_objects += n->free_objects;
		if (n->shared)
			shared_avail += n->shared->avail;

		spin_unlock_irq(&n->list_lock);
	}
	num_slabs += active_slabs;
	num_objs = num_slabs * cachep->num;
	if (num_objs - active_objs != free_objects && !error)
		error = "free_objects accounting error";

	name = cachep->name;
	if (error)
		printk(KERN_ERR "slab: cache %s error: %s\n", name, error);

	sinfo->active_objs = active_objs;
	sinfo->num_objs = num_objs;
	sinfo->active_slabs = active_slabs;
	sinfo->num_slabs = num_slabs;
	sinfo->shared_avail = shared_avail;
	sinfo->limit = cachep->limit;
	sinfo->batchcount = cachep->batchcount;
	sinfo->shared = cachep->shared;
	sinfo->objects_per_slab = cachep->num;
	sinfo->cache_order = cachep->gfporder;
}

void slabinfo_show_stats(struct seq_file *m, struct kmem_cache *cachep)
{
#if STATS
	{			/* node stats */
		unsigned long high = cachep->high_mark;
		unsigned long allocs = cachep->num_allocations;
		unsigned long grown = cachep->grown;
		unsigned long reaped = cachep->reaped;
		unsigned long errors = cachep->errors;
		unsigned long max_freeable = cachep->max_freeable;
		unsigned long node_allocs = cachep->node_allocs;
		unsigned long node_frees = cachep->node_frees;
		unsigned long overflows = cachep->node_overflow;

		seq_printf(m, " : globalstat %7lu %6lu %5lu %4lu %4lu %4lu %4lu %4lu %4lu",
			   allocs, high, grown,
			   reaped, errors, max_freeable, node_allocs,
			   node_frees, overflows);
	}
	/* cpu stats */
	{
		unsigned long allochit = atomic_read(&cachep->allochit);
		unsigned long allocmiss = atomic_read(&cachep->allocmiss);
		unsigned long freehit = atomic_read(&cachep->freehit);
		unsigned long freemiss = atomic_read(&cachep->freemiss);

		seq_printf(m, " : cpustat %6lu %6lu %6lu %6lu",
			   allochit, allocmiss, freehit, freemiss);
	}
#endif
}

#define MAX_SLABINFO_WRITE 128
/**
 * slabinfo_write - Tuning for the slab allocator
 * @file: unused
 * @buffer: user buffer
 * @count: data length
 * @ppos: unused
 */
ssize_t slabinfo_write(struct file *file, const char __user *buffer,
		       size_t count, loff_t *ppos)
{
	char kbuf[MAX_SLABINFO_WRITE + 1], *tmp;
	int limit, batchcount, shared, res;
	struct kmem_cache *cachep;

	if (count > MAX_SLABINFO_WRITE)
		return -EINVAL;
	if (copy_from_user(&kbuf, buffer, count))
		return -EFAULT;
	kbuf[MAX_SLABINFO_WRITE] = '\0';

	tmp = strchr(kbuf, ' ');
	if (!tmp)
		return -EINVAL;
	*tmp = '\0';
	tmp++;
	if (sscanf(tmp, " %d %d %d", &limit, &batchcount, &shared) != 3)
		return -EINVAL;

	/* Find the cache in the chain of caches. */
	mutex_lock(&slab_mutex);
	res = -EINVAL;
	list_for_each_entry(cachep, &slab_caches, list) {
		if (!strcmp(cachep->name, kbuf)) {
			if (limit < 1 || batchcount < 1 ||
					batchcount > limit || shared < 0) {
				res = 0;
			} else {
				res = do_tune_cpucache(cachep, limit,
						       batchcount, shared,
						       GFP_KERNEL);
			}
			break;
		}
	}
	mutex_unlock(&slab_mutex);
	if (res >= 0)
		res = count;
	return res;
}

#ifdef CONFIG_DEBUG_SLAB_LEAK

static inline int add_caller(unsigned long *n, unsigned long v)
{
	unsigned long *p;
	int l;
	if (!v)
		return 1;
	l = n[1];
	p = n + 2;
	while (l) {
		int i = l/2;
		unsigned long *q = p + 2 * i;
		if (*q == v) {
			q[1]++;
			return 1;
		}
		if (*q > v) {
			l = i;
		} else {
			p = q + 2;
			l -= i + 1;
		}
	}
	if (++n[1] == n[0])
		return 0;
	memmove(p + 2, p, n[1] * 2 * sizeof(unsigned long) - ((void *)p - (void *)n));
	p[0] = v;
	p[1] = 1;
	return 1;
}

static void handle_slab(unsigned long *n, struct kmem_cache *c,
						struct page *page)
{
	void *p;
	int i, j;
	unsigned long v;

	if (n[0] == n[1])
		return;
	for (i = 0, p = page->s_mem; i < c->num; i++, p += c->size) {
		bool active = true;

		for (j = page->active; j < c->num; j++) {
			if (get_free_obj(page, j) == i) {
				active = false;
				break;
			}
		}

		if (!active)
			continue;

		/*
		 * probe_kernel_read() is used for DEBUG_PAGEALLOC. page table
		 * mapping is established when actual object allocation and
		 * we could mistakenly access the unmapped object in the cpu
		 * cache.
		 */
		if (probe_kernel_read(&v, dbg_userword(c, p), sizeof(v)))
			continue;

		if (!add_caller(n, v))
			return;
	}
}

static void show_symbol(struct seq_file *m, unsigned long address)
{
#ifdef CONFIG_KALLSYMS
	unsigned long offset, size;
	char modname[MODULE_NAME_LEN], name[KSYM_NAME_LEN];

	if (lookup_symbol_attrs(address, &size, &offset, modname, name) == 0) {
		seq_printf(m, "%s+%#lx/%#lx", name, offset, size);
		if (modname[0])
			seq_printf(m, " [%s]", modname);
		return;
	}
#endif
	seq_printf(m, "%p", (void *)address);
}

static int leaks_show(struct seq_file *m, void *p)
{
	struct kmem_cache *cachep = list_entry(p, struct kmem_cache, list);
	struct page *page;
	struct kmem_cache_node *n;
	const char *name;
	unsigned long *x = m->private;
	int node;
	int i;

	if (!(cachep->flags & SLAB_STORE_USER))
		return 0;
	if (!(cachep->flags & SLAB_RED_ZONE))
		return 0;

	/*
	 * Set store_user_clean and start to grab stored user information
	 * for all objects on this cache. If some alloc/free requests comes
	 * during the processing, information would be wrong so restart
	 * whole processing.
	 */
	do {
		set_store_user_clean(cachep);
		drain_cpu_caches(cachep);

		x[1] = 0;

		for_each_kmem_cache_node(cachep, node, n) {

			check_irq_on();
			spin_lock_irq(&n->list_lock);

			list_for_each_entry(page, &n->slabs_full, lru)
				handle_slab(x, cachep, page);
			list_for_each_entry(page, &n->slabs_partial, lru)
				handle_slab(x, cachep, page);
			spin_unlock_irq(&n->list_lock);
		}
	} while (!is_store_user_clean(cachep));

	name = cachep->name;
	if (x[0] == x[1]) {
		/* Increase the buffer size */
		mutex_unlock(&slab_mutex);
		m->private = kzalloc(x[0] * 4 * sizeof(unsigned long), GFP_KERNEL);
		if (!m->private) {
			/* Too bad, we are really out */
			m->private = x;
			mutex_lock(&slab_mutex);
			return -ENOMEM;
		}
		*(unsigned long *)m->private = x[0] * 2;
		kfree(x);
		mutex_lock(&slab_mutex);
		/* Now make sure this entry will be retried */
		m->count = m->size;
		return 0;
	}
	for (i = 0; i < x[1]; i++) {
		seq_printf(m, "%s: %lu ", name, x[2*i+3]);
		show_symbol(m, x[2*i+2]);
		seq_putc(m, '\n');
	}

	return 0;
}

static const struct seq_operations slabstats_op = {
	.start = slab_start,
	.next = slab_next,
	.stop = slab_stop,
	.show = leaks_show,
};

static int slabstats_open(struct inode *inode, struct file *file)
{
	unsigned long *n;

	n = __seq_open_private(file, &slabstats_op, PAGE_SIZE);
	if (!n)
		return -ENOMEM;

	*n = PAGE_SIZE / (2 * sizeof(unsigned long));

	return 0;
}

static const struct file_operations proc_slabstats_operations = {
	.open		= slabstats_open,
	.read		= seq_read,
	.llseek		= seq_lseek,
	.release	= seq_release_private,
};
#endif

static int __init slab_proc_init(void)
{
#ifdef CONFIG_DEBUG_SLAB_LEAK
	proc_create("slab_allocators", 0, NULL, &proc_slabstats_operations);
#endif
	return 0;
}
module_init(slab_proc_init);
#endif

#ifdef CONFIG_HARDENED_USERCOPY
/*
 * Rejects objects that are incorrectly sized.
 *
 * Returns NULL if check passes, otherwise const char * to name of cache
 * to indicate an error.
 */
const char *__check_heap_object(const void *ptr, unsigned long n,
				struct page *page)
{
	struct kmem_cache *cachep;
	unsigned int objnr;
	unsigned long offset;

	/* Find and validate object. */
	cachep = page->slab_cache;
	objnr = obj_to_index(cachep, page, (void *)ptr);
	BUG_ON(objnr >= cachep->num);

	/* Find offset within object. */
	offset = ptr - index_to_obj(cachep, page, objnr) - obj_offset(cachep);

	/* Allow address range falling entirely within object size. */
	if (offset <= cachep->object_size && n <= cachep->object_size - offset)
		return NULL;

	return cachep->name;
}
#endif /* CONFIG_HARDENED_USERCOPY */

/**
 * ksize - get the actual amount of memory allocated for a given object
 * @objp: Pointer to the object
 *
 * kmalloc may internally round up allocations and return more memory
 * than requested. ksize() can be used to determine the actual amount of
 * memory allocated. The caller may use this additional memory, even though
 * a smaller amount of memory was initially specified with the kmalloc call.
 * The caller must guarantee that objp points to a valid object previously
 * allocated with either kmalloc() or kmem_cache_alloc(). The object
 * must not be freed during the duration of the call.
 */
size_t ksize(const void *objp)
{
	size_t size;

	BUG_ON(!objp);
	if (unlikely(objp == ZERO_SIZE_PTR))
		return 0;

	size = virt_to_cache(objp)->object_size;
	/* We assume that ksize callers could use the whole allocated area,
	 * so we need to unpoison this area.
	 */
	kasan_krealloc(objp, size, GFP_NOWAIT);

	return size;
}
EXPORT_SYMBOL(ksize);<|MERGE_RESOLUTION|>--- conflicted
+++ resolved
@@ -659,7 +659,6 @@
 	struct array_cache *ac = NULL;
 
 	ac = kmalloc_node(memsize, gfp, node);
-<<<<<<< HEAD
         /*
          * The array_cache structures contain pointers to free object.
          * However, when such objects are allocated or transferred to another
@@ -668,16 +667,6 @@
          * not scan such objects.
          */
         kmemleak_no_scan(ac);
-=======
-	/*
-	 * The array_cache structures contain pointers to free object.
-	 * However, when such objects are allocated or transferred to another
-	 * cache the pointers are not cleared and they could be counted as
-	 * valid references during a kmemleak scan. Therefore, kmemleak must
-	 * not scan such objects.
-	 */
-	kmemleak_no_scan(ac);
->>>>>>> 656de83b
 	init_arraycache(ac, entries, batchcount);
 	return ac;
 }
