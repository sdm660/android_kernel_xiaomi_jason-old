/* Copyright (c) 2008-2018, The Linux Foundation. All rights reserved.
 *
 * This program is free software; you can redistribute it and/or modify
 * it under the terms of the GNU General Public License version 2 and
 * only version 2 as published by the Free Software Foundation.
 *
 * This program is distributed in the hope that it will be useful,
 * but WITHOUT ANY WARRANTY; without even the implied warranty of
 * MERCHANTABILITY or FITNESS FOR A PARTICULAR PURPOSE.  See the
 * GNU General Public License for more details.
 */

#include <linux/slab.h>
#include <linux/delay.h>
#include <linux/diagchar.h>
#include <linux/kmemleak.h>
#include <linux/workqueue.h>
#include <linux/uaccess.h>
#include "diagchar.h"
#include "diagfwd_cntl.h"
#include "diag_masks.h"
#include "diagfwd_peripheral.h"
#include "diag_ipc_logging.h"

#define ALL_EQUIP_ID		100
#define ALL_SSID		-1

#define DIAG_SET_FEATURE_MASK(x) (feature_bytes[(x)/8] |= (1 << (x & 0x7)))

struct diag_mask_info msg_mask;
struct diag_mask_info msg_bt_mask;
struct diag_mask_info log_mask;
struct diag_mask_info event_mask;

static const struct diag_ssid_range_t msg_mask_tbl[] = {
	{ .ssid_first = MSG_SSID_0, .ssid_last = MSG_SSID_0_LAST },
	{ .ssid_first = MSG_SSID_1, .ssid_last = MSG_SSID_1_LAST },
	{ .ssid_first = MSG_SSID_2, .ssid_last = MSG_SSID_2_LAST },
	{ .ssid_first = MSG_SSID_3, .ssid_last = MSG_SSID_3_LAST },
	{ .ssid_first = MSG_SSID_4, .ssid_last = MSG_SSID_4_LAST },
	{ .ssid_first = MSG_SSID_5, .ssid_last = MSG_SSID_5_LAST },
	{ .ssid_first = MSG_SSID_6, .ssid_last = MSG_SSID_6_LAST },
	{ .ssid_first = MSG_SSID_7, .ssid_last = MSG_SSID_7_LAST },
	{ .ssid_first = MSG_SSID_8, .ssid_last = MSG_SSID_8_LAST },
	{ .ssid_first = MSG_SSID_9, .ssid_last = MSG_SSID_9_LAST },
	{ .ssid_first = MSG_SSID_10, .ssid_last = MSG_SSID_10_LAST },
	{ .ssid_first = MSG_SSID_11, .ssid_last = MSG_SSID_11_LAST },
	{ .ssid_first = MSG_SSID_12, .ssid_last = MSG_SSID_12_LAST },
	{ .ssid_first = MSG_SSID_13, .ssid_last = MSG_SSID_13_LAST },
	{ .ssid_first = MSG_SSID_14, .ssid_last = MSG_SSID_14_LAST },
	{ .ssid_first = MSG_SSID_15, .ssid_last = MSG_SSID_15_LAST },
	{ .ssid_first = MSG_SSID_16, .ssid_last = MSG_SSID_16_LAST },
	{ .ssid_first = MSG_SSID_17, .ssid_last = MSG_SSID_17_LAST },
	{ .ssid_first = MSG_SSID_18, .ssid_last = MSG_SSID_18_LAST },
	{ .ssid_first = MSG_SSID_19, .ssid_last = MSG_SSID_19_LAST },
	{ .ssid_first = MSG_SSID_20, .ssid_last = MSG_SSID_20_LAST },
	{ .ssid_first = MSG_SSID_21, .ssid_last = MSG_SSID_21_LAST },
	{ .ssid_first = MSG_SSID_22, .ssid_last = MSG_SSID_22_LAST },
	{ .ssid_first = MSG_SSID_23, .ssid_last = MSG_SSID_23_LAST },
	{ .ssid_first = MSG_SSID_24, .ssid_last = MSG_SSID_24_LAST },
	{ .ssid_first = MSG_SSID_25, .ssid_last = MSG_SSID_25_LAST }
};

static int diag_check_update(int md_peripheral, int pid)
{
	int ret;
	struct diag_md_session_t *info = NULL;

	mutex_lock(&driver->md_session_lock);
	info = diag_md_session_get_pid(pid);
	ret = (!info || (info &&
		(info->peripheral_mask & MD_PERIPHERAL_MASK(md_peripheral))) ||
		(info && (info->peripheral_mask &
		MD_PERIPHERAL_PD_MASK(md_peripheral))));
	mutex_unlock(&driver->md_session_lock);

	return ret;
}

static int diag_apps_responds(void)
{
	/*
	 * Apps processor should respond to mask commands only if the
	 * Modem channel is up, the feature mask is received from Modem
	 * and if Modem supports Mask Centralization.
	 */
	if (!chk_apps_only())
		return 0;

	if (driver->diagfwd_cntl[PERIPHERAL_MODEM] &&
	    driver->diagfwd_cntl[PERIPHERAL_MODEM]->ch_open &&
	    driver->feature[PERIPHERAL_MODEM].rcvd_feature_mask) {
		if (driver->feature[PERIPHERAL_MODEM].mask_centralization)
			return 1;
		return 0;
	}
	return 1;
}

static void diag_send_log_mask_update(uint8_t peripheral, int equip_id)
{
	int i;
	int err = 0;
	int send_once = 0;
	int header_len = sizeof(struct diag_ctrl_log_mask);
	uint8_t *buf = NULL, upd = 0;
	uint8_t *temp = NULL;
	uint32_t mask_size = 0;
	struct diag_ctrl_log_mask ctrl_pkt;
	struct diag_mask_info *mask_info = NULL;
	struct diag_log_mask_t *mask = NULL;

	if (peripheral >= NUM_PERIPHERALS)
		return;

	if (!driver->diagfwd_cntl[peripheral] ||
	    !driver->diagfwd_cntl[peripheral]->ch_open) {
		pr_debug("diag: In %s, control channel is not open, p: %d\n",
			 __func__, peripheral);
		return;
	}

	if (driver->md_session_mask != 0) {
		if (driver->md_session_mask & MD_PERIPHERAL_MASK(peripheral)) {
			if (driver->md_session_map[peripheral])
				mask_info =
				driver->md_session_map[peripheral]->log_mask;
		} else if (driver->md_session_mask &
				MD_PERIPHERAL_PD_MASK(peripheral)) {
			upd = diag_mask_to_pd_value(driver->md_session_mask);
			if (upd && driver->md_session_map[upd])
				mask_info =
				driver->md_session_map[upd]->log_mask;
		} else {
			DIAG_LOG(DIAG_DEBUG_MASKS,
			"asking for mask update with unknown session mask\n");
			return;
		}
	} else {
		mask_info = &log_mask;
	}

	if (!mask_info || !mask_info->ptr || !mask_info->update_buf)
		return;

	mask = (struct diag_log_mask_t *)mask_info->ptr;
	if (!mask->ptr)
		return;
	buf = mask_info->update_buf;

	switch (mask_info->status) {
	case DIAG_CTRL_MASK_ALL_DISABLED:
		ctrl_pkt.equip_id = 0;
		ctrl_pkt.num_items = 0;
		ctrl_pkt.log_mask_size = 0;
		send_once = 1;
		break;
	case DIAG_CTRL_MASK_ALL_ENABLED:
		ctrl_pkt.equip_id = 0;
		ctrl_pkt.num_items = 0;
		ctrl_pkt.log_mask_size = 0;
		send_once = 1;
		break;
	case DIAG_CTRL_MASK_VALID:
		send_once = 0;
		break;
	default:
		pr_debug("diag: In %s, invalid log_mask status\n", __func__);
		return;
	}

	mutex_lock(&mask_info->lock);
	for (i = 0; i < MAX_EQUIP_ID; i++, mask++) {
		if (!mask->ptr)
			continue;

		if (equip_id != i && equip_id != ALL_EQUIP_ID)
			continue;

		mutex_lock(&mask->lock);
		ctrl_pkt.cmd_type = DIAG_CTRL_MSG_LOG_MASK;
		ctrl_pkt.stream_id = 1;
		ctrl_pkt.status = mask_info->status;
		if (mask_info->status == DIAG_CTRL_MASK_VALID) {
			mask_size = LOG_ITEMS_TO_SIZE(mask->num_items_tools);
			ctrl_pkt.equip_id = i;
			ctrl_pkt.num_items = mask->num_items_tools;
			ctrl_pkt.log_mask_size = mask_size;
		}
		ctrl_pkt.data_len = LOG_MASK_CTRL_HEADER_LEN + mask_size;

		if (header_len + mask_size > mask_info->update_buf_len) {
			temp = krealloc(buf, header_len + mask_size,
					GFP_KERNEL);
			if (!temp) {
				pr_err_ratelimited("diag: Unable to realloc log update buffer, new size: %d, equip_id: %d\n",
				       header_len + mask_size, equip_id);
				mutex_unlock(&mask->lock);
				break;
			}
			mask_info->update_buf = temp;
			mask_info->update_buf_len = header_len + mask_size;
			buf = temp;
		}

		memcpy(buf, &ctrl_pkt, header_len);
		if (mask_size > 0 && mask_size <= LOG_MASK_SIZE)
			memcpy(buf + header_len, mask->ptr, mask_size);
		mutex_unlock(&mask->lock);

		DIAG_LOG(DIAG_DEBUG_MASKS,
			 "sending ctrl pkt to %d, e %d num_items %d size %d\n",
			 peripheral, i, ctrl_pkt.num_items,
			 ctrl_pkt.log_mask_size);

		err = diagfwd_write(peripheral, TYPE_CNTL,
				    buf, header_len + mask_size);
		if (err && err != -ENODEV)
			pr_err_ratelimited("diag: Unable to send log masks to peripheral %d, equip_id: %d, err: %d\n",
			       peripheral, i, err);
		if (send_once || equip_id != ALL_EQUIP_ID)
			break;

	}
	mutex_unlock(&mask_info->lock);
}

static void diag_send_event_mask_update(uint8_t peripheral)
{
	uint8_t *buf = NULL, upd = 0;
	uint8_t *temp = NULL;
	struct diag_ctrl_event_mask header;
	struct diag_mask_info *mask_info = NULL;
	int num_bytes = EVENT_COUNT_TO_BYTES(driver->last_event_id);
	int write_len = 0;
	int err = 0;
	int temp_len = 0;

	if (num_bytes <= 0 || num_bytes > driver->event_mask_size) {
		pr_debug("diag: In %s, invalid event mask length %d\n",
			 __func__, num_bytes);
		return;
	}

	if (peripheral >= NUM_PERIPHERALS)
		return;

	if (!driver->diagfwd_cntl[peripheral] ||
	    !driver->diagfwd_cntl[peripheral]->ch_open) {
		pr_debug("diag: In %s, control channel is not open, p: %d\n",
			 __func__, peripheral);
		return;
	}

	if (driver->md_session_mask != 0) {
		if (driver->md_session_mask & MD_PERIPHERAL_MASK(peripheral)) {
			if (driver->md_session_map[peripheral])
				mask_info =
				driver->md_session_map[peripheral]->event_mask;
		} else if (driver->md_session_mask &
				MD_PERIPHERAL_PD_MASK(peripheral)) {
			upd = diag_mask_to_pd_value(driver->md_session_mask);
			if (upd && driver->md_session_map[upd])
				mask_info =
				driver->md_session_map[upd]->event_mask;
		} else {
			DIAG_LOG(DIAG_DEBUG_MASKS,
			"asking for mask update with unknown session mask\n");
			return;
		}
	} else {
		mask_info = &event_mask;
	}

	if (!mask_info || !mask_info->ptr || !mask_info->update_buf)
		return;

	buf = mask_info->update_buf;
	mutex_lock(&mask_info->lock);
	header.cmd_type = DIAG_CTRL_MSG_EVENT_MASK;
	header.stream_id = 1;
	header.status = mask_info->status;

	switch (mask_info->status) {
	case DIAG_CTRL_MASK_ALL_DISABLED:
		header.event_config = 0;
		header.event_mask_size = 0;
		break;
	case DIAG_CTRL_MASK_ALL_ENABLED:
		header.event_config = 1;
		header.event_mask_size = 0;
		break;
	case DIAG_CTRL_MASK_VALID:
		header.event_config = 1;
		header.event_mask_size = num_bytes;
		if (num_bytes + sizeof(header) > mask_info->update_buf_len) {
			temp_len = num_bytes + sizeof(header);
			temp = krealloc(buf, temp_len, GFP_KERNEL);
			if (!temp) {
				pr_err("diag: Unable to realloc event mask update buffer\n");
				goto err;
			} else {
				mask_info->update_buf = temp;
				mask_info->update_buf_len = temp_len;
				buf = temp;
			}
		}
		if (num_bytes > 0 && num_bytes < mask_info->mask_len)
			memcpy(buf + sizeof(header), mask_info->ptr, num_bytes);
		else {
			pr_err("diag: num_bytes(%d) is not satisfying length condition\n",
				num_bytes);
			goto err;
		}
		write_len += num_bytes;
		break;
	default:
		pr_debug("diag: In %s, invalid status %d\n", __func__,
			 mask_info->status);
		goto err;
	}
	header.data_len = EVENT_MASK_CTRL_HEADER_LEN + header.event_mask_size;
	memcpy(buf, &header, sizeof(header));
	write_len += sizeof(header);

	err = diagfwd_write(peripheral, TYPE_CNTL, buf, write_len);
	if (err && err != -ENODEV)
		pr_err_ratelimited("diag: Unable to send event masks to peripheral %d\n",
		       peripheral);
err:
	mutex_unlock(&mask_info->lock);
}

static void diag_send_msg_mask_update(uint8_t peripheral, int first, int last)
{
	int i;
	int err = 0;
	int header_len = sizeof(struct diag_ctrl_msg_mask);
	int temp_len = 0;
	uint8_t *buf = NULL, *temp = NULL;
	uint8_t upd = 0;
	uint8_t msg_mask_tbl_count_local = 0;
	uint32_t mask_size = 0;
	struct diag_mask_info *mask_info = NULL;
	struct diag_msg_mask_t *mask = NULL;
	struct diag_ctrl_msg_mask header;
	struct diag_md_session_t *md_session_info = NULL;

	if (peripheral >= NUM_PERIPHERALS)
		return;

	if (!driver->diagfwd_cntl[peripheral] ||
	    !driver->diagfwd_cntl[peripheral]->ch_open) {
		pr_debug("diag: In %s, control channel is not open, p: %d\n",
			 __func__, peripheral);
		return;
	}

	if (driver->md_session_mask != 0) {
		if (driver->md_session_mask & MD_PERIPHERAL_MASK(peripheral)) {
			if (driver->md_session_map[peripheral]) {
				mask_info =
				driver->md_session_map[peripheral]->msg_mask;
				md_session_info =
<<<<<<< HEAD
					driver->md_session_map[peripheral];
=======
				driver->md_session_map[peripheral];
>>>>>>> 3730242c
			}
		} else if (driver->md_session_mask &
				MD_PERIPHERAL_PD_MASK(peripheral)) {
			upd = diag_mask_to_pd_value(driver->md_session_mask);
			if (upd && driver->md_session_map[upd]) {
				mask_info =
				driver->md_session_map[upd]->msg_mask;
<<<<<<< HEAD
				md_session_info = driver->md_session_map[upd];
=======
				md_session_info =
				driver->md_session_map[upd];
>>>>>>> 3730242c
			}
		} else {
			DIAG_LOG(DIAG_DEBUG_MASKS,
			"asking for mask update with unknown session mask\n");
			return;
		}
	} else {
		mask_info = &msg_mask;
	}

	if (!mask_info || !mask_info->ptr || !mask_info->update_buf)
		return;
	mutex_lock(&driver->msg_mask_lock);
	mask = (struct diag_msg_mask_t *)mask_info->ptr;
	if (!mask->ptr) {
		mutex_unlock(&driver->msg_mask_lock);
		return;
	}
	buf = mask_info->update_buf;
	if (md_session_info)
		msg_mask_tbl_count_local = md_session_info->msg_mask_tbl_count;
	else
		msg_mask_tbl_count_local = driver->msg_mask_tbl_count;
	mutex_unlock(&driver->msg_mask_lock);
	mutex_lock(&mask_info->lock);
	switch (mask_info->status) {
	case DIAG_CTRL_MASK_ALL_DISABLED:
		mask_size = 0;
		break;
	case DIAG_CTRL_MASK_ALL_ENABLED:
		mask_size = 1;
		break;
	case DIAG_CTRL_MASK_VALID:
		break;
	default:
		pr_debug("diag: In %s, invalid status: %d\n", __func__,
			 mask_info->status);
		goto err;
	}

	for (i = 0; i < msg_mask_tbl_count_local; i++, mask++) {
		if (!mask->ptr)
			continue;
		mutex_lock(&driver->msg_mask_lock);
		if (((mask->ssid_first > first) ||
			(mask->ssid_last_tools < last)) && first != ALL_SSID) {
			mutex_unlock(&driver->msg_mask_lock);
			continue;
		}

		mutex_lock(&mask->lock);
		if (mask_info->status == DIAG_CTRL_MASK_VALID) {
			mask_size =
				mask->ssid_last_tools - mask->ssid_first + 1;
			temp_len = mask_size * sizeof(uint32_t);
			if (temp_len + header_len <= mask_info->update_buf_len)
				goto proceed;
			temp = krealloc(mask_info->update_buf, temp_len,
					GFP_KERNEL);
			if (!temp) {
				pr_err("diag: In %s, unable to realloc msg_mask update buffer\n",
				       __func__);
				mask_size = (mask_info->update_buf_len -
					    header_len) / sizeof(uint32_t);
			} else {
				mask_info->update_buf = temp;
				mask_info->update_buf_len = temp_len;
				buf = temp;
				pr_debug("diag: In %s, successfully reallocated msg_mask update buffer to len: %d\n",
					 __func__, mask_info->update_buf_len);
			}
		} else if (mask_info->status == DIAG_CTRL_MASK_ALL_ENABLED) {
			mask_size = 1;
		}
proceed:
		header.cmd_type = DIAG_CTRL_MSG_F3_MASK;
		header.status = mask_info->status;
		header.stream_id = 1;
		header.msg_mode = 0;
		header.ssid_first = mask->ssid_first;
		header.ssid_last = mask->ssid_last_tools;
		header.msg_mask_size = mask_size;
		mask_size *= sizeof(uint32_t);
		header.data_len = MSG_MASK_CTRL_HEADER_LEN + mask_size;
		memcpy(buf, &header, header_len);
		if (mask_size > 0)
			memcpy(buf + header_len, mask->ptr, mask_size);
		mutex_unlock(&mask->lock);
		mutex_unlock(&driver->msg_mask_lock);

		err = diagfwd_write(peripheral, TYPE_CNTL, buf,
				    header_len + mask_size);
		if (err && err != -ENODEV)
			pr_err_ratelimited("diag: Unable to send msg masks to peripheral %d, error = %d\n",
			       peripheral, err);

		if (first != ALL_SSID)
			break;
	}
err:
	mutex_unlock(&mask_info->lock);
}

static void diag_send_time_sync_update(uint8_t peripheral)
{
	struct diag_ctrl_msg_time_sync time_sync_msg;
	int msg_size = sizeof(struct diag_ctrl_msg_time_sync);
	int err = 0;

	if (peripheral >= NUM_PERIPHERALS) {
		pr_err("diag: In %s, Invalid peripheral, %d\n",
				__func__, peripheral);
		return;
	}

	if (!driver->diagfwd_cntl[peripheral] ||
		!driver->diagfwd_cntl[peripheral]->ch_open) {
		pr_err("diag: In %s, control channel is not open, p: %d, %pK\n",
			__func__, peripheral, driver->diagfwd_cntl[peripheral]);
		return;
	}

	mutex_lock(&driver->diag_cntl_mutex);
	time_sync_msg.ctrl_pkt_id = DIAG_CTRL_MSG_TIME_SYNC_PKT;
	time_sync_msg.ctrl_pkt_data_len = 5;
	time_sync_msg.version = 1;
	time_sync_msg.time_api = driver->uses_time_api;

	err = diagfwd_write(peripheral, TYPE_CNTL, &time_sync_msg, msg_size);
	if (err)
		pr_err("diag: In %s, unable to write to peripheral: %d, type: %d, len: %d, err: %d\n",
				__func__, peripheral, TYPE_CNTL,
				msg_size, err);
	mutex_unlock(&driver->diag_cntl_mutex);
}

static void diag_send_feature_mask_update(uint8_t peripheral)
{
	void *buf = driver->buf_feature_mask_update;
	int header_size = sizeof(struct diag_ctrl_feature_mask);
	uint8_t feature_bytes[FEATURE_MASK_LEN] = {0, 0};
	struct diag_ctrl_feature_mask feature_mask;
	int total_len = 0;
	int err = 0;

	if (peripheral >= NUM_PERIPHERALS) {
		pr_err("diag: In %s, Invalid peripheral, %d\n",
			__func__, peripheral);
		return;
	}

	if (!driver->diagfwd_cntl[peripheral] ||
	    !driver->diagfwd_cntl[peripheral]->ch_open) {
		pr_err("diag: In %s, control channel is not open, p: %d, %pK\n",
		       __func__, peripheral, driver->diagfwd_cntl[peripheral]);
		return;
	}

	mutex_lock(&driver->diag_cntl_mutex);
	/* send feature mask update */
	feature_mask.ctrl_pkt_id = DIAG_CTRL_MSG_FEATURE;
	feature_mask.ctrl_pkt_data_len = sizeof(uint32_t) + FEATURE_MASK_LEN;
	feature_mask.feature_mask_len = FEATURE_MASK_LEN;
	memcpy(buf, &feature_mask, header_size);
	DIAG_SET_FEATURE_MASK(F_DIAG_FEATURE_MASK_SUPPORT);
	DIAG_SET_FEATURE_MASK(F_DIAG_LOG_ON_DEMAND_APPS);
	DIAG_SET_FEATURE_MASK(F_DIAG_STM);
	DIAG_SET_FEATURE_MASK(F_DIAG_DCI_EXTENDED_HEADER_SUPPORT);
	if (driver->supports_separate_cmdrsp)
		DIAG_SET_FEATURE_MASK(F_DIAG_REQ_RSP_SUPPORT);
	if (driver->supports_apps_hdlc_encoding)
		DIAG_SET_FEATURE_MASK(F_DIAG_APPS_HDLC_ENCODE);
	if (driver->supports_apps_header_untagging) {
		if (peripheral == PERIPHERAL_MODEM ||
			peripheral == PERIPHERAL_LPASS ||
			peripheral == PERIPHERAL_CDSP) {
			DIAG_SET_FEATURE_MASK(F_DIAG_PKT_HEADER_UNTAG);
			driver->peripheral_untag[peripheral] =
				ENABLE_PKT_HEADER_UNTAGGING;
		}
	}
	DIAG_SET_FEATURE_MASK(F_DIAG_MASK_CENTRALIZATION);
	if (driver->supports_sockets)
		DIAG_SET_FEATURE_MASK(F_DIAG_SOCKETS_ENABLED);

	memcpy(buf + header_size, &feature_bytes, FEATURE_MASK_LEN);
	total_len = header_size + FEATURE_MASK_LEN;

	err = diagfwd_write(peripheral, TYPE_CNTL, buf, total_len);
	if (err) {
		pr_err_ratelimited("diag: In %s, unable to write feature mask to peripheral: %d, type: %d, len: %d, err: %d\n",
		       __func__, peripheral, TYPE_CNTL,
		       total_len, err);
		mutex_unlock(&driver->diag_cntl_mutex);
		return;
	}
	driver->feature[peripheral].sent_feature_mask = 1;
	mutex_unlock(&driver->diag_cntl_mutex);
}

static int diag_cmd_get_ssid_range(unsigned char *src_buf, int src_len,
			unsigned char *dest_buf, int dest_len, int pid)
{
	int i;
	int write_len = 0;
	uint8_t msg_mask_tbl_count = 0;
	struct diag_msg_mask_t *mask_ptr = NULL;
	struct diag_msg_ssid_query_t rsp;
	struct diag_ssid_range_t ssid_range;
	struct diag_mask_info *mask_info = NULL;
	struct diag_md_session_t *info = NULL;

	mutex_lock(&driver->md_session_lock);
	info = diag_md_session_get_pid(pid);
	mask_info = (!info) ? &msg_mask : info->msg_mask;
	if (!src_buf || !dest_buf || src_len <= 0 || dest_len <= 0 ||
	    !mask_info) {
		pr_err("diag: Invalid input in %s, src_buf: %pK, src_len: %d, dest_buf: %pK, dest_len: %d, mask_info: %pK\n",
		       __func__, src_buf, src_len, dest_buf, dest_len,
		       mask_info);
		mutex_unlock(&driver->md_session_lock);
		return -EINVAL;
	}
	if (!mask_info->ptr) {
		pr_err("diag: In %s, invalid input mask_info->ptr: %pK\n",
			__func__, mask_info->ptr);
		mutex_unlock(&driver->md_session_lock);
		return -EINVAL;
	}

	if (!diag_apps_responds()) {
		mutex_unlock(&driver->md_session_lock);
		return 0;
	}
	mutex_lock(&driver->msg_mask_lock);
	msg_mask_tbl_count = (info) ? info->msg_mask_tbl_count :
		driver->msg_mask_tbl_count;
	rsp.cmd_code = DIAG_CMD_MSG_CONFIG;
	rsp.sub_cmd = DIAG_CMD_OP_GET_SSID_RANGE;
	rsp.status = MSG_STATUS_SUCCESS;
	rsp.padding = 0;
	rsp.count = msg_mask_tbl_count;
	memcpy(dest_buf, &rsp, sizeof(rsp));
	write_len += sizeof(rsp);
	mask_ptr = (struct diag_msg_mask_t *)mask_info->ptr;
	for (i = 0; i < msg_mask_tbl_count; i++, mask_ptr++) {
		if (write_len + sizeof(ssid_range) > dest_len) {
			pr_err("diag: In %s, Truncating response due to size limitations of rsp buffer\n",
			       __func__);
			break;
		}
		ssid_range.ssid_first = mask_ptr->ssid_first;
		ssid_range.ssid_last = mask_ptr->ssid_last_tools;
		memcpy(dest_buf + write_len, &ssid_range, sizeof(ssid_range));
		write_len += sizeof(ssid_range);
	}
	mutex_unlock(&driver->msg_mask_lock);
	mutex_unlock(&driver->md_session_lock);
	return write_len;
}

static int diag_cmd_get_build_mask(unsigned char *src_buf, int src_len,
			unsigned char *dest_buf, int dest_len, int pid)
{
	int i = 0;
	int write_len = 0;
	int num_entries = 0;
	int copy_len = 0;
	struct diag_msg_mask_t *build_mask = NULL;
	struct diag_build_mask_req_t *req = NULL;
	struct diag_msg_build_mask_t rsp;

	if (!src_buf || !dest_buf || src_len <= 0 || dest_len <= 0) {
		pr_err("diag: Invalid input in %s, src_buf: %pK, src_len: %d, dest_buf: %pK, dest_len: %d\n",
		       __func__, src_buf, src_len, dest_buf, dest_len);
		return -EINVAL;
	}

	if (!diag_apps_responds())
		return 0;
	mutex_lock(&driver->msg_mask_lock);
	req = (struct diag_build_mask_req_t *)src_buf;
	rsp.cmd_code = DIAG_CMD_MSG_CONFIG;
	rsp.sub_cmd = DIAG_CMD_OP_GET_BUILD_MASK;
	rsp.ssid_first = req->ssid_first;
	rsp.ssid_last = req->ssid_last;
	rsp.status = MSG_STATUS_FAIL;
	rsp.padding = 0;
	build_mask = (struct diag_msg_mask_t *)msg_bt_mask.ptr;
	for (i = 0; i < driver->bt_msg_mask_tbl_count; i++, build_mask++) {
		if (!build_mask->ptr)
			continue;
		if (build_mask->ssid_first != req->ssid_first)
			continue;
		num_entries = req->ssid_last - req->ssid_first + 1;
		if (num_entries > build_mask->range) {
			pr_warn("diag: In %s, truncating ssid range for ssid_first: %d ssid_last %d\n",
				__func__, req->ssid_first, req->ssid_last);
			num_entries = build_mask->range;
			req->ssid_last = req->ssid_first + build_mask->range;
		}
		copy_len = num_entries * sizeof(uint32_t);
		if (copy_len + sizeof(rsp) > dest_len)
			copy_len = dest_len - sizeof(rsp);
		memcpy(dest_buf + sizeof(rsp), build_mask->ptr, copy_len);
		write_len += copy_len;
		rsp.ssid_last = build_mask->ssid_last;
		rsp.status = MSG_STATUS_SUCCESS;
		break;
	}
	memcpy(dest_buf, &rsp, sizeof(rsp));
	write_len += sizeof(rsp);
	mutex_unlock(&driver->msg_mask_lock);
	return write_len;
}

static int diag_cmd_get_msg_mask(unsigned char *src_buf, int src_len,
			unsigned char *dest_buf, int dest_len, int pid)
{
	int i;
	int write_len = 0;
	uint32_t mask_size = 0;
	uint8_t msg_mask_tbl_count = 0;
	struct diag_msg_mask_t *mask = NULL;
	struct diag_build_mask_req_t *req = NULL;
	struct diag_msg_build_mask_t rsp;
	struct diag_mask_info *mask_info = NULL;
	struct diag_md_session_t *info = NULL;

	mutex_lock(&driver->md_session_lock);
	info = diag_md_session_get_pid(pid);

	mask_info = (!info) ? &msg_mask : info->msg_mask;
	if (!src_buf || !dest_buf || src_len <= 0 || dest_len <= 0 ||
	    !mask_info) {
		pr_err("diag: Invalid input in %s, src_buf: %pK, src_len: %d, dest_buf: %pK, dest_len: %d, mask_info: %pK\n",
		       __func__, src_buf, src_len, dest_buf, dest_len,
		       mask_info);
		mutex_unlock(&driver->md_session_lock);
		return -EINVAL;
	}
	if (!mask_info->ptr) {
		pr_err("diag: In %s, invalid input mask_info->ptr: %pK\n",
			__func__, mask_info->ptr);
		mutex_unlock(&driver->md_session_lock);
		return -EINVAL;
	}
	if (!diag_apps_responds()) {
		mutex_unlock(&driver->md_session_lock);
		return 0;
	}

	mutex_lock(&driver->msg_mask_lock);
	msg_mask_tbl_count = (info) ? info->msg_mask_tbl_count :
			driver->msg_mask_tbl_count;
	req = (struct diag_build_mask_req_t *)src_buf;
	rsp.cmd_code = DIAG_CMD_MSG_CONFIG;
	rsp.sub_cmd = DIAG_CMD_OP_GET_MSG_MASK;
	rsp.ssid_first = req->ssid_first;
	rsp.ssid_last = req->ssid_last;
	rsp.status = MSG_STATUS_FAIL;
	rsp.padding = 0;
	mask = (struct diag_msg_mask_t *)mask_info->ptr;
	if (!mask->ptr) {
		pr_err("diag: Invalid input in %s, mask->ptr: %pK\n",
			__func__, mask->ptr);
		mutex_unlock(&driver->msg_mask_lock);
		mutex_unlock(&driver->md_session_lock);
		return -EINVAL;
	}
	for (i = 0; i < msg_mask_tbl_count; i++, mask++) {
		if (!mask->ptr)
			continue;
		if ((req->ssid_first < mask->ssid_first) ||
		    (req->ssid_first > mask->ssid_last_tools)) {
			continue;
		}
		mask_size = mask->range * sizeof(uint32_t);
		/* Copy msg mask only till the end of the rsp buffer */
		if (mask_size + sizeof(rsp) > dest_len)
			mask_size = dest_len - sizeof(rsp);
		memcpy(dest_buf + sizeof(rsp), mask->ptr, mask_size);
		write_len += mask_size;
		rsp.status = MSG_STATUS_SUCCESS;
		break;
	}
	memcpy(dest_buf, &rsp, sizeof(rsp));
	write_len += sizeof(rsp);
	mutex_unlock(&driver->msg_mask_lock);
	mutex_unlock(&driver->md_session_lock);
	return write_len;
}

static int diag_cmd_set_msg_mask(unsigned char *src_buf, int src_len,
			unsigned char *dest_buf, int dest_len, int pid)
{
	int i;
	int write_len = 0;
	int header_len = sizeof(struct diag_msg_build_mask_t);
	int found = 0;
	uint32_t mask_size = 0;
	uint32_t offset = 0;
	struct diag_msg_mask_t *mask = NULL;
	struct diag_msg_build_mask_t *req = NULL;
	struct diag_msg_build_mask_t rsp;
	struct diag_mask_info *mask_info = NULL;
	struct diag_msg_mask_t *mask_next = NULL;
	uint32_t *temp = NULL;
	struct diag_md_session_t *info = NULL;
	uint8_t msg_mask_tbl_count = 0;

	mutex_lock(&driver->md_session_lock);
	info = diag_md_session_get_pid(pid);

	mask_info = (!info) ? &msg_mask : info->msg_mask;
	if (!src_buf || !dest_buf || src_len <= 0 || dest_len <= 0 ||
	    !mask_info) {
		pr_err("diag: Invalid input in %s, src_buf: %pK, src_len: %d, dest_buf: %pK, dest_len: %d, mask_info: %pK\n",
		       __func__, src_buf, src_len, dest_buf, dest_len,
		       mask_info);
		mutex_unlock(&driver->md_session_lock);
		return -EINVAL;
	}
	if (!mask_info->ptr) {
		pr_err("diag: In %s, invalid input mask_info->ptr: %pK\n",
			__func__, mask_info->ptr);
		mutex_unlock(&driver->md_session_lock);
		return -EINVAL;
	}

	req = (struct diag_msg_build_mask_t *)src_buf;
	mutex_lock(&mask_info->lock);
	mutex_lock(&driver->msg_mask_lock);
	mask = (struct diag_msg_mask_t *)mask_info->ptr;
	if (!mask->ptr) {
		pr_err("diag: Invalid input in %s, mask->ptr: %pK\n",
			__func__, mask->ptr);
		mutex_unlock(&driver->msg_mask_lock);
		mutex_unlock(&mask_info->lock);
		mutex_unlock(&driver->md_session_lock);
		return -EINVAL;
	}
	msg_mask_tbl_count = (info) ? info->msg_mask_tbl_count :
			driver->msg_mask_tbl_count;
	for (i = 0; i < msg_mask_tbl_count; i++, mask++) {
		if (!mask->ptr)
			continue;
		if (i < (msg_mask_tbl_count - 1)) {
			mask_next = mask;
			mask_next++;
		} else
			mask_next = NULL;

		if ((req->ssid_first < mask->ssid_first) ||
		    (req->ssid_first > mask->ssid_first + MAX_SSID_PER_RANGE) ||
		    (mask_next && (req->ssid_first >= mask_next->ssid_first))) {
			continue;
		}
		mask_next = NULL;
		found = 1;
		mutex_lock(&mask->lock);
		mask_size = req->ssid_last - req->ssid_first + 1;
		if (mask_size > MAX_SSID_PER_RANGE) {
			pr_warn("diag: In %s, truncating ssid range, %d-%d to max allowed: %d\n",
				__func__, mask->ssid_first, mask->ssid_last,
				MAX_SSID_PER_RANGE);
			mask_size = MAX_SSID_PER_RANGE;
			mask->range_tools = MAX_SSID_PER_RANGE;
			mask->ssid_last_tools =
				mask->ssid_first + mask->range_tools;
		}
		if (req->ssid_last > mask->ssid_last_tools) {
			pr_debug("diag: Msg SSID range mismatch\n");
			if (mask_size != MAX_SSID_PER_RANGE)
				mask->ssid_last_tools = req->ssid_last;
			mask->range_tools =
				mask->ssid_last_tools - mask->ssid_first + 1;
			temp = krealloc(mask->ptr,
					mask->range_tools * sizeof(uint32_t),
					GFP_KERNEL);
			if (!temp) {
				pr_err_ratelimited("diag: In %s, unable to allocate memory for msg mask ptr, mask_size: %d\n",
						   __func__, mask_size);
				mutex_unlock(&mask->lock);
				mutex_unlock(&driver->msg_mask_lock);
				mutex_unlock(&mask_info->lock);
				mutex_unlock(&driver->md_session_lock);
				return -ENOMEM;
			}
			mask->ptr = temp;
		}

		offset = req->ssid_first - mask->ssid_first;
		if (offset + mask_size > mask->range_tools) {
			pr_err("diag: In %s, Not in msg mask range, mask_size: %d, offset: %d\n",
			       __func__, mask_size, offset);
			mutex_unlock(&mask->lock);
			break;
		}
		mask_size = mask_size * sizeof(uint32_t);
		memcpy(mask->ptr + offset, src_buf + header_len, mask_size);
		mutex_unlock(&mask->lock);
		mask_info->status = DIAG_CTRL_MASK_VALID;
		break;
	}
	mutex_unlock(&driver->msg_mask_lock);
	mutex_unlock(&mask_info->lock);
	mutex_unlock(&driver->md_session_lock);
	if (diag_check_update(APPS_DATA, pid))
		diag_update_userspace_clients(MSG_MASKS_TYPE);

	/*
	 * Apps processor must send the response to this command. Frame the
	 * response.
	 */
	rsp.cmd_code = DIAG_CMD_MSG_CONFIG;
	rsp.sub_cmd = DIAG_CMD_OP_SET_MSG_MASK;
	rsp.ssid_first = req->ssid_first;
	rsp.ssid_last = req->ssid_last;
	rsp.status = found;
	rsp.padding = 0;
	memcpy(dest_buf, &rsp, header_len);
	write_len += header_len;
	if (!found)
		goto end;
	if (mask_size + write_len > dest_len)
		mask_size = dest_len - write_len;
	memcpy(dest_buf + write_len, src_buf + header_len, mask_size);
	write_len += mask_size;
	for (i = 0; i < NUM_PERIPHERALS; i++) {
		if (!diag_check_update(i, pid))
			continue;
		mutex_lock(&driver->md_session_lock);
		diag_send_msg_mask_update(i, req->ssid_first, req->ssid_last);
		mutex_unlock(&driver->md_session_lock);
	}
end:
	return write_len;
}

static int diag_cmd_set_all_msg_mask(unsigned char *src_buf, int src_len,
			unsigned char *dest_buf, int dest_len, int pid)
{
	int i;
	int write_len = 0;
	int header_len = sizeof(struct diag_msg_config_rsp_t);
	struct diag_msg_config_rsp_t rsp;
	struct diag_msg_config_rsp_t *req = NULL;
	struct diag_msg_mask_t *mask = NULL;
	struct diag_mask_info *mask_info = NULL;
	struct diag_md_session_t *info = NULL;
	uint8_t msg_mask_tbl_count = 0;

	mutex_lock(&driver->md_session_lock);
	info = diag_md_session_get_pid(pid);

	mask_info = (!info) ? &msg_mask : info->msg_mask;
	if (!src_buf || !dest_buf || src_len <= 0 || dest_len <= 0 ||
	    !mask_info) {
		pr_err("diag: Invalid input in %s, src_buf: %pK, src_len: %d, dest_buf: %pK, dest_len: %d, mask_info: %pK\n",
		       __func__, src_buf, src_len, dest_buf, dest_len,
		       mask_info);
		mutex_unlock(&driver->md_session_lock);
		return -EINVAL;
	}
	if (!mask_info->ptr) {
		pr_err("diag: In %s, invalid input mask_info->ptr: %pK\n",
			__func__, mask_info->ptr);
		mutex_unlock(&driver->md_session_lock);
		return -EINVAL;
	}

	req = (struct diag_msg_config_rsp_t *)src_buf;

	mutex_lock(&mask_info->lock);
	mutex_lock(&driver->msg_mask_lock);

	mask = (struct diag_msg_mask_t *)mask_info->ptr;
	if (!mask->ptr) {
		pr_err("diag: Invalid input in %s, mask->ptr: %pK\n",
			__func__, mask->ptr);
		mutex_unlock(&driver->msg_mask_lock);
		mutex_unlock(&mask_info->lock);
		mutex_unlock(&driver->md_session_lock);
		return -EINVAL;
	}
	msg_mask_tbl_count = (info) ? info->msg_mask_tbl_count :
			driver->msg_mask_tbl_count;
	mask_info->status = (req->rt_mask) ? DIAG_CTRL_MASK_ALL_ENABLED :
					   DIAG_CTRL_MASK_ALL_DISABLED;
	for (i = 0; i < msg_mask_tbl_count; i++, mask++) {
		if (mask && mask->ptr) {
			mutex_lock(&mask->lock);
			memset(mask->ptr, req->rt_mask,
			       mask->range * sizeof(uint32_t));
			mutex_unlock(&mask->lock);
		}
	}
	mutex_unlock(&driver->msg_mask_lock);
	mutex_unlock(&mask_info->lock);
	mutex_unlock(&driver->md_session_lock);
	if (diag_check_update(APPS_DATA, pid))
		diag_update_userspace_clients(MSG_MASKS_TYPE);

	/*
	 * Apps processor must send the response to this command. Frame the
	 * response.
	 */
	rsp.cmd_code = DIAG_CMD_MSG_CONFIG;
	rsp.sub_cmd = DIAG_CMD_OP_SET_ALL_MSG_MASK;
	rsp.status = MSG_STATUS_SUCCESS;
	rsp.padding = 0;
	rsp.rt_mask = req->rt_mask;
	memcpy(dest_buf, &rsp, header_len);
	write_len += header_len;

	for (i = 0; i < NUM_PERIPHERALS; i++) {
		if (!diag_check_update(i, pid))
			continue;
		mutex_lock(&driver->md_session_lock);
		diag_send_msg_mask_update(i, ALL_SSID, ALL_SSID);
		mutex_unlock(&driver->md_session_lock);
	}

	return write_len;
}

static int diag_cmd_get_event_mask(unsigned char *src_buf, int src_len,
			unsigned char *dest_buf, int dest_len, int pid)
{
	int write_len = 0;
	uint32_t mask_size;
	struct diag_event_mask_config_t rsp;

	if (!src_buf || !dest_buf || src_len <= 0 || dest_len <= 0) {
		pr_err("diag: Invalid input in %s, src_buf: %pK, src_len: %d, dest_buf: %pK, dest_len: %d\n",
		       __func__, src_buf, src_len, dest_buf, dest_len);
		return -EINVAL;
	}

	if (!diag_apps_responds())
		return 0;

	mask_size = EVENT_COUNT_TO_BYTES(driver->last_event_id);
	if (mask_size + sizeof(rsp) > dest_len) {
		pr_err("diag: In %s, invalid mask size: %d\n", __func__,
		       mask_size);
		return -ENOMEM;
	}

	rsp.cmd_code = DIAG_CMD_GET_EVENT_MASK;
	rsp.status = EVENT_STATUS_SUCCESS;
	rsp.padding = 0;
	rsp.num_bits = driver->last_event_id + 1;
	memcpy(dest_buf, &rsp, sizeof(rsp));
	write_len += sizeof(rsp);
	memcpy(dest_buf + write_len, event_mask.ptr, mask_size);
	write_len += mask_size;

	return write_len;
}

static int diag_cmd_update_event_mask(unsigned char *src_buf, int src_len,
			unsigned char *dest_buf, int dest_len, int pid)
{
	int i;
	int write_len = 0;
	int mask_len = 0;
	int header_len = sizeof(struct diag_event_mask_config_t);
	struct diag_event_mask_config_t rsp;
	struct diag_event_mask_config_t *req;
	struct diag_mask_info *mask_info = NULL;
	struct diag_md_session_t *info = NULL;

	mutex_lock(&driver->md_session_lock);
	info = diag_md_session_get_pid(pid);
	mask_info = (!info) ? &event_mask : info->event_mask;
	if (!src_buf || !dest_buf || src_len <= 0 || dest_len <= 0 ||
	    !mask_info) {
		pr_err("diag: Invalid input in %s, src_buf: %pK, src_len: %d, dest_buf: %pK, dest_len: %d, mask_info: %pK\n",
		       __func__, src_buf, src_len, dest_buf, dest_len,
		       mask_info);
		mutex_unlock(&driver->md_session_lock);
		return -EINVAL;
	}
	if (!mask_info->ptr) {
		pr_err("diag: In %s, invalid input mask_info->ptr: %pK\n",
			__func__, mask_info->ptr);
		mutex_unlock(&driver->md_session_lock);
		return -EINVAL;
	}
	req = (struct diag_event_mask_config_t *)src_buf;
	mask_len = EVENT_COUNT_TO_BYTES(req->num_bits);
	if (mask_len <= 0 || mask_len > event_mask.mask_len) {
		pr_err("diag: In %s, invalid event mask len: %d\n", __func__,
		       mask_len);
		mutex_unlock(&driver->md_session_lock);
		return -EIO;
	}

	mutex_lock(&mask_info->lock);
	memcpy(mask_info->ptr, src_buf + header_len, mask_len);
	mask_info->status = DIAG_CTRL_MASK_VALID;
	mutex_unlock(&mask_info->lock);
	mutex_unlock(&driver->md_session_lock);
	if (diag_check_update(APPS_DATA, pid))
		diag_update_userspace_clients(EVENT_MASKS_TYPE);

	/*
	 * Apps processor must send the response to this command. Frame the
	 * response.
	 */
	rsp.cmd_code = DIAG_CMD_SET_EVENT_MASK;
	rsp.status = EVENT_STATUS_SUCCESS;
	rsp.padding = 0;
	rsp.num_bits = driver->last_event_id + 1;
	memcpy(dest_buf, &rsp, header_len);
	write_len += header_len;
	memcpy(dest_buf + write_len, mask_info->ptr, mask_len);
	write_len += mask_len;

	for (i = 0; i < NUM_PERIPHERALS; i++) {
		if (!diag_check_update(i, pid))
			continue;
		mutex_lock(&driver->md_session_lock);
		diag_send_event_mask_update(i);
		mutex_unlock(&driver->md_session_lock);
	}

	return write_len;
}

static int diag_cmd_toggle_events(unsigned char *src_buf, int src_len,
			unsigned char *dest_buf, int dest_len, int pid)
{
	int i;
	int write_len = 0;
	uint8_t toggle = 0;
	struct diag_event_report_t header;
	struct diag_mask_info *mask_info = NULL;
	struct diag_md_session_t *info = NULL;

	mutex_lock(&driver->md_session_lock);
	info = diag_md_session_get_pid(pid);
	mask_info = (!info) ? &event_mask : info->event_mask;
	if (!src_buf || !dest_buf || src_len <= 0 || dest_len <= 0 ||
	    !mask_info) {
		pr_err("diag: Invalid input in %s, src_buf: %pK, src_len: %d, dest_buf: %pK, dest_len: %d, mask_info: %pK\n",
		       __func__, src_buf, src_len, dest_buf, dest_len,
		       mask_info);
		mutex_unlock(&driver->md_session_lock);
		return -EINVAL;
	}
	if (!mask_info->ptr) {
		pr_err("diag: In %s, invalid input mask_info->ptr: %pK\n",
			__func__, mask_info->ptr);
		mutex_unlock(&driver->md_session_lock);
		return -EINVAL;
	}

	toggle = *(src_buf + 1);
	mutex_lock(&mask_info->lock);
	if (toggle) {
		mask_info->status = DIAG_CTRL_MASK_ALL_ENABLED;
		memset(mask_info->ptr, 0xFF, mask_info->mask_len);
	} else {
		mask_info->status = DIAG_CTRL_MASK_ALL_DISABLED;
		memset(mask_info->ptr, 0, mask_info->mask_len);
	}
	mutex_unlock(&mask_info->lock);
	mutex_unlock(&driver->md_session_lock);
	if (diag_check_update(APPS_DATA, pid))
		diag_update_userspace_clients(EVENT_MASKS_TYPE);

	/*
	 * Apps processor must send the response to this command. Frame the
	 * response.
	 */
	header.cmd_code = DIAG_CMD_EVENT_TOGGLE;
	header.padding = 0;
	for (i = 0; i < NUM_PERIPHERALS; i++) {
		if (!diag_check_update(i, pid))
			continue;
		mutex_lock(&driver->md_session_lock);
		diag_send_event_mask_update(i);
		mutex_unlock(&driver->md_session_lock);
	}
	memcpy(dest_buf, &header, sizeof(header));
	write_len += sizeof(header);

	return write_len;
}

static int diag_cmd_get_log_mask(unsigned char *src_buf, int src_len,
			unsigned char *dest_buf, int dest_len, int pid)
{
	int i;
	int status = LOG_STATUS_INVALID;
	int write_len = 0;
	int read_len = 0;
	int req_header_len = sizeof(struct diag_log_config_req_t);
	int rsp_header_len = sizeof(struct diag_log_config_rsp_t);
	uint32_t mask_size = 0;
	struct diag_log_mask_t *log_item = NULL;
	struct diag_log_config_req_t *req;
	struct diag_log_config_rsp_t rsp;
	struct diag_mask_info *mask_info = NULL;
	struct diag_md_session_t *info = NULL;

	mutex_lock(&driver->md_session_lock);
	info = diag_md_session_get_pid(pid);

	mask_info = (!info) ? &log_mask : info->log_mask;
	if (!src_buf || !dest_buf || src_len <= 0 || dest_len <= 0 ||
	    !mask_info) {
		pr_err("diag: Invalid input in %s, src_buf: %pK, src_len: %d, dest_buf: %pK, dest_len: %d, mask_info: %pK\n",
		       __func__, src_buf, src_len, dest_buf, dest_len,
		       mask_info);
		mutex_unlock(&driver->md_session_lock);
		return -EINVAL;
	}
	if (!mask_info->ptr) {
		pr_err("diag: In %s, invalid input mask_info->ptr: %pK\n",
			__func__, mask_info->ptr);
		mutex_unlock(&driver->md_session_lock);
		return -EINVAL;
	}

	if (!diag_apps_responds()) {
		mutex_unlock(&driver->md_session_lock);
		return 0;
	}

	req = (struct diag_log_config_req_t *)src_buf;
	read_len += req_header_len;

	rsp.cmd_code = DIAG_CMD_LOG_CONFIG;
	rsp.padding[0] = 0;
	rsp.padding[1] = 0;
	rsp.padding[2] = 0;
	rsp.sub_cmd = DIAG_CMD_OP_GET_LOG_MASK;
	/*
	 * Don't copy the response header now. Copy at the end after
	 * calculating the status field value
	 */
	write_len += rsp_header_len;

	log_item = (struct diag_log_mask_t *)mask_info->ptr;
	if (!log_item->ptr) {
		pr_err("diag: Invalid input in %s, mask: %pK\n",
			__func__, log_item);
		mutex_unlock(&driver->md_session_lock);
		return -EINVAL;
	}
	for (i = 0; i < MAX_EQUIP_ID; i++, log_item++) {
		if (log_item->equip_id != req->equip_id)
			continue;
		mutex_lock(&log_item->lock);
		mask_size = LOG_ITEMS_TO_SIZE(log_item->num_items_tools);
		/*
		 * Make sure we have space to fill the response in the buffer.
		 * Destination buffer should atleast be able to hold equip_id
		 * (uint32_t), num_items(uint32_t), mask (mask_size) and the
		 * response header.
		 */
		if ((mask_size + (2 * sizeof(uint32_t)) + rsp_header_len) >
								dest_len) {
			pr_err("diag: In %s, invalid length: %d, max rsp_len: %d\n",
				__func__, mask_size, dest_len);
			status = LOG_STATUS_FAIL;
			mutex_unlock(&log_item->lock);
			break;
		}
		*(uint32_t *)(dest_buf + write_len) = log_item->equip_id;
		write_len += sizeof(uint32_t);
		*(uint32_t *)(dest_buf + write_len) = log_item->num_items_tools;
		write_len += sizeof(uint32_t);
		if (mask_size > 0) {
			memcpy(dest_buf + write_len, log_item->ptr, mask_size);
			write_len += mask_size;
		}
		DIAG_LOG(DIAG_DEBUG_MASKS,
			 "sending log e %d num_items %d size %d\n",
			 log_item->equip_id, log_item->num_items_tools,
			 log_item->range_tools);
		mutex_unlock(&log_item->lock);
		status = LOG_STATUS_SUCCESS;
		break;
	}

	rsp.status = status;
	memcpy(dest_buf, &rsp, rsp_header_len);

	mutex_unlock(&driver->md_session_lock);
	return write_len;
}

static int diag_cmd_get_log_range(unsigned char *src_buf, int src_len,
			unsigned char *dest_buf, int dest_len, int pid)
{
	int i;
	int write_len = 0;
	struct diag_log_config_rsp_t rsp;
	struct diag_log_mask_t *mask = (struct diag_log_mask_t *)log_mask.ptr;

	if (!mask)
		return -EINVAL;

	if (!diag_apps_responds())
		return 0;

	if (!src_buf || !dest_buf || src_len <= 0 || dest_len <= 0) {
		pr_err("diag: Invalid input in %s, src_buf: %pK, src_len: %d, dest_buf: %pK, dest_len: %d\n",
		       __func__, src_buf, src_len, dest_buf, dest_len);
		return -EINVAL;
	}

	rsp.cmd_code = DIAG_CMD_LOG_CONFIG;
	rsp.padding[0] = 0;
	rsp.padding[1] = 0;
	rsp.padding[2] = 0;
	rsp.sub_cmd = DIAG_CMD_OP_GET_LOG_RANGE;
	rsp.status = LOG_STATUS_SUCCESS;
	memcpy(dest_buf, &rsp, sizeof(rsp));
	write_len += sizeof(rsp);

	for (i = 0; i < MAX_EQUIP_ID && write_len < dest_len; i++, mask++) {
		*(uint32_t *)(dest_buf + write_len) = mask->num_items_tools;
		write_len += sizeof(uint32_t);
	}

	return write_len;
}

static int diag_cmd_set_log_mask(unsigned char *src_buf, int src_len,
				 unsigned char *dest_buf, int dest_len,
				 int pid)
{
	int i;
	int write_len = 0;
	int status = LOG_STATUS_SUCCESS;
	int read_len = 0;
	int payload_len = 0;
	int req_header_len = sizeof(struct diag_log_config_req_t);
	int rsp_header_len = sizeof(struct diag_log_config_set_rsp_t);
	uint32_t mask_size = 0;
	struct diag_log_config_req_t *req;
	struct diag_log_config_set_rsp_t rsp;
	struct diag_log_mask_t *mask = NULL;
	unsigned char *temp_buf = NULL;
	struct diag_mask_info *mask_info = NULL;
	struct diag_md_session_t *info = NULL;

	mutex_lock(&driver->md_session_lock);
	info = diag_md_session_get_pid(pid);

	mask_info = (!info) ? &log_mask : info->log_mask;
	if (!src_buf || !dest_buf || src_len <= 0 || dest_len <= 0 ||
	    !mask_info) {
		pr_err("diag: Invalid input in %s, src_buf: %pK, src_len: %d, dest_buf: %pK, dest_len: %d, mask_info: %pK\n",
		       __func__, src_buf, src_len, dest_buf, dest_len,
		       mask_info);
		mutex_unlock(&driver->md_session_lock);
		return -EINVAL;
	}
	if (!mask_info->ptr) {
		pr_err("diag: In %s, invalid input mask_info->ptr: %pK\n",
			__func__, mask_info->ptr);
		mutex_unlock(&driver->md_session_lock);
		return -EINVAL;
	}

	req = (struct diag_log_config_req_t *)src_buf;
	read_len += req_header_len;
	mask = (struct diag_log_mask_t *)mask_info->ptr;
	if (!mask->ptr) {
		pr_err("diag: Invalid input in %s, mask->ptr: %pK\n",
			__func__, mask->ptr);
		mutex_unlock(&driver->md_session_lock);
		return -EINVAL;
	}
	if (req->equip_id >= MAX_EQUIP_ID) {
		pr_err("diag: In %s, Invalid logging mask request, equip_id: %d\n",
		       __func__, req->equip_id);
		status = LOG_STATUS_INVALID;
	}

	if (req->num_items == 0) {
		pr_err("diag: In %s, Invalid number of items in log mask request, equip_id: %d\n",
		       __func__, req->equip_id);
		status = LOG_STATUS_INVALID;
	}

	mutex_lock(&mask_info->lock);
	for (i = 0; i < MAX_EQUIP_ID && !status; i++, mask++) {
		if (!mask || !mask->ptr)
			continue;
		if (mask->equip_id != req->equip_id)
			continue;
		mutex_lock(&mask->lock);

		DIAG_LOG(DIAG_DEBUG_MASKS, "e: %d current: %d %d new: %d %d",
			 mask->equip_id, mask->num_items_tools,
			 mask->range_tools, req->num_items,
			 LOG_ITEMS_TO_SIZE(req->num_items));
		/*
		 * If the size of the log mask cannot fit into our
		 * buffer, trim till we have space left in the buffer.
		 * num_items should then reflect the items that we have
		 * in our buffer.
		 */
		mask->num_items_tools = (req->num_items > MAX_ITEMS_ALLOWED) ?
					MAX_ITEMS_ALLOWED : req->num_items;
		mask_size = LOG_ITEMS_TO_SIZE(mask->num_items_tools);
		memset(mask->ptr, 0, mask->range_tools);
		if (mask_size > mask->range_tools) {
			DIAG_LOG(DIAG_DEBUG_MASKS,
				 "log range mismatch, e: %d old: %d new: %d\n",
				 req->equip_id, mask->range_tools,
				 LOG_ITEMS_TO_SIZE(mask->num_items_tools));
			/* Change in the mask reported by tools */
			temp_buf = krealloc(mask->ptr, mask_size, GFP_KERNEL);
			if (!temp_buf) {
				mask_info->status = DIAG_CTRL_MASK_INVALID;
				mutex_unlock(&mask->lock);
				break;
			}
			mask->ptr = temp_buf;
			memset(mask->ptr, 0, mask_size);
			mask->range_tools = mask_size;
		}
		req->num_items = mask->num_items_tools;
		if (mask_size > 0)
			memcpy(mask->ptr, src_buf + read_len, mask_size);
		DIAG_LOG(DIAG_DEBUG_MASKS,
			 "copying log mask, e %d num %d range %d size %d\n",
			 req->equip_id, mask->num_items_tools,
			 mask->range_tools, mask_size);
		mutex_unlock(&mask->lock);
		mask_info->status = DIAG_CTRL_MASK_VALID;
		break;
	}
	mutex_unlock(&mask_info->lock);
	mutex_unlock(&driver->md_session_lock);
	if (diag_check_update(APPS_DATA, pid))
		diag_update_userspace_clients(LOG_MASKS_TYPE);

	/*
	 * Apps processor must send the response to this command. Frame the
	 * response.
	 */
	payload_len = LOG_ITEMS_TO_SIZE(req->num_items);
	if ((payload_len + rsp_header_len > dest_len) || (payload_len == 0)) {
		pr_err("diag: In %s, invalid length, payload_len: %d, header_len: %d, dest_len: %d\n",
		       __func__, payload_len, rsp_header_len , dest_len);
		status = LOG_STATUS_FAIL;
	}
	rsp.cmd_code = DIAG_CMD_LOG_CONFIG;
	rsp.padding[0] = 0;
	rsp.padding[1] = 0;
	rsp.padding[2] = 0;
	rsp.sub_cmd = DIAG_CMD_OP_SET_LOG_MASK;
	rsp.status = status;
	rsp.equip_id = req->equip_id;
	rsp.num_items = req->num_items;
	memcpy(dest_buf, &rsp, rsp_header_len);
	write_len += rsp_header_len;
	if (status != LOG_STATUS_SUCCESS)
		goto end;
	memcpy(dest_buf + write_len, src_buf + read_len, payload_len);
	write_len += payload_len;

	for (i = 0; i < NUM_PERIPHERALS; i++) {
		if (!diag_check_update(i, pid))
			continue;
		mutex_lock(&driver->md_session_lock);
		diag_send_log_mask_update(i, req->equip_id);
		mutex_unlock(&driver->md_session_lock);
	}
end:
	return write_len;
}

static int diag_cmd_disable_log_mask(unsigned char *src_buf, int src_len,
			unsigned char *dest_buf, int dest_len, int pid)
{
	struct diag_mask_info *mask_info = NULL;
	struct diag_log_mask_t *mask = NULL;
	struct diag_log_config_rsp_t header;
	int write_len = 0, i;
	struct diag_md_session_t *info = NULL;

	mutex_lock(&driver->md_session_lock);
	info = diag_md_session_get_pid(pid);

	mask_info = (!info) ? &log_mask : info->log_mask;
	if (!src_buf || !dest_buf || src_len <= 0 || dest_len <= 0 ||
	    !mask_info) {
		pr_err("diag: Invalid input in %s, src_buf: %pK, src_len: %d, dest_buf: %pK, dest_len: %d, mask_info: %pK\n",
		       __func__, src_buf, src_len, dest_buf, dest_len,
		       mask_info);
		mutex_unlock(&driver->md_session_lock);
		return -EINVAL;
	}
	if (!mask_info->ptr) {
		pr_err("diag: In %s, invalid input mask_info->ptr: %pK\n",
			__func__, mask_info->ptr);
		mutex_unlock(&driver->md_session_lock);
		return -EINVAL;
	}
	mask = (struct diag_log_mask_t *)mask_info->ptr;
	if (!mask->ptr) {
		pr_err("diag: Invalid input in %s, mask->ptr: %pK\n",
			__func__, mask->ptr);
		mutex_unlock(&driver->md_session_lock);
		return -EINVAL;
	}
	for (i = 0; i < MAX_EQUIP_ID; i++, mask++) {
		if (mask && mask->ptr) {
			mutex_lock(&mask->lock);
			memset(mask->ptr, 0, mask->range);
			mutex_unlock(&mask->lock);
		}
	}
	mask_info->status = DIAG_CTRL_MASK_ALL_DISABLED;
	mutex_unlock(&driver->md_session_lock);
	if (diag_check_update(APPS_DATA, pid))
		diag_update_userspace_clients(LOG_MASKS_TYPE);

	/*
	 * Apps processor must send the response to this command. Frame the
	 * response.
	 */
	header.cmd_code = DIAG_CMD_LOG_CONFIG;
	header.padding[0] = 0;
	header.padding[1] = 0;
	header.padding[2] = 0;
	header.sub_cmd = DIAG_CMD_OP_LOG_DISABLE;
	header.status = LOG_STATUS_SUCCESS;
	memcpy(dest_buf, &header, sizeof(struct diag_log_config_rsp_t));
	write_len += sizeof(struct diag_log_config_rsp_t);
	for (i = 0; i < NUM_PERIPHERALS; i++) {
		if (!diag_check_update(i, pid))
			continue;
		mutex_lock(&driver->md_session_lock);
		diag_send_log_mask_update(i, ALL_EQUIP_ID);
		mutex_unlock(&driver->md_session_lock);
	}

	return write_len;
}

int diag_create_msg_mask_table_entry(struct diag_msg_mask_t *msg_mask,
				     struct diag_ssid_range_t *range)
{
	if (!msg_mask || !range)
		return -EIO;
	if (range->ssid_last < range->ssid_first)
		return -EINVAL;
	msg_mask->ssid_first = range->ssid_first;
	msg_mask->ssid_last = range->ssid_last;
	msg_mask->ssid_last_tools = range->ssid_last;
	msg_mask->range = msg_mask->ssid_last - msg_mask->ssid_first + 1;
	if (msg_mask->range < MAX_SSID_PER_RANGE)
		msg_mask->range = MAX_SSID_PER_RANGE;
	msg_mask->range_tools = msg_mask->range;
	mutex_init(&msg_mask->lock);
	if (msg_mask->range > 0) {
		msg_mask->ptr = kzalloc(msg_mask->range * sizeof(uint32_t),
					GFP_KERNEL);
		if (!msg_mask->ptr)
			return -ENOMEM;
		kmemleak_not_leak(msg_mask->ptr);
	}
	return 0;
}

static int diag_create_msg_mask_table(void)
{
	int i;
	int err = 0;
	struct diag_msg_mask_t *mask = (struct diag_msg_mask_t *)msg_mask.ptr;
	struct diag_ssid_range_t range;

	mutex_lock(&msg_mask.lock);
	mutex_lock(&driver->msg_mask_lock);
	driver->msg_mask_tbl_count = MSG_MASK_TBL_CNT;
	for (i = 0; (i < driver->msg_mask_tbl_count) && mask;
			i++, mask++) {
		range.ssid_first = msg_mask_tbl[i].ssid_first;
		range.ssid_last = msg_mask_tbl[i].ssid_last;
		err = diag_create_msg_mask_table_entry(mask, &range);
		if (err)
			break;
	}
	mutex_unlock(&driver->msg_mask_lock);
	mutex_unlock(&msg_mask.lock);
	return err;
}

static int diag_create_build_time_mask(void)
{
	int i;
	int err = 0;
	const uint32_t *tbl = NULL;
	uint32_t tbl_size = 0;
	struct diag_msg_mask_t *build_mask = NULL;
	struct diag_ssid_range_t range;

	mutex_lock(&msg_bt_mask.lock);
	mutex_lock(&driver->msg_mask_lock);
	driver->bt_msg_mask_tbl_count = MSG_MASK_TBL_CNT;
	build_mask = (struct diag_msg_mask_t *)msg_bt_mask.ptr;
	for (i = 0; (i < driver->bt_msg_mask_tbl_count) && build_mask;
			i++, build_mask++) {
		range.ssid_first = msg_mask_tbl[i].ssid_first;
		range.ssid_last = msg_mask_tbl[i].ssid_last;
		err = diag_create_msg_mask_table_entry(build_mask, &range);
		if (err)
			break;
		switch (build_mask->ssid_first) {
		case MSG_SSID_0:
			tbl = msg_bld_masks_0;
			tbl_size = sizeof(msg_bld_masks_0);
			break;
		case MSG_SSID_1:
			tbl = msg_bld_masks_1;
			tbl_size = sizeof(msg_bld_masks_1);
			break;
		case MSG_SSID_2:
			tbl = msg_bld_masks_2;
			tbl_size = sizeof(msg_bld_masks_2);
			break;
		case MSG_SSID_3:
			tbl = msg_bld_masks_3;
			tbl_size = sizeof(msg_bld_masks_3);
			break;
		case MSG_SSID_4:
			tbl = msg_bld_masks_4;
			tbl_size = sizeof(msg_bld_masks_4);
			break;
		case MSG_SSID_5:
			tbl = msg_bld_masks_5;
			tbl_size = sizeof(msg_bld_masks_5);
			break;
		case MSG_SSID_6:
			tbl = msg_bld_masks_6;
			tbl_size = sizeof(msg_bld_masks_6);
			break;
		case MSG_SSID_7:
			tbl = msg_bld_masks_7;
			tbl_size = sizeof(msg_bld_masks_7);
			break;
		case MSG_SSID_8:
			tbl = msg_bld_masks_8;
			tbl_size = sizeof(msg_bld_masks_8);
			break;
		case MSG_SSID_9:
			tbl = msg_bld_masks_9;
			tbl_size = sizeof(msg_bld_masks_9);
			break;
		case MSG_SSID_10:
			tbl = msg_bld_masks_10;
			tbl_size = sizeof(msg_bld_masks_10);
			break;
		case MSG_SSID_11:
			tbl = msg_bld_masks_11;
			tbl_size = sizeof(msg_bld_masks_11);
			break;
		case MSG_SSID_12:
			tbl = msg_bld_masks_12;
			tbl_size = sizeof(msg_bld_masks_12);
			break;
		case MSG_SSID_13:
			tbl = msg_bld_masks_13;
			tbl_size = sizeof(msg_bld_masks_13);
			break;
		case MSG_SSID_14:
			tbl = msg_bld_masks_14;
			tbl_size = sizeof(msg_bld_masks_14);
			break;
		case MSG_SSID_15:
			tbl = msg_bld_masks_15;
			tbl_size = sizeof(msg_bld_masks_15);
			break;
		case MSG_SSID_16:
			tbl = msg_bld_masks_16;
			tbl_size = sizeof(msg_bld_masks_16);
			break;
		case MSG_SSID_17:
			tbl = msg_bld_masks_17;
			tbl_size = sizeof(msg_bld_masks_17);
			break;
		case MSG_SSID_18:
			tbl = msg_bld_masks_18;
			tbl_size = sizeof(msg_bld_masks_18);
			break;
		case MSG_SSID_19:
			tbl = msg_bld_masks_19;
			tbl_size = sizeof(msg_bld_masks_19);
			break;
		case MSG_SSID_20:
			tbl = msg_bld_masks_20;
			tbl_size = sizeof(msg_bld_masks_20);
			break;
		case MSG_SSID_21:
			tbl = msg_bld_masks_21;
			tbl_size = sizeof(msg_bld_masks_21);
			break;
		case MSG_SSID_22:
			tbl = msg_bld_masks_22;
			tbl_size = sizeof(msg_bld_masks_22);
			break;
		}
		if (!tbl)
			continue;
		if (tbl_size > build_mask->range * sizeof(uint32_t)) {
			pr_warn("diag: In %s, table %d has more ssid than max, ssid_first: %d, ssid_last: %d\n",
				__func__, i, build_mask->ssid_first,
				build_mask->ssid_last);
			tbl_size = build_mask->range * sizeof(uint32_t);
		}
		memcpy(build_mask->ptr, tbl, tbl_size);
	}
	mutex_unlock(&driver->msg_mask_lock);
	mutex_unlock(&msg_bt_mask.lock);
	return err;
}

static int diag_create_log_mask_table(void)
{
	struct diag_log_mask_t *mask = NULL;
	uint8_t i;
	int err = 0;

	mutex_lock(&log_mask.lock);
	mask = (struct diag_log_mask_t *)(log_mask.ptr);
	for (i = 0; (i < MAX_EQUIP_ID) && mask; i++, mask++) {
		mask->equip_id = i;
		mask->num_items = LOG_GET_ITEM_NUM(log_code_last_tbl[i]);
		mask->num_items_tools = mask->num_items;
		mutex_init(&mask->lock);
		if (LOG_ITEMS_TO_SIZE(mask->num_items) > MAX_ITEMS_PER_EQUIP_ID)
			mask->range = LOG_ITEMS_TO_SIZE(mask->num_items);
		else
			mask->range = MAX_ITEMS_PER_EQUIP_ID;
		mask->range_tools = mask->range;
		mask->ptr = kzalloc(mask->range, GFP_KERNEL);
		if (!mask->ptr) {
			err = -ENOMEM;
			break;
		}
		kmemleak_not_leak(mask->ptr);
	}
	mutex_unlock(&log_mask.lock);
	return err;
}

static int __diag_mask_init(struct diag_mask_info *mask_info, int mask_len,
			    int update_buf_len)
{
	if (!mask_info || mask_len < 0 || update_buf_len < 0)
		return -EINVAL;

	mask_info->status = DIAG_CTRL_MASK_INVALID;
	mask_info->mask_len = mask_len;
	mask_info->update_buf_len = update_buf_len;
	if (mask_len > 0) {
		mask_info->ptr = kzalloc(mask_len, GFP_KERNEL);
		if (!mask_info->ptr)
			return -ENOMEM;
		kmemleak_not_leak(mask_info->ptr);
	}
	if (update_buf_len > 0) {
		mask_info->update_buf = kzalloc(update_buf_len, GFP_KERNEL);
		if (!mask_info->update_buf) {
			kfree(mask_info->ptr);
			mask_info->ptr = NULL;
			return -ENOMEM;
		}
		kmemleak_not_leak(mask_info->update_buf);
	}
	return 0;
}

static void __diag_mask_exit(struct diag_mask_info *mask_info)
{
	if (!mask_info || !mask_info->ptr)
		return;

	mutex_lock(&mask_info->lock);
	kfree(mask_info->ptr);
	mask_info->ptr = NULL;
	kfree(mask_info->update_buf);
	mask_info->update_buf = NULL;
	mutex_unlock(&mask_info->lock);
}

int diag_log_mask_copy(struct diag_mask_info *dest, struct diag_mask_info *src)
{
	int i;
	int err = 0;
	struct diag_log_mask_t *src_mask = NULL;
	struct diag_log_mask_t *dest_mask = NULL;

	if (!src || !dest)
		return -EINVAL;

	mutex_init(&dest->lock);
	err = __diag_mask_init(dest, LOG_MASK_SIZE, APPS_BUF_SIZE);
	if (err)
		return err;

	mutex_lock(&dest->lock);
	src_mask = (struct diag_log_mask_t *)(src->ptr);
	dest_mask = (struct diag_log_mask_t *)(dest->ptr);

	dest->mask_len = src->mask_len;
	dest->status = src->status;

	for (i = 0; i < MAX_EQUIP_ID; i++, src_mask++, dest_mask++) {
		dest_mask->equip_id = src_mask->equip_id;
		dest_mask->num_items = src_mask->num_items;
		dest_mask->num_items_tools = src_mask->num_items_tools;
		mutex_init(&dest_mask->lock);
		dest_mask->range = src_mask->range;
		dest_mask->range_tools = src_mask->range_tools;
		dest_mask->ptr = kzalloc(dest_mask->range_tools, GFP_KERNEL);
		if (!dest_mask->ptr) {
			err = -ENOMEM;
			break;
		}
		kmemleak_not_leak(dest_mask->ptr);
		memcpy(dest_mask->ptr, src_mask->ptr, dest_mask->range_tools);
	}
	mutex_unlock(&dest->lock);

	return err;
}

void diag_log_mask_free(struct diag_mask_info *mask_info)
{
	int i;
	struct diag_log_mask_t *mask = NULL;

	if (!mask_info || !mask_info->ptr)
		return;

	mutex_lock(&mask_info->lock);
	mask = (struct diag_log_mask_t *)mask_info->ptr;
	if (!mask->ptr) {
		pr_err("diag: Invalid input in %s, mask->ptr: %pK\n",
			__func__, mask->ptr);
		mutex_unlock(&mask_info->lock);
		return;
	}
	for (i = 0; i < MAX_EQUIP_ID; i++, mask++) {
		kfree(mask->ptr);
		mask->ptr = NULL;
	}
	mutex_unlock(&mask_info->lock);

	__diag_mask_exit(mask_info);

}

static int diag_msg_mask_init(void)
{
	int err = 0;
	int i;

	mutex_init(&msg_mask.lock);
	err = __diag_mask_init(&msg_mask, MSG_MASK_SIZE, APPS_BUF_SIZE);
	if (err)
		return err;

	err = diag_create_msg_mask_table();
	if (err) {
		pr_err("diag: Unable to create msg masks, err: %d\n", err);
		return err;
	}
	mutex_lock(&driver->msg_mask_lock);
	driver->msg_mask = &msg_mask;
	for (i = 0; i < NUM_PERIPHERALS; i++)
		driver->max_ssid_count[i] = 0;
	mutex_unlock(&driver->msg_mask_lock);

	return 0;
}

int diag_msg_mask_copy(struct diag_md_session_t *new_session,
	struct diag_mask_info *dest, struct diag_mask_info *src)
{
	int i;
	int err = 0;
	struct diag_msg_mask_t *src_mask = NULL;
	struct diag_msg_mask_t *dest_mask = NULL;
	struct diag_ssid_range_t range;

	if (!src || !dest)
		return -EINVAL;

	mutex_init(&dest->lock);
	mutex_lock(&dest->lock);
	mutex_lock(&driver->msg_mask_lock);
	new_session->msg_mask_tbl_count =
		driver->msg_mask_tbl_count;
	err = __diag_mask_init(dest,
		(new_session->msg_mask_tbl_count *
		sizeof(struct diag_msg_mask_t)), APPS_BUF_SIZE);
	if (err) {
		mutex_unlock(&driver->msg_mask_lock);
		mutex_unlock(&dest->lock);
		return err;
	}
	src_mask = (struct diag_msg_mask_t *)src->ptr;
	dest_mask = (struct diag_msg_mask_t *)dest->ptr;

	dest->mask_len = src->mask_len;
	dest->status = src->status;
	for (i = 0; i < new_session->msg_mask_tbl_count; i++) {
		range.ssid_first = src_mask->ssid_first;
		range.ssid_last = src_mask->ssid_last;
		err = diag_create_msg_mask_table_entry(dest_mask, &range);
		if (err)
			break;
		memcpy(dest_mask->ptr, src_mask->ptr,
		       dest_mask->range * sizeof(uint32_t));
		src_mask++;
		dest_mask++;
	}
	mutex_unlock(&driver->msg_mask_lock);
	mutex_unlock(&dest->lock);
	return err;
}

void diag_msg_mask_free(struct diag_mask_info *mask_info,
	struct diag_md_session_t *session_info)
{
	int i;
	struct diag_msg_mask_t *mask = NULL;
	uint8_t msg_mask_tbl_count = 0;

	if (!mask_info || !mask_info->ptr)
		return;
	mutex_lock(&mask_info->lock);
	mutex_lock(&driver->msg_mask_lock);
	mask = (struct diag_msg_mask_t *)mask_info->ptr;
	if (!mask->ptr) {
		pr_err("diag: Invalid input in %s, mask->ptr: %pK\n",
			__func__, mask->ptr);
		mutex_unlock(&driver->msg_mask_lock);
		mutex_unlock(&mask_info->lock);
		return;
	}
	msg_mask_tbl_count = (session_info) ?
		session_info->msg_mask_tbl_count :
		driver->msg_mask_tbl_count;
	for (i = 0; i < msg_mask_tbl_count; i++, mask++) {
		kfree(mask->ptr);
		mask->ptr = NULL;
	}
	mutex_unlock(&driver->msg_mask_lock);
	mutex_unlock(&mask_info->lock);
	__diag_mask_exit(mask_info);
}

static void diag_msg_mask_exit(void)
{
	int i;
	struct diag_msg_mask_t *mask = NULL;
	mutex_lock(&driver->msg_mask_lock);
	mask = (struct diag_msg_mask_t *)(msg_mask.ptr);
	if (mask) {
		for (i = 0; i < driver->msg_mask_tbl_count; i++, mask++)
			kfree(mask->ptr);
		kfree(msg_mask.ptr);
		msg_mask.ptr = NULL;
	}
	kfree(msg_mask.update_buf);
	msg_mask.update_buf = NULL;
	mutex_unlock(&driver->msg_mask_lock);
}

static int diag_build_time_mask_init(void)
{
	int err = 0;

	/* There is no need for update buffer for Build Time masks */
	mutex_init(&msg_bt_mask.lock);
	err = __diag_mask_init(&msg_bt_mask, MSG_MASK_SIZE, 0);
	if (err)
		return err;
	err = diag_create_build_time_mask();
	if (err) {
		pr_err("diag: Unable to create msg build time masks, err: %d\n",
		       err);
		return err;
	}
	driver->build_time_mask = &msg_bt_mask;
	return 0;
}

static void diag_build_time_mask_exit(void)
{
	int i;
	struct diag_msg_mask_t *mask = NULL;
	mutex_lock(&driver->msg_mask_lock);
	mask = (struct diag_msg_mask_t *)(msg_bt_mask.ptr);
	if (mask) {
		for (i = 0; i < driver->bt_msg_mask_tbl_count; i++, mask++)
			kfree(mask->ptr);
		kfree(msg_bt_mask.ptr);
		msg_bt_mask.ptr = NULL;
	}
	mutex_unlock(&driver->msg_mask_lock);
}

static int diag_log_mask_init(void)
{
	int err = 0;
	int i;

	mutex_init(&log_mask.lock);
	err = __diag_mask_init(&log_mask, LOG_MASK_SIZE, APPS_BUF_SIZE);
	if (err)
		return err;
	err = diag_create_log_mask_table();
	if (err)
		return err;
	driver->log_mask = &log_mask;

	for (i = 0; i < NUM_PERIPHERALS; i++)
		driver->num_equip_id[i] = 0;

	return 0;
}

static void diag_log_mask_exit(void)
{
	int i;
	struct diag_log_mask_t *mask = NULL;

	mask = (struct diag_log_mask_t *)(log_mask.ptr);
	if (mask) {
		for (i = 0; i < MAX_EQUIP_ID; i++, mask++)
			kfree(mask->ptr);
		kfree(log_mask.ptr);
	}

	kfree(log_mask.update_buf);
}

static int diag_event_mask_init(void)
{
	int err = 0;
	int i;

	mutex_init(&event_mask.lock);
	err = __diag_mask_init(&event_mask, EVENT_MASK_SIZE, APPS_BUF_SIZE);
	if (err)
		return err;
	driver->event_mask_size = EVENT_MASK_SIZE;
	driver->last_event_id = APPS_EVENT_LAST_ID;
	driver->event_mask = &event_mask;

	for (i = 0; i < NUM_PERIPHERALS; i++)
		driver->num_event_id[i] = 0;

	return 0;
}

int diag_event_mask_copy(struct diag_mask_info *dest,
			 struct diag_mask_info *src)
{
	int err = 0;

	if (!src || !dest)
		return -EINVAL;

	mutex_init(&dest->lock);
	err = __diag_mask_init(dest, EVENT_MASK_SIZE, APPS_BUF_SIZE);
	if (err)
		return err;

	mutex_lock(&dest->lock);
	dest->mask_len = src->mask_len;
	dest->status = src->status;
	memcpy(dest->ptr, src->ptr, dest->mask_len);
	mutex_unlock(&dest->lock);

	return err;
}

void diag_event_mask_free(struct diag_mask_info *mask_info)
{
	if (!mask_info)
		return;

	__diag_mask_exit(mask_info);
}

static void diag_event_mask_exit(void)
{
	kfree(event_mask.ptr);
	kfree(event_mask.update_buf);
}

int diag_copy_to_user_msg_mask(char __user *buf, size_t count,
			       struct diag_md_session_t *info)
{
	int i;
	int err = 0;
	int len = 0;
	int copy_len = 0;
	int total_len = 0;
	struct diag_msg_mask_userspace_t header;
	struct diag_mask_info *mask_info = NULL;
	struct diag_msg_mask_t *mask = NULL;
	unsigned char *ptr = NULL;
	uint8_t msg_mask_tbl_count = 0;

	if (!buf || count == 0)
		return -EINVAL;

	mask_info = (!info) ? &msg_mask : info->msg_mask;
	if (!mask_info)
		return -EIO;

	if (!mask_info->ptr || !mask_info->update_buf) {
		pr_err("diag: In %s, invalid input mask_info->ptr: %pK, mask_info->update_buf: %pK\n",
			__func__, mask_info->ptr, mask_info->update_buf);
		return -EINVAL;
	}
	mutex_lock(&driver->diag_maskclear_mutex);
	if (driver->mask_clear) {
		DIAG_LOG(DIAG_DEBUG_PERIPHERALS,
		"diag:%s: count = %zu\n", __func__, count);
		mutex_unlock(&driver->diag_maskclear_mutex);
		return -EIO;
	}
	mutex_unlock(&driver->diag_maskclear_mutex);
	mutex_lock(&mask_info->lock);
	mutex_lock(&driver->msg_mask_lock);

	mask = (struct diag_msg_mask_t *)(mask_info->ptr);
	if (!mask->ptr) {
		pr_err("diag: Invalid input in %s, mask->ptr: %pK\n",
			__func__, mask->ptr);
		mutex_unlock(&driver->msg_mask_lock);
		mutex_unlock(&mask_info->lock);
		return -EINVAL;
	}
	msg_mask_tbl_count = (info) ? info->msg_mask_tbl_count :
			driver->msg_mask_tbl_count;
	for (i = 0; i < msg_mask_tbl_count; i++, mask++) {
		if (!mask->ptr)
			continue;
		ptr = mask_info->update_buf;
		len = 0;
		mutex_lock(&mask->lock);
		header.ssid_first = mask->ssid_first;
		header.ssid_last = mask->ssid_last_tools;
		header.range = mask->range_tools;
		memcpy(ptr, &header, sizeof(header));
		len += sizeof(header);
		copy_len = (sizeof(uint32_t) * mask->range_tools);
		if ((len + copy_len) > mask_info->update_buf_len) {
			pr_err("diag: In %s, no space to update msg mask, first: %d, last: %d\n",
			       __func__, mask->ssid_first,
			       mask->ssid_last_tools);
			mutex_unlock(&mask->lock);
			continue;
		}
		memcpy(ptr + len, mask->ptr, copy_len);
		len += copy_len;
		mutex_unlock(&mask->lock);
		/* + sizeof(int) to account for data_type already in buf */
		if (total_len + sizeof(int) + len > count) {
			pr_err("diag: In %s, unable to send msg masks to user space, total_len: %d, count: %zu\n",
			       __func__, total_len, count);
			err = -ENOMEM;
			break;
		}
		err = copy_to_user(buf + total_len, (void *)ptr, len);
		if (err) {
			pr_err("diag: In %s Unable to send msg masks to user space clients, err: %d\n",
			       __func__, err);
			break;
		}
		total_len += len;
	}
	mutex_unlock(&driver->msg_mask_lock);
	mutex_unlock(&mask_info->lock);
	return err ? err : total_len;
}

int diag_copy_to_user_log_mask(char __user *buf, size_t count,
			       struct diag_md_session_t *info)
{
	int i;
	int err = 0;
	int len = 0;
	int copy_len = 0;
	int total_len = 0;
	struct diag_log_mask_userspace_t header;
	struct diag_log_mask_t *mask = NULL;
	struct diag_mask_info *mask_info = NULL;
	unsigned char *ptr = NULL;

	if (!buf || count == 0)
		return -EINVAL;

	mask_info = (!info) ? &log_mask : info->log_mask;
	if (!mask_info)
		return -EIO;

	if (!mask_info->ptr || !mask_info->update_buf) {
		pr_err("diag: In %s, invalid input mask_info->ptr: %pK, mask_info->update_buf: %pK\n",
			__func__, mask_info->ptr, mask_info->update_buf);
		return -EINVAL;
	}

	mutex_lock(&mask_info->lock);
	mask = (struct diag_log_mask_t *)(mask_info->ptr);
	if (!mask->ptr) {
		pr_err("diag: Invalid input in %s, mask->ptr: %pK\n",
			__func__, mask->ptr);
		mutex_unlock(&mask_info->lock);
		return -EINVAL;
	}
	for (i = 0; i < MAX_EQUIP_ID; i++, mask++) {
		if (!mask->ptr)
			continue;
		ptr = mask_info->update_buf;
		len = 0;
		mutex_lock(&mask->lock);
		header.equip_id = mask->equip_id;
		header.num_items = mask->num_items_tools;
		memcpy(ptr, &header, sizeof(header));
		len += sizeof(header);
		copy_len = LOG_ITEMS_TO_SIZE(header.num_items);
		if ((len + copy_len) > mask_info->update_buf_len) {
			pr_err("diag: In %s, no space to update log mask, equip_id: %d\n",
			       __func__, mask->equip_id);
			mutex_unlock(&mask->lock);
			continue;
		}
		memcpy(ptr + len, mask->ptr, copy_len);
		len += copy_len;
		mutex_unlock(&mask->lock);
		/* + sizeof(int) to account for data_type already in buf */
		if (total_len + sizeof(int) + len > count) {
			pr_err("diag: In %s, unable to send log masks to user space, total_len: %d, count: %zu\n",
			       __func__, total_len, count);
			err = -ENOMEM;
			break;
		}
		err = copy_to_user(buf + total_len, (void *)ptr, len);
		if (err) {
			pr_err("diag: In %s Unable to send log masks to user space clients, err: %d\n",
			       __func__, err);
			break;
		}
		total_len += len;
	}
	mutex_unlock(&mask_info->lock);

	return err ? err : total_len;
}

void diag_send_updates_peripheral(uint8_t peripheral)
{
	diag_send_feature_mask_update(peripheral);
	if (driver->time_sync_enabled)
		diag_send_time_sync_update(peripheral);
	mutex_lock(&driver->md_session_lock);
	diag_send_msg_mask_update(peripheral, ALL_SSID, ALL_SSID);
	diag_send_log_mask_update(peripheral, ALL_EQUIP_ID);
	diag_send_event_mask_update(peripheral);
	mutex_unlock(&driver->md_session_lock);
	diag_send_real_time_update(peripheral,
				driver->real_time_mode[DIAG_LOCAL_PROC]);
	diag_send_peripheral_buffering_mode(
				&driver->buffering_mode[peripheral]);
}

int diag_process_apps_masks(unsigned char *buf, int len, int pid)
{
	int size = 0;
	int sub_cmd = 0;
	int (*hdlr)(unsigned char *src_buf, int src_len,
		    unsigned char *dest_buf, int dest_len, int pid) = NULL;

	if (!buf || len <= 0)
		return -EINVAL;

	if (*buf == DIAG_CMD_LOG_CONFIG) {
		sub_cmd = *(int *)(buf + sizeof(int));
		switch (sub_cmd) {
		case DIAG_CMD_OP_LOG_DISABLE:
			hdlr = diag_cmd_disable_log_mask;
			break;
		case DIAG_CMD_OP_GET_LOG_RANGE:
			hdlr = diag_cmd_get_log_range;
			break;
		case DIAG_CMD_OP_SET_LOG_MASK:
			hdlr = diag_cmd_set_log_mask;
			break;
		case DIAG_CMD_OP_GET_LOG_MASK:
			hdlr = diag_cmd_get_log_mask;
			break;
		}
	} else if (*buf == DIAG_CMD_MSG_CONFIG) {
		sub_cmd = *(uint8_t *)(buf + sizeof(uint8_t));
		switch (sub_cmd) {
		case DIAG_CMD_OP_GET_SSID_RANGE:
			hdlr = diag_cmd_get_ssid_range;
			break;
		case DIAG_CMD_OP_GET_BUILD_MASK:
			hdlr = diag_cmd_get_build_mask;
			break;
		case DIAG_CMD_OP_GET_MSG_MASK:
			hdlr = diag_cmd_get_msg_mask;
			break;
		case DIAG_CMD_OP_SET_MSG_MASK:
			hdlr = diag_cmd_set_msg_mask;
			break;
		case DIAG_CMD_OP_SET_ALL_MSG_MASK:
			hdlr = diag_cmd_set_all_msg_mask;
			break;
		}
	} else if (*buf == DIAG_CMD_GET_EVENT_MASK) {
		hdlr = diag_cmd_get_event_mask;
	} else if (*buf == DIAG_CMD_SET_EVENT_MASK) {
		hdlr = diag_cmd_update_event_mask;
	} else if (*buf == DIAG_CMD_EVENT_TOGGLE) {
		hdlr = diag_cmd_toggle_events;
	}

	if (hdlr)
		size = hdlr(buf, len, driver->apps_rsp_buf,
			    DIAG_MAX_RSP_SIZE, pid);

	return (size > 0) ? size : 0;
}

int diag_masks_init(void)
{
	int err = 0;
	err = diag_msg_mask_init();
	if (err)
		goto fail;

	err = diag_build_time_mask_init();
	if (err)
		goto fail;

	err = diag_log_mask_init();
	if (err)
		goto fail;

	err = diag_event_mask_init();
	if (err)
		goto fail;

	if (driver->buf_feature_mask_update == NULL) {
		driver->buf_feature_mask_update = kzalloc(sizeof(
					struct diag_ctrl_feature_mask) +
					FEATURE_MASK_LEN, GFP_KERNEL);
		if (driver->buf_feature_mask_update == NULL)
			goto fail;
		kmemleak_not_leak(driver->buf_feature_mask_update);
	}

	return 0;
fail:
	pr_err("diag: Could not initialize diag mask buffers\n");
	diag_masks_exit();
	return -ENOMEM;
}

void diag_masks_exit(void)
{
	diag_msg_mask_exit();
	diag_build_time_mask_exit();
	diag_log_mask_exit();
	diag_event_mask_exit();
	kfree(driver->buf_feature_mask_update);
}<|MERGE_RESOLUTION|>--- conflicted
+++ resolved
@@ -362,11 +362,7 @@
 				mask_info =
 				driver->md_session_map[peripheral]->msg_mask;
 				md_session_info =
-<<<<<<< HEAD
-					driver->md_session_map[peripheral];
-=======
 				driver->md_session_map[peripheral];
->>>>>>> 3730242c
 			}
 		} else if (driver->md_session_mask &
 				MD_PERIPHERAL_PD_MASK(peripheral)) {
@@ -374,12 +370,8 @@
 			if (upd && driver->md_session_map[upd]) {
 				mask_info =
 				driver->md_session_map[upd]->msg_mask;
-<<<<<<< HEAD
-				md_session_info = driver->md_session_map[upd];
-=======
 				md_session_info =
 				driver->md_session_map[upd];
->>>>>>> 3730242c
 			}
 		} else {
 			DIAG_LOG(DIAG_DEBUG_MASKS,
