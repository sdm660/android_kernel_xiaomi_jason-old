--- conflicted
+++ resolved
@@ -1833,14 +1833,7 @@
 	/*
 	 * Fetch CID from card.
 	 */
-<<<<<<< HEAD
 	err = mmc_send_cid(host, cid);
-=======
-	if (mmc_host_is_spi(host))
-		err = mmc_send_cid(host, cid);
-	else
-		err = mmc_all_send_cid(host, cid);
->>>>>>> 9415f723
 	if (err) {
 		pr_err("%s: %s: mmc_send_cid() fails %d\n",
 				mmc_hostname(host), __func__, err);
@@ -2913,15 +2906,12 @@
 	struct mmc_card *card = host->card;
 	int ret;
 
-<<<<<<< HEAD
 	/*
 	 * In the case of recovery, we can't expect flushing the cache to work
 	 * always, but we have a go and ignore errors.
 	 */
 	mmc_flush_cache(host->card);
 
-=======
->>>>>>> 9415f723
 	if ((host->caps & MMC_CAP_HW_RESET) && host->ops->hw_reset &&
 	     mmc_can_reset(card)) {
 		/* If the card accept RST_n signal, send it. */
