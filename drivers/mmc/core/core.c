/*
 *  linux/drivers/mmc/core/core.c
 *
 *  Copyright (C) 2003-2004 Russell King, All Rights Reserved.
 *  SD support Copyright (C) 2004 Ian Molton, All Rights Reserved.
 *  Copyright (C) 2005-2008 Pierre Ossman, All Rights Reserved.
 *  MMCv4 support Copyright (C) 2006 Philip Langdale, All Rights Reserved.
 *
 * This program is free software; you can redistribute it and/or modify
 * it under the terms of the GNU General Public License version 2 as
 * published by the Free Software Foundation.
 */
#include <linux/module.h>
#include <linux/init.h>
#include <linux/interrupt.h>
#include <linux/completion.h>
#include <linux/devfreq.h>
#include <linux/device.h>
#include <linux/delay.h>
#include <linux/pagemap.h>
#include <linux/err.h>
#include <linux/leds.h>
#include <linux/scatterlist.h>
#include <linux/log2.h>
#include <linux/regulator/consumer.h>
#include <linux/pm_runtime.h>
#include <linux/pm_wakeup.h>
#include <linux/suspend.h>
#include <linux/fault-inject.h>
#include <linux/random.h>
#include <linux/slab.h>
#include <linux/of.h>
#include <linux/pm.h>
#include <linux/jiffies.h>
<<<<<<< HEAD
#include <linux/sched.h>
=======
>>>>>>> 9415f723

#define CREATE_TRACE_POINTS
#include <trace/events/mmc.h>

#include <linux/mmc/card.h>
#include <linux/mmc/host.h>
#include <linux/mmc/mmc.h>
#include <linux/mmc/sd.h>
#include <linux/mmc/slot-gpio.h>

#include "core.h"
#include "bus.h"
#include "host.h"
#include "sdio_bus.h"
#include "pwrseq.h"

#include "mmc_ops.h"
#include "sd_ops.h"
#include "sdio_ops.h"

EXPORT_TRACEPOINT_SYMBOL_GPL(mmc_blk_erase_start);
EXPORT_TRACEPOINT_SYMBOL_GPL(mmc_blk_erase_end);
EXPORT_TRACEPOINT_SYMBOL_GPL(mmc_blk_rw_start);
EXPORT_TRACEPOINT_SYMBOL_GPL(mmc_blk_rw_end);

/* If the device is not responding */
#define MMC_CORE_TIMEOUT_MS	(10 * 60 * 1000) /* 10 minute timeout */

/*
 * Background operations can take a long time, depending on the housekeeping
 * operations the card has to perform.
 */
#define MMC_BKOPS_MAX_TIMEOUT	(4 * 60 * 1000) /* max time to wait in ms */

/* The max erase timeout, used when host->max_busy_timeout isn't specified */
#define MMC_ERASE_TIMEOUT_MS	(60 * 1000) /* 60 s */

static const unsigned freqs[] = { 400000, 300000, 200000, 100000 };

/*
 * Enabling software CRCs on the data blocks can be a significant (30%)
 * performance cost, and for other reasons may not always be desired.
 * So we allow it it to be disabled.
 */
bool use_spi_crc = 0;
module_param(use_spi_crc, bool, 0);

static int mmc_schedule_delayed_work(struct delayed_work *work,
				     unsigned long delay)
{
	/*
	 * We use the system_freezable_wq, because of two reasons.
	 * First, it allows several works (not the same work item) to be
	 * executed simultaneously. Second, the queue becomes frozen when
	 * userspace becomes frozen during system PM.
	 */
	return queue_delayed_work(system_freezable_wq, work, delay);
}

#ifdef CONFIG_FAIL_MMC_REQUEST

/*
 * Internal function. Inject random data errors.
 * If mmc_data is NULL no errors are injected.
 */
static void mmc_should_fail_request(struct mmc_host *host,
				    struct mmc_request *mrq)
{
	struct mmc_command *cmd = mrq->cmd;
	struct mmc_data *data = mrq->data;
	static const int data_errors[] = {
		-ETIMEDOUT,
		-EILSEQ,
		-EIO,
	};

	if (!data)
		return;

	if ((cmd && cmd->error) || data->error ||
	    !should_fail(&host->fail_mmc_request, data->blksz * data->blocks))
		return;

	data->error = data_errors[prandom_u32() % ARRAY_SIZE(data_errors)];
	data->bytes_xfered = (prandom_u32() % (data->bytes_xfered >> 9)) << 9;
	data->fault_injected = true;
}

#else /* CONFIG_FAIL_MMC_REQUEST */

static inline void mmc_should_fail_request(struct mmc_host *host,
					   struct mmc_request *mrq)
{
}

#endif /* CONFIG_FAIL_MMC_REQUEST */

static bool mmc_is_data_request(struct mmc_request *mmc_request)
{
	switch (mmc_request->cmd->opcode) {
	case MMC_READ_SINGLE_BLOCK:
	case MMC_READ_MULTIPLE_BLOCK:
	case MMC_WRITE_BLOCK:
	case MMC_WRITE_MULTIPLE_BLOCK:
		return true;
	default:
		return false;
	}
}

static void mmc_clk_scaling_start_busy(struct mmc_host *host, bool lock_needed)
{
	struct mmc_devfeq_clk_scaling *clk_scaling = &host->clk_scaling;

	if (!clk_scaling->enable)
		return;

	if (lock_needed)
		spin_lock_bh(&clk_scaling->lock);

	clk_scaling->start_busy = ktime_get();
	clk_scaling->is_busy_started = true;

	if (lock_needed)
		spin_unlock_bh(&clk_scaling->lock);
}

static void mmc_clk_scaling_stop_busy(struct mmc_host *host, bool lock_needed)
{
	struct mmc_devfeq_clk_scaling *clk_scaling = &host->clk_scaling;

	if (!clk_scaling->enable)
		return;

	if (lock_needed)
		spin_lock_bh(&clk_scaling->lock);

	if (!clk_scaling->is_busy_started) {
		WARN_ON(1);
		goto out;
	}

	clk_scaling->total_busy_time_us +=
		ktime_to_us(ktime_sub(ktime_get(),
			clk_scaling->start_busy));
	pr_debug("%s: accumulated busy time is %lu usec\n",
		mmc_hostname(host), clk_scaling->total_busy_time_us);
	clk_scaling->is_busy_started = false;

out:
	if (lock_needed)
		spin_unlock_bh(&clk_scaling->lock);
}

/**
 * mmc_cmdq_clk_scaling_start_busy() - start busy timer for data requests
 * @host: pointer to mmc host structure
 * @lock_needed: flag indication if locking is needed
 *
 * This function starts the busy timer in case it was not already started.
 */
void mmc_cmdq_clk_scaling_start_busy(struct mmc_host *host,
	bool lock_needed)
{
	if (!host->clk_scaling.enable)
		return;

	if (lock_needed)
		spin_lock_bh(&host->clk_scaling.lock);

	if (!host->clk_scaling.is_busy_started &&
		!test_bit(CMDQ_STATE_DCMD_ACTIVE,
			&host->cmdq_ctx.curr_state)) {
		host->clk_scaling.start_busy = ktime_get();
		host->clk_scaling.is_busy_started = true;
	}

	if (lock_needed)
		spin_unlock_bh(&host->clk_scaling.lock);
}
EXPORT_SYMBOL(mmc_cmdq_clk_scaling_start_busy);

/**
 * mmc_cmdq_clk_scaling_stop_busy() - stop busy timer for last data requests
 * @host: pointer to mmc host structure
 * @lock_needed: flag indication if locking is needed
 *
 * This function stops the busy timer in case it is the last data request.
 * In case the current request is not the last one, the busy time till
 * now will be accumulated and the counter will be restarted.
 */
void mmc_cmdq_clk_scaling_stop_busy(struct mmc_host *host,
	bool lock_needed, bool is_cmdq_dcmd)
{
	if (!host->clk_scaling.enable)
		return;

	if (lock_needed)
		spin_lock_bh(&host->clk_scaling.lock);

	/*
	 *  For CQ mode: In completion of DCMD request, start busy time in
	 *  case of pending data requests
	 */
	if (is_cmdq_dcmd) {
		if (host->cmdq_ctx.data_active_reqs) {
			host->clk_scaling.is_busy_started = true;
			host->clk_scaling.start_busy = ktime_get();
		}
		goto out;
	}

	host->clk_scaling.total_busy_time_us +=
		ktime_to_us(ktime_sub(ktime_get(),
			host->clk_scaling.start_busy));

	if (host->cmdq_ctx.data_active_reqs) {
		host->clk_scaling.is_busy_started = true;
		host->clk_scaling.start_busy = ktime_get();
	} else {
		host->clk_scaling.is_busy_started = false;
	}
out:
	if (lock_needed)
		spin_unlock_bh(&host->clk_scaling.lock);

}
EXPORT_SYMBOL(mmc_cmdq_clk_scaling_stop_busy);

/**
 * mmc_can_scale_clk() - Check clock scaling capability
 * @host: pointer to mmc host structure
 */
bool mmc_can_scale_clk(struct mmc_host *host)
{
	if (!host) {
		pr_err("bad host parameter\n");
		WARN_ON(1);
		return false;
	}

	return host->caps2 & MMC_CAP2_CLK_SCALE;
}
EXPORT_SYMBOL(mmc_can_scale_clk);

static int mmc_devfreq_get_dev_status(struct device *dev,
		struct devfreq_dev_status *status)
{
	struct mmc_host *host = container_of(dev, struct mmc_host, class_dev);
	struct mmc_devfeq_clk_scaling *clk_scaling;

	if (!host) {
		pr_err("bad host parameter\n");
		WARN_ON(1);
		return -EINVAL;
	}

	clk_scaling = &host->clk_scaling;

	if (!clk_scaling->enable)
		return 0;

	spin_lock_bh(&clk_scaling->lock);

	/* accumulate the busy time of ongoing work */
	memset(status, 0, sizeof(*status));
	if (clk_scaling->is_busy_started) {
		if (mmc_card_cmdq(host->card)) {
			/* the "busy-timer" will be restarted in case there
			 * are pending data requests */
			mmc_cmdq_clk_scaling_stop_busy(host, false, false);
		} else {
			mmc_clk_scaling_stop_busy(host, false);
			mmc_clk_scaling_start_busy(host, false);
		}
	}

	status->busy_time = clk_scaling->total_busy_time_us;
	status->total_time = ktime_to_us(ktime_sub(ktime_get(),
		clk_scaling->measure_interval_start));
	clk_scaling->total_busy_time_us = 0;
	status->current_frequency = clk_scaling->curr_freq;
	clk_scaling->measure_interval_start = ktime_get();

	pr_debug("%s: status: load = %lu%% - total_time=%lu busy_time = %lu, clk=%lu\n",
		mmc_hostname(host),
		(status->busy_time*100)/status->total_time,
		status->total_time, status->busy_time,
		status->current_frequency);

	spin_unlock_bh(&clk_scaling->lock);

	return 0;
}

static bool mmc_is_valid_state_for_clk_scaling(struct mmc_host *host)
{
	struct mmc_card *card = host->card;
	u32 status;

	/*
	 * If the current partition type is RPMB, clock switching may not
	 * work properly as sending tuning command (CMD21) is illegal in
	 * this mode.
	 */
	if (!card || (mmc_card_mmc(card) &&
			(card->part_curr == EXT_CSD_PART_CONFIG_ACC_RPMB ||
			mmc_card_doing_bkops(card))))
		return false;

	if (mmc_send_status(card, &status)) {
		pr_err("%s: Get card status fail\n", mmc_hostname(card->host));
		return false;
	}

	return R1_CURRENT_STATE(status) == R1_STATE_TRAN;
}

int mmc_cmdq_halt_on_empty_queue(struct mmc_host *host)
{
	int err = 0;

<<<<<<< HEAD
	err = wait_event_interruptible_timeout(host->cmdq_ctx.queue_empty_wq,
			(!host->cmdq_ctx.active_reqs),
			msecs_to_jiffies(MMC_CMDQ_WAIT_EVENT_TIMEOUT_MS));

	if (WARN_ON(!err && host->cmdq_ctx.active_reqs)) {
		pr_err("%s: %s: timeout case? host-claimed(%d), claim-cnt(%d), claim-comm(%s), active-reqs(0x%x)\n",
			mmc_hostname(host), __func__, host->claimed,
			host->claim_cnt, host->claimer->comm,
			host->cmdq_ctx.active_reqs);
		if (host->claimer)
			sched_show_task(host->claimer);
		return -EBUSY;
	} else if (host->cmdq_ctx.active_reqs) {
=======
	err = wait_event_interruptible(host->cmdq_ctx.queue_empty_wq,
				(!host->cmdq_ctx.active_reqs));
	if (host->cmdq_ctx.active_reqs) {
>>>>>>> 9415f723
		pr_err("%s: %s: unexpected active requests (%lu)\n",
			mmc_hostname(host), __func__,
			host->cmdq_ctx.active_reqs);
		return -EPERM;
	}

	err = mmc_cmdq_halt(host, true);
	if (err) {
		pr_err("%s: %s: mmc_cmdq_halt failed (%d)\n",
		       mmc_hostname(host), __func__, err);
		goto out;
	}

out:
	return err;
}
EXPORT_SYMBOL(mmc_cmdq_halt_on_empty_queue);

int mmc_clk_update_freq(struct mmc_host *host,
		unsigned long freq, enum mmc_load state)
{
	int err = 0;
	bool cmdq_mode;

	if (!host) {
		pr_err("bad host parameter\n");
		WARN_ON(1);
		return -EINVAL;
	}

	mmc_host_clk_hold(host);
	cmdq_mode = mmc_card_cmdq(host->card);

	/* make sure the card supports the frequency we want */
	if (unlikely(freq > host->card->clk_scaling_highest)) {
		freq = host->card->clk_scaling_highest;
		pr_warn("%s: %s: frequency was overridden to %lu\n",
				mmc_hostname(host), __func__,
				host->card->clk_scaling_highest);
	}

	if (unlikely(freq < host->card->clk_scaling_lowest)) {
		freq = host->card->clk_scaling_lowest;
		pr_warn("%s: %s: frequency was overridden to %lu\n",
			mmc_hostname(host), __func__,
			host->card->clk_scaling_lowest);
	}

	if (freq == host->clk_scaling.curr_freq)
		goto out;

	if (host->ops->notify_load) {
		err = host->ops->notify_load(host, state);
		if (err) {
			pr_err("%s: %s: fail on notify_load\n",
				mmc_hostname(host), __func__);
			goto out;
		}
	}

	if (cmdq_mode) {
		err = mmc_cmdq_halt_on_empty_queue(host);
		if (err) {
			pr_err("%s: %s: failed halting queue (%d)\n",
				mmc_hostname(host), __func__, err);
			goto halt_failed;
		}
	}

	if (!mmc_is_valid_state_for_clk_scaling(host)) {
		pr_debug("%s: invalid state for clock scaling - skipping",
			mmc_hostname(host));
		goto invalid_state;
	}

	err = host->bus_ops->change_bus_speed(host, &freq);
	if (!err)
		host->clk_scaling.curr_freq = freq;
	else
		pr_err("%s: %s: failed (%d) at freq=%lu\n",
			mmc_hostname(host), __func__, err, freq);

invalid_state:
	if (cmdq_mode) {
		if (mmc_cmdq_halt(host, false))
			pr_err("%s: %s: cmdq unhalt failed\n",
			mmc_hostname(host), __func__);
	}

halt_failed:
	if (err) {
		/* restore previous state */
		if (host->ops->notify_load)
			if (host->ops->notify_load(host,
				host->clk_scaling.state))
				pr_err("%s: %s: fail on notify_load restore\n",
					mmc_hostname(host), __func__);
	}
out:
	mmc_host_clk_release(host);
	return err;
}
EXPORT_SYMBOL(mmc_clk_update_freq);

int mmc_recovery_fallback_lower_speed(struct mmc_host *host)
{
	int err = 0;
	if (!host->card)
		return -EINVAL;

	if (host->sdr104_wa && mmc_card_sd(host->card) &&
	    (host->ios.timing == MMC_TIMING_UHS_SDR104) &&
	    !host->card->sdr104_blocked) {
		pr_err("%s: %s: blocked SDR104, lower the bus-speed (SDR50 / DDR50)\n",
			mmc_hostname(host), __func__);
		mmc_host_clear_sdr104(host);
		err = mmc_hw_reset(host);
		host->card->sdr104_blocked = true;
	} else {
		/* If sdr104_wa is not present, just return status */
		err = host->bus_ops->alive(host);
	}
	if (err)
		pr_err("%s: %s: Fallback to lower speed mode failed with err=%d\n",
			mmc_hostname(host), __func__, err);

	return err;
}

static int mmc_devfreq_set_target(struct device *dev,
				unsigned long *freq, u32 devfreq_flags)
{
	struct mmc_host *host = container_of(dev, struct mmc_host, class_dev);
	struct mmc_devfeq_clk_scaling *clk_scaling;
	int err = 0;
	int abort;
	unsigned long pflags = current->flags;

	/* Ensure scaling would happen even in memory pressure conditions */
	current->flags |= PF_MEMALLOC;

	if (!(host && freq)) {
		pr_err("%s: unexpected host/freq parameter\n", __func__);
		err = -EINVAL;
		goto out;
	}

	clk_scaling = &host->clk_scaling;

	if (!clk_scaling->enable)
		goto out;

	pr_debug("%s: target freq = %lu (%s)\n", mmc_hostname(host),
		*freq, current->comm);

	if ((clk_scaling->curr_freq == *freq) ||
		clk_scaling->skip_clk_scale_freq_update)
		goto out;

	/* No need to scale the clocks if they are gated */
	if (!host->ios.clock)
		goto out;

	spin_lock_bh(&clk_scaling->lock);
	if (clk_scaling->clk_scaling_in_progress) {
		pr_debug("%s: clocks scaling is already in-progress by mmc thread\n",
			mmc_hostname(host));
		spin_unlock_bh(&clk_scaling->lock);
		goto out;
	}
	clk_scaling->need_freq_change = true;
	clk_scaling->target_freq = *freq;
	clk_scaling->state = *freq < clk_scaling->curr_freq ?
		MMC_LOAD_LOW : MMC_LOAD_HIGH;
	spin_unlock_bh(&clk_scaling->lock);

	abort = __mmc_claim_host(host, &clk_scaling->devfreq_abort);
	if (abort)
		goto out;

	if (mmc_card_sd(host->card) && host->card->sdr104_blocked)
		goto rel_host;

	/*
	 * In case we were able to claim host there is no need to
	 * defer the frequency change. It will be done now
	 */
	clk_scaling->need_freq_change = false;

	mmc_host_clk_hold(host);
	err = mmc_clk_update_freq(host, *freq, clk_scaling->state);
	if (err && err != -EAGAIN) {
		pr_err("%s: clock scale to %lu failed with error %d\n",
			mmc_hostname(host), *freq, err);
		err = mmc_recovery_fallback_lower_speed(host);
	} else {
		pr_debug("%s: clock change to %lu finished successfully (%s)\n",
			mmc_hostname(host), *freq, current->comm);
	}


	mmc_host_clk_release(host);
rel_host:
	mmc_release_host(host);
out:
	tsk_restore_flags(current, pflags, PF_MEMALLOC);
	return err;
}

/**
 * mmc_deferred_scaling() - scale clocks from data path (mmc thread context)
 * @host: pointer to mmc host structure
 *
 * This function does clock scaling in case "need_freq_change" flag was set
 * by the clock scaling logic.
 */
void mmc_deferred_scaling(struct mmc_host *host)
{
	unsigned long target_freq;
	int err;

	if (!host->clk_scaling.enable)
		return;

	if (mmc_card_sd(host->card) && host->card->sdr104_blocked)
		return;

	spin_lock_bh(&host->clk_scaling.lock);

	if (host->clk_scaling.clk_scaling_in_progress ||
		!(host->clk_scaling.need_freq_change)) {
		spin_unlock_bh(&host->clk_scaling.lock);
		return;
	}


	atomic_inc(&host->clk_scaling.devfreq_abort);
	target_freq = host->clk_scaling.target_freq;
	host->clk_scaling.clk_scaling_in_progress = true;
	host->clk_scaling.need_freq_change = false;
	spin_unlock_bh(&host->clk_scaling.lock);
	pr_debug("%s: doing deferred frequency change (%lu) (%s)\n",
				mmc_hostname(host),
				target_freq, current->comm);

	err = mmc_clk_update_freq(host, target_freq,
		host->clk_scaling.state);
	if (err && err != -EAGAIN) {
		pr_err("%s: failed on deferred scale clocks (%d)\n",
			mmc_hostname(host), err);
		mmc_recovery_fallback_lower_speed(host);
	} else {
		pr_debug("%s: clocks were successfully scaled to %lu (%s)\n",
			mmc_hostname(host),
			target_freq, current->comm);
	}
	host->clk_scaling.clk_scaling_in_progress = false;
	atomic_dec(&host->clk_scaling.devfreq_abort);
}
EXPORT_SYMBOL(mmc_deferred_scaling);

static int mmc_devfreq_create_freq_table(struct mmc_host *host)
{
	int i;
	struct mmc_devfeq_clk_scaling *clk_scaling = &host->clk_scaling;

	pr_debug("%s: supported: lowest=%lu, highest=%lu\n",
		mmc_hostname(host),
		host->card->clk_scaling_lowest,
		host->card->clk_scaling_highest);

	/*
	 * Create the frequency table and initialize it with default values.
	 * Initialize it with platform specific frequencies if the frequency
	 * table supplied by platform driver is present, otherwise initialize
	 * it with min and max frequencies supported by the card.
	 */
	if (!clk_scaling->freq_table) {
		if (clk_scaling->pltfm_freq_table_sz)
			clk_scaling->freq_table_sz =
				clk_scaling->pltfm_freq_table_sz;
		else
			clk_scaling->freq_table_sz = 2;

		clk_scaling->freq_table = kzalloc(
			(clk_scaling->freq_table_sz *
			sizeof(*(clk_scaling->freq_table))), GFP_KERNEL);
		if (!clk_scaling->freq_table)
			return -ENOMEM;

		if (clk_scaling->pltfm_freq_table) {
			memcpy(clk_scaling->freq_table,
				clk_scaling->pltfm_freq_table,
				(clk_scaling->pltfm_freq_table_sz *
				sizeof(*(clk_scaling->pltfm_freq_table))));
		} else {
			pr_debug("%s: no frequency table defined -  setting default\n",
				mmc_hostname(host));
			clk_scaling->freq_table[0] =
				host->card->clk_scaling_lowest;
			clk_scaling->freq_table[1] =
				host->card->clk_scaling_highest;
			goto out;
		}
	}

	if (host->card->clk_scaling_lowest >
		clk_scaling->freq_table[0])
		pr_debug("%s: frequency table undershot possible freq\n",
			mmc_hostname(host));

	for (i = 0; i < clk_scaling->freq_table_sz; i++) {
		if (clk_scaling->freq_table[i] <=
			host->card->clk_scaling_highest)
			continue;
		clk_scaling->freq_table[i] =
			host->card->clk_scaling_highest;
		clk_scaling->freq_table_sz = i + 1;
		pr_debug("%s: frequency table overshot possible freq (%d)\n",
				mmc_hostname(host), clk_scaling->freq_table[i]);
		break;
	}

out:
	clk_scaling->devfreq_profile.freq_table = clk_scaling->freq_table;
	clk_scaling->devfreq_profile.max_state = clk_scaling->freq_table_sz;

	for (i = 0; i < clk_scaling->freq_table_sz; i++)
		pr_debug("%s: freq[%d] = %u\n",
			mmc_hostname(host), i, clk_scaling->freq_table[i]);

	return 0;
}

/**
 * mmc_init_devfreq_clk_scaling() - Initialize clock scaling
 * @host: pointer to mmc host structure
 *
 * Initialize clock scaling for supported hosts. It is assumed that the caller
 * ensure clock is running at maximum possible frequency before calling this
 * function. Shall use struct devfreq_simple_ondemand_data to configure
 * governor.
 */
int mmc_init_clk_scaling(struct mmc_host *host)
{
	int err;

	if (!host || !host->card) {
		pr_err("%s: unexpected host/card parameters\n",
			__func__);
		return -EINVAL;
	}

	if (!mmc_can_scale_clk(host) ||
		!host->bus_ops->change_bus_speed) {
		pr_debug("%s: clock scaling is not supported\n",
			mmc_hostname(host));
		return 0;
	}

	pr_debug("registering %s dev (%p) to devfreq",
		mmc_hostname(host),
		mmc_classdev(host));

	if (host->clk_scaling.devfreq) {
		pr_err("%s: dev is already registered for dev %p\n",
			mmc_hostname(host),
			mmc_dev(host));
		return -EPERM;
	}
	spin_lock_init(&host->clk_scaling.lock);
	atomic_set(&host->clk_scaling.devfreq_abort, 0);
	host->clk_scaling.curr_freq = host->ios.clock;
	host->clk_scaling.clk_scaling_in_progress = false;
	host->clk_scaling.need_freq_change = false;
	host->clk_scaling.is_busy_started = false;

	host->clk_scaling.devfreq_profile.polling_ms =
		host->clk_scaling.polling_delay_ms;
	host->clk_scaling.devfreq_profile.get_dev_status =
		mmc_devfreq_get_dev_status;
	host->clk_scaling.devfreq_profile.target = mmc_devfreq_set_target;
	host->clk_scaling.devfreq_profile.initial_freq = host->ios.clock;

	host->clk_scaling.ondemand_gov_data.simple_scaling = true;
	host->clk_scaling.ondemand_gov_data.upthreshold =
		host->clk_scaling.upthreshold;
	host->clk_scaling.ondemand_gov_data.downdifferential =
		host->clk_scaling.upthreshold - host->clk_scaling.downthreshold;

	err = mmc_devfreq_create_freq_table(host);
	if (err) {
		pr_err("%s: fail to create devfreq frequency table\n",
			mmc_hostname(host));
		return err;
	}

	pr_debug("%s: adding devfreq with: upthreshold=%u downthreshold=%u polling=%u\n",
		mmc_hostname(host),
		host->clk_scaling.ondemand_gov_data.upthreshold,
		host->clk_scaling.ondemand_gov_data.downdifferential,
		host->clk_scaling.devfreq_profile.polling_ms);
	host->clk_scaling.devfreq = devfreq_add_device(
		mmc_classdev(host),
		&host->clk_scaling.devfreq_profile,
		"simple_ondemand",
		&host->clk_scaling.ondemand_gov_data);
	if (!host->clk_scaling.devfreq) {
		pr_err("%s: unable to register with devfreq\n",
			mmc_hostname(host));
		return -EPERM;
	}

	pr_debug("%s: clk scaling is enabled for device %s (%p) with devfreq %p (clock = %uHz)\n",
		mmc_hostname(host),
		dev_name(mmc_classdev(host)),
		mmc_classdev(host),
		host->clk_scaling.devfreq,
		host->ios.clock);

	host->clk_scaling.enable = true;

	return err;
}
EXPORT_SYMBOL(mmc_init_clk_scaling);

/**
 * mmc_suspend_clk_scaling() - suspend clock scaling
 * @host: pointer to mmc host structure
 *
 * This API will suspend devfreq feature for the specific host.
 * The statistics collected by mmc will be cleared.
 * This function is intended to be called by the pm callbacks
 * (e.g. runtime_suspend, suspend) of the mmc device
 */
int mmc_suspend_clk_scaling(struct mmc_host *host)
{
	int err;

	if (!host) {
		WARN(1, "bad host parameter\n");
		return -EINVAL;
	}

	if (!mmc_can_scale_clk(host) || !host->clk_scaling.enable)
		return 0;

	if (!host->clk_scaling.devfreq) {
		pr_err("%s: %s: no devfreq is assosiated with this device\n",
			mmc_hostname(host), __func__);
		return -EPERM;
	}

	atomic_inc(&host->clk_scaling.devfreq_abort);
	wake_up(&host->wq);
	err = devfreq_suspend_device(host->clk_scaling.devfreq);
	if (err) {
		pr_err("%s: %s: failed to suspend devfreq\n",
			mmc_hostname(host), __func__);
		return err;
	}
	host->clk_scaling.enable = false;

	host->clk_scaling.total_busy_time_us = 0;

	pr_debug("%s: devfreq suspended\n", mmc_hostname(host));

	return 0;
}
EXPORT_SYMBOL(mmc_suspend_clk_scaling);

/**
 * mmc_resume_clk_scaling() - resume clock scaling
 * @host: pointer to mmc host structure
 *
 * This API will resume devfreq feature for the specific host.
 * This API is intended to be called by the pm callbacks
 * (e.g. runtime_suspend, suspend) of the mmc device
 */
int mmc_resume_clk_scaling(struct mmc_host *host)
{
	int err = 0;
	u32 max_clk_idx = 0;
	u32 devfreq_max_clk = 0;
	u32 devfreq_min_clk = 0;

	if (!host) {
		WARN(1, "bad host parameter\n");
		return -EINVAL;
	}

	if (!mmc_can_scale_clk(host))
		return 0;

	/*
	 * If clock scaling is already exited when resume is called, like
	 * during mmc shutdown, it is not an error and should not fail the
	 * API calling this.
	 */
	if (!host->clk_scaling.devfreq) {
		pr_warn("%s: %s: no devfreq is assosiated with this device\n",
			mmc_hostname(host), __func__);
		return 0;
	}

	atomic_set(&host->clk_scaling.devfreq_abort, 0);

	max_clk_idx = host->clk_scaling.freq_table_sz - 1;
	devfreq_max_clk = host->clk_scaling.freq_table[max_clk_idx];
	devfreq_min_clk = host->clk_scaling.freq_table[0];

	host->clk_scaling.curr_freq = devfreq_max_clk;
	if (host->ios.clock < host->clk_scaling.freq_table[max_clk_idx])
		host->clk_scaling.curr_freq = devfreq_min_clk;

	host->clk_scaling.clk_scaling_in_progress = false;
	host->clk_scaling.need_freq_change = false;

	err = devfreq_resume_device(host->clk_scaling.devfreq);
	if (err) {
		pr_err("%s: %s: failed to resume devfreq (%d)\n",
			mmc_hostname(host), __func__, err);
	} else {
		host->clk_scaling.enable = true;
		pr_debug("%s: devfreq resumed\n", mmc_hostname(host));
	}

	return err;
}
EXPORT_SYMBOL(mmc_resume_clk_scaling);

/**
 * mmc_exit_devfreq_clk_scaling() - Disable clock scaling
 * @host: pointer to mmc host structure
 *
 * Disable clock scaling permanently.
 */
int mmc_exit_clk_scaling(struct mmc_host *host)
{
	int err;

	if (!host) {
		pr_err("%s: bad host parameter\n", __func__);
		WARN_ON(1);
		return -EINVAL;
	}

	if (!mmc_can_scale_clk(host))
		return 0;

	if (!host->clk_scaling.devfreq) {
		pr_err("%s: %s: no devfreq is assosiated with this device\n",
			mmc_hostname(host), __func__);
		return -EPERM;
	}

	err = mmc_suspend_clk_scaling(host);
	if (err) {
		pr_err("%s: %s: fail to suspend clock scaling (%d)\n",
			mmc_hostname(host), __func__,  err);
		return err;
	}

	err = devfreq_remove_device(host->clk_scaling.devfreq);
	if (err) {
		pr_err("%s: remove devfreq failed (%d)\n",
			mmc_hostname(host), err);
		return err;
	}

	host->clk_scaling.devfreq = NULL;
	atomic_set(&host->clk_scaling.devfreq_abort, 1);

	kfree(host->clk_scaling.freq_table);
	host->clk_scaling.freq_table = NULL;

	pr_debug("%s: devfreq was removed\n", mmc_hostname(host));

	return 0;
}
EXPORT_SYMBOL(mmc_exit_clk_scaling);

/**
 *	mmc_request_done - finish processing an MMC request
 *	@host: MMC host which completed request
 *	@mrq: MMC request which request
 *
 *	MMC drivers should call this function when they have completed
 *	their processing of a request.
 */
void mmc_request_done(struct mmc_host *host, struct mmc_request *mrq)
{
	struct mmc_command *cmd = mrq->cmd;
	int err = cmd->error;
#ifdef CONFIG_MMC_PERF_PROFILING
	ktime_t diff;
#endif

	if (host->clk_scaling.is_busy_started)
		mmc_clk_scaling_stop_busy(host, true);

	/* Flag re-tuning needed on CRC errors */
	if ((cmd->opcode != MMC_SEND_TUNING_BLOCK &&
	    cmd->opcode != MMC_SEND_TUNING_BLOCK_HS200) &&
	    (err == -EILSEQ || (mrq->sbc && mrq->sbc->error == -EILSEQ) ||
	    (mrq->data && mrq->data->error == -EILSEQ) ||
	    (mrq->stop && mrq->stop->error == -EILSEQ)))
		mmc_retune_needed(host);

	if (err && cmd->retries && mmc_host_is_spi(host)) {
		if (cmd->resp[0] & R1_SPI_ILLEGAL_COMMAND)
			cmd->retries = 0;
	}

	if (err && cmd->retries && !mmc_card_removed(host->card)) {
		/*
		 * Request starter must handle retries - see
		 * mmc_wait_for_req_done().
		 */
		if (mrq->done)
			mrq->done(mrq);
	} else {
		mmc_should_fail_request(host, mrq);

		led_trigger_event(host->led, LED_OFF);

		if (mrq->sbc) {
			pr_debug("%s: req done <CMD%u>: %d: %08x %08x %08x %08x\n",
				mmc_hostname(host), mrq->sbc->opcode,
				mrq->sbc->error,
				mrq->sbc->resp[0], mrq->sbc->resp[1],
				mrq->sbc->resp[2], mrq->sbc->resp[3]);
		}

		pr_debug("%s: req done (CMD%u): %d: %08x %08x %08x %08x\n",
			mmc_hostname(host), cmd->opcode, err,
			cmd->resp[0], cmd->resp[1],
			cmd->resp[2], cmd->resp[3]);

		if (mrq->data) {
#ifdef CONFIG_MMC_PERF_PROFILING
			if (host->perf_enable) {
				diff = ktime_sub(ktime_get(), host->perf.start);
				if (mrq->data->flags == MMC_DATA_READ) {
					host->perf.rbytes_drv +=
							mrq->data->bytes_xfered;
					host->perf.rtime_drv =
						ktime_add(host->perf.rtime_drv,
							diff);
				} else {
					host->perf.wbytes_drv +=
						mrq->data->bytes_xfered;
					host->perf.wtime_drv =
						ktime_add(host->perf.wtime_drv,
							diff);
				}
			}
#endif
			pr_debug("%s:     %d bytes transferred: %d\n",
				mmc_hostname(host),
				mrq->data->bytes_xfered, mrq->data->error);
#ifdef CONFIG_BLOCK
			if (mrq->lat_hist_enabled) {
				ktime_t completion;
				u_int64_t delta_us;

				completion = ktime_get();
				delta_us = ktime_us_delta(completion,
							  mrq->io_start);
				blk_update_latency_hist(
					(mrq->data->flags & MMC_DATA_READ) ?
					&host->io_lat_read :
					&host->io_lat_write, delta_us);
			}
#endif
			trace_mmc_blk_rw_end(cmd->opcode, cmd->arg, mrq->data);
		}

		if (mrq->stop) {
			pr_debug("%s:     (CMD%u): %d: %08x %08x %08x %08x\n",
				mmc_hostname(host), mrq->stop->opcode,
				mrq->stop->error,
				mrq->stop->resp[0], mrq->stop->resp[1],
				mrq->stop->resp[2], mrq->stop->resp[3]);
		}

		if (mrq->done)
			mrq->done(mrq);

		mmc_host_clk_release(host);
	}
}

EXPORT_SYMBOL(mmc_request_done);

static void __mmc_start_request(struct mmc_host *host, struct mmc_request *mrq)
{
	int err;

	/* Assumes host controller has been runtime resumed by mmc_claim_host */
	err = mmc_retune(host);
	if (err) {
		mrq->cmd->error = err;
		mmc_request_done(host, mrq);
		return;
	}

	/*
	 * For sdio rw commands we must wait for card busy otherwise some
	 * sdio devices won't work properly.
	 */
	if (mmc_is_io_op(mrq->cmd->opcode) && host->ops->card_busy) {
		int tries = 500; /* Wait aprox 500ms at maximum */

		while (host->ops->card_busy(host) && --tries)
			mmc_delay(1);

		if (tries == 0) {
			mrq->cmd->error = -EBUSY;
			mmc_request_done(host, mrq);
			return;
		}
	}

	host->ops->request(host, mrq);
}

static int mmc_start_request(struct mmc_host *host, struct mmc_request *mrq)
{
#ifdef CONFIG_MMC_DEBUG
	unsigned int i, sz;
	struct scatterlist *sg;
#endif
	mmc_retune_hold(host);

	if (mmc_card_removed(host->card))
		return -ENOMEDIUM;

	if (mrq->sbc) {
		pr_debug("<%s: starting CMD%u arg %08x flags %08x>\n",
			 mmc_hostname(host), mrq->sbc->opcode,
			 mrq->sbc->arg, mrq->sbc->flags);
	}

	pr_debug("%s: starting CMD%u arg %08x flags %08x\n",
		 mmc_hostname(host), mrq->cmd->opcode,
		 mrq->cmd->arg, mrq->cmd->flags);

	if (mrq->data) {
		pr_debug("%s:     blksz %d blocks %d flags %08x "
			"tsac %d ms nsac %d\n",
			mmc_hostname(host), mrq->data->blksz,
			mrq->data->blocks, mrq->data->flags,
			mrq->data->timeout_ns / 1000000,
			mrq->data->timeout_clks);
	}

	if (mrq->stop) {
		pr_debug("%s:     CMD%u arg %08x flags %08x\n",
			 mmc_hostname(host), mrq->stop->opcode,
			 mrq->stop->arg, mrq->stop->flags);
	}

	WARN_ON(!host->claimed);

	mrq->cmd->error = 0;
	mrq->cmd->mrq = mrq;
	if (mrq->sbc) {
		mrq->sbc->error = 0;
		mrq->sbc->mrq = mrq;
	}
	if (mrq->data) {
		BUG_ON(mrq->data->blksz > host->max_blk_size);
		BUG_ON(mrq->data->blocks > host->max_blk_count);
		BUG_ON(mrq->data->blocks * mrq->data->blksz >
			host->max_req_size);

#ifdef CONFIG_MMC_DEBUG
		sz = 0;
		for_each_sg(mrq->data->sg, sg, mrq->data->sg_len, i)
			sz += sg->length;
		BUG_ON(sz != mrq->data->blocks * mrq->data->blksz);
#endif

		mrq->cmd->data = mrq->data;
		mrq->data->error = 0;
		mrq->data->mrq = mrq;
		if (mrq->stop) {
			mrq->data->stop = mrq->stop;
			mrq->stop->error = 0;
			mrq->stop->mrq = mrq;
		}
#ifdef CONFIG_MMC_PERF_PROFILING
		if (host->perf_enable)
			host->perf.start = ktime_get();
#endif
	}
	mmc_host_clk_hold(host);
	led_trigger_event(host->led, LED_FULL);

	if (mmc_is_data_request(mrq)) {
		mmc_deferred_scaling(host);
		mmc_clk_scaling_start_busy(host, true);
	}

	__mmc_start_request(host, mrq);

	return 0;
}

static int mmc_cmdq_check_retune(struct mmc_host *host)
{
	bool cmdq_mode;
	int err = 0;

	if (!host->need_retune || host->doing_retune || !host->card ||
			mmc_card_hs400es(host->card) ||
			(host->ios.clock <= MMC_HIGH_DDR_MAX_DTR))
		return 0;

	cmdq_mode = mmc_card_cmdq(host->card);
	if (cmdq_mode) {
		err = mmc_cmdq_halt(host, true);
		if (err) {
			pr_err("%s: %s: failed halting queue (%d)\n",
				mmc_hostname(host), __func__, err);
			host->cmdq_ops->dumpstate(host);
			goto halt_failed;
		}
	}

	mmc_retune_hold(host);
	err = mmc_retune(host);
	mmc_retune_release(host);

	if (cmdq_mode) {
		if (mmc_cmdq_halt(host, false)) {
			pr_err("%s: %s: cmdq unhalt failed\n",
			mmc_hostname(host), __func__);
			host->cmdq_ops->dumpstate(host);
		}
	}

halt_failed:
	pr_debug("%s: %s: Retuning done err: %d\n",
				mmc_hostname(host), __func__, err);

	return err;
}

static int mmc_start_cmdq_request(struct mmc_host *host,
				   struct mmc_request *mrq)
{
	int ret = 0;

	if (mrq->data) {
		pr_debug("%s:     blksz %d blocks %d flags %08x tsac %lu ms nsac %d\n",
			mmc_hostname(host), mrq->data->blksz,
			mrq->data->blocks, mrq->data->flags,
			mrq->data->timeout_ns / NSEC_PER_MSEC,
			mrq->data->timeout_clks);

		BUG_ON(mrq->data->blksz > host->max_blk_size);
		BUG_ON(mrq->data->blocks > host->max_blk_count);
		BUG_ON(mrq->data->blocks * mrq->data->blksz >
			host->max_req_size);
		mrq->data->error = 0;
		mrq->data->mrq = mrq;
	}

	if (mrq->cmd) {
		mrq->cmd->error = 0;
		mrq->cmd->mrq = mrq;
	}

	mmc_host_clk_hold(host);
	mmc_cmdq_check_retune(host);
	if (likely(host->cmdq_ops->request)) {
		ret = host->cmdq_ops->request(host, mrq);
	} else {
		ret = -ENOENT;
		pr_err("%s: %s: cmdq request host op is not available\n",
			mmc_hostname(host), __func__);
	}

	if (ret) {
		mmc_host_clk_release(host);
		pr_err("%s: %s: issue request failed, err=%d\n",
			mmc_hostname(host), __func__, ret);
	}

	return ret;
}

/**
 *	mmc_blk_init_bkops_statistics - initialize bkops statistics
 *	@card: MMC card to start BKOPS
 *
 *	Initialize and enable the bkops statistics
 */
void mmc_blk_init_bkops_statistics(struct mmc_card *card)
{
	int i;
	struct mmc_bkops_stats *stats;

	if (!card)
		return;

	stats = &card->bkops.stats;
	spin_lock(&stats->lock);

	stats->manual_start = 0;
	stats->hpi = 0;
	stats->auto_start = 0;
	stats->auto_stop = 0;
	for (i = 0 ; i < MMC_BKOPS_NUM_SEVERITY_LEVELS ; i++)
		stats->level[i] = 0;
	stats->enabled = true;

	spin_unlock(&stats->lock);
}
EXPORT_SYMBOL(mmc_blk_init_bkops_statistics);

static void mmc_update_bkops_hpi(struct mmc_bkops_stats *stats)
{
	spin_lock_irq(&stats->lock);
	if (stats->enabled)
		stats->hpi++;
	spin_unlock_irq(&stats->lock);
}

static void mmc_update_bkops_start(struct mmc_bkops_stats *stats)
{
	spin_lock_irq(&stats->lock);
	if (stats->enabled)
		stats->manual_start++;
	spin_unlock_irq(&stats->lock);
}

static void mmc_update_bkops_auto_on(struct mmc_bkops_stats *stats)
{
	spin_lock_irq(&stats->lock);
	if (stats->enabled)
		stats->auto_start++;
	spin_unlock_irq(&stats->lock);
}

static void mmc_update_bkops_auto_off(struct mmc_bkops_stats *stats)
{
	spin_lock_irq(&stats->lock);
	if (stats->enabled)
		stats->auto_stop++;
	spin_unlock_irq(&stats->lock);
}

static void mmc_update_bkops_level(struct mmc_bkops_stats *stats,
					unsigned level)
{
	BUG_ON(level >= MMC_BKOPS_NUM_SEVERITY_LEVELS);
	spin_lock_irq(&stats->lock);
	if (stats->enabled)
		stats->level[level]++;
	spin_unlock_irq(&stats->lock);
}

/**
 *	mmc_set_auto_bkops - set auto BKOPS for supported cards
 *	@card: MMC card to start BKOPS
 *	@enable: enable/disable flag
 *	Configure the card to run automatic BKOPS.
 *
 *	Should be called when host is claimed.
*/
int mmc_set_auto_bkops(struct mmc_card *card, bool enable)
{
	int ret = 0;
	u8 bkops_en;

	BUG_ON(!card);
	enable = !!enable;

	if (unlikely(!mmc_card_support_auto_bkops(card))) {
		pr_err("%s: %s: card doesn't support auto bkops\n",
				mmc_hostname(card->host), __func__);
		return -EPERM;
	}

	if (enable) {
		if (mmc_card_doing_auto_bkops(card))
			goto out;
		bkops_en = card->ext_csd.bkops_en | EXT_CSD_BKOPS_AUTO_EN;
	} else {
		if (!mmc_card_doing_auto_bkops(card))
			goto out;
		bkops_en = card->ext_csd.bkops_en & ~EXT_CSD_BKOPS_AUTO_EN;
	}

	ret = mmc_switch(card, EXT_CSD_CMD_SET_NORMAL, EXT_CSD_BKOPS_EN,
			bkops_en, 0);
	if (ret) {
		pr_err("%s: %s: error in setting auto bkops to %d (%d)\n",
			mmc_hostname(card->host), __func__, enable, ret);
	} else {
		if (enable) {
			mmc_card_set_auto_bkops(card);
			mmc_update_bkops_auto_on(&card->bkops.stats);
		} else {
			mmc_card_clr_auto_bkops(card);
			mmc_update_bkops_auto_off(&card->bkops.stats);
		}
<<<<<<< HEAD
#ifdef CONFIG_MMC_PERF_PROFILING
		if (host->perf_enable)
			host->perf.start = ktime_get();
#endif
	}
	mmc_host_clk_hold(host);
	led_trigger_event(host->led, LED_FULL);

	if (mmc_is_data_request(mrq)) {
		mmc_deferred_scaling(host);
		mmc_clk_scaling_start_busy(host, true);
	}

	__mmc_start_request(host, mrq);

	return 0;
=======
		card->ext_csd.bkops_en = bkops_en;
		pr_debug("%s: %s: bkops state %x\n",
				mmc_hostname(card->host), __func__, bkops_en);
	}
out:
	return ret;
>>>>>>> 9415f723
}
EXPORT_SYMBOL(mmc_set_auto_bkops);

static int mmc_cmdq_check_retune(struct mmc_host *host)
{
	bool cmdq_mode;
	int err = 0;

	if (!host->need_retune || host->doing_retune || !host->card ||
			mmc_card_hs400es(host->card) ||
			(host->ios.clock <= MMC_HIGH_DDR_MAX_DTR))
		return 0;

	cmdq_mode = mmc_card_cmdq(host->card);
	if (cmdq_mode) {
		err = mmc_cmdq_halt(host, true);
		if (err) {
			pr_err("%s: %s: failed halting queue (%d)\n",
				mmc_hostname(host), __func__, err);
			host->cmdq_ops->dumpstate(host);
			goto halt_failed;
		}
	}

	mmc_retune_hold(host);
	err = mmc_retune(host);
	mmc_retune_release(host);

	if (cmdq_mode) {
		if (mmc_cmdq_halt(host, false)) {
			pr_err("%s: %s: cmdq unhalt failed\n",
			mmc_hostname(host), __func__);
			host->cmdq_ops->dumpstate(host);
		}
	}

halt_failed:
	pr_debug("%s: %s: Retuning done err: %d\n",
				mmc_hostname(host), __func__, err);

	return err;
}

static int mmc_start_cmdq_request(struct mmc_host *host,
				   struct mmc_request *mrq)
{
	int ret = 0;

	if (mrq->data) {
		pr_debug("%s:     blksz %d blocks %d flags %08x tsac %lu ms nsac %d\n",
			mmc_hostname(host), mrq->data->blksz,
			mrq->data->blocks, mrq->data->flags,
			mrq->data->timeout_ns / NSEC_PER_MSEC,
			mrq->data->timeout_clks);

		BUG_ON(mrq->data->blksz > host->max_blk_size);
		BUG_ON(mrq->data->blocks > host->max_blk_count);
		BUG_ON(mrq->data->blocks * mrq->data->blksz >
			host->max_req_size);
		mrq->data->error = 0;
		mrq->data->mrq = mrq;
	}

	if (mrq->cmd) {
		mrq->cmd->error = 0;
		mrq->cmd->mrq = mrq;
	}

	mmc_host_clk_hold(host);
	mmc_cmdq_check_retune(host);
	if (likely(host->cmdq_ops->request)) {
		ret = host->cmdq_ops->request(host, mrq);
	} else {
		ret = -ENOENT;
		pr_err("%s: %s: cmdq request host op is not available\n",
			mmc_hostname(host), __func__);
	}

	if (ret) {
		mmc_host_clk_release(host);
		pr_err("%s: %s: issue request failed, err=%d\n",
			mmc_hostname(host), __func__, ret);
	}

	return ret;
}

/**
 *	mmc_blk_init_bkops_statistics - initialize bkops statistics
 *	@card: MMC card to start BKOPS
 *
 *	Initialize and enable the bkops statistics
 */
void mmc_blk_init_bkops_statistics(struct mmc_card *card)
{
	int i;
	struct mmc_bkops_stats *stats;

	if (!card)
		return;

	stats = &card->bkops.stats;
	spin_lock(&stats->lock);

	stats->manual_start = 0;
	stats->hpi = 0;
	stats->auto_start = 0;
	stats->auto_stop = 0;
	for (i = 0 ; i < MMC_BKOPS_NUM_SEVERITY_LEVELS ; i++)
		stats->level[i] = 0;
	stats->enabled = true;

	spin_unlock(&stats->lock);
}
EXPORT_SYMBOL(mmc_blk_init_bkops_statistics);

static void mmc_update_bkops_hpi(struct mmc_bkops_stats *stats)
{
	spin_lock_irq(&stats->lock);
	if (stats->enabled)
		stats->hpi++;
	spin_unlock_irq(&stats->lock);
}

static void mmc_update_bkops_start(struct mmc_bkops_stats *stats)
{
	spin_lock_irq(&stats->lock);
	if (stats->enabled)
		stats->manual_start++;
	spin_unlock_irq(&stats->lock);
}

static void mmc_update_bkops_auto_on(struct mmc_bkops_stats *stats)
{
	spin_lock_irq(&stats->lock);
	if (stats->enabled)
		stats->auto_start++;
	spin_unlock_irq(&stats->lock);
}

static void mmc_update_bkops_auto_off(struct mmc_bkops_stats *stats)
{
	spin_lock_irq(&stats->lock);
	if (stats->enabled)
		stats->auto_stop++;
	spin_unlock_irq(&stats->lock);
}

static void mmc_update_bkops_level(struct mmc_bkops_stats *stats,
					unsigned level)
{
	BUG_ON(level >= MMC_BKOPS_NUM_SEVERITY_LEVELS);
	spin_lock_irq(&stats->lock);
	if (stats->enabled)
		stats->level[level]++;
	spin_unlock_irq(&stats->lock);
}

/**
<<<<<<< HEAD
 *	mmc_set_auto_bkops - set auto BKOPS for supported cards
 *	@card: MMC card to start BKOPS
 *	@enable: enable/disable flag
 *	Configure the card to run automatic BKOPS.
 *
 *	Should be called when host is claimed.
*/
int mmc_set_auto_bkops(struct mmc_card *card, bool enable)
{
	int ret = 0;
	u8 bkops_en;

	BUG_ON(!card);
	enable = !!enable;

	if (unlikely(!mmc_card_support_auto_bkops(card))) {
		pr_err("%s: %s: card doesn't support auto bkops\n",
				mmc_hostname(card->host), __func__);
		return -EPERM;
	}

	if (enable) {
		if (mmc_card_doing_auto_bkops(card))
			goto out;
		bkops_en = card->ext_csd.bkops_en | EXT_CSD_BKOPS_AUTO_EN;
	} else {
		if (!mmc_card_doing_auto_bkops(card))
			goto out;
		bkops_en = card->ext_csd.bkops_en & ~EXT_CSD_BKOPS_AUTO_EN;
	}

	ret = mmc_switch(card, EXT_CSD_CMD_SET_NORMAL, EXT_CSD_BKOPS_EN,
			bkops_en, 0);
	if (ret) {
		pr_err("%s: %s: error in setting auto bkops to %d (%d)\n",
			mmc_hostname(card->host), __func__, enable, ret);
	} else {
		if (enable) {
			mmc_card_set_auto_bkops(card);
			mmc_update_bkops_auto_on(&card->bkops.stats);
		} else {
			mmc_card_clr_auto_bkops(card);
			mmc_update_bkops_auto_off(&card->bkops.stats);
		}
		card->ext_csd.bkops_en = bkops_en;
		pr_debug("%s: %s: bkops state %x\n",
				mmc_hostname(card->host), __func__, bkops_en);
	}
out:
	return ret;
}
EXPORT_SYMBOL(mmc_set_auto_bkops);

/**
 *	mmc_check_bkops - check BKOPS for supported cards
 *	@card: MMC card to check BKOPS
 *
 *	Read the BKOPS status in order to determine whether the
 *	card requires bkops to be started.
*/
=======
 *	mmc_check_bkops - check BKOPS for supported cards
 *	@card: MMC card to check BKOPS
 *
 *	Read the BKOPS status in order to determine whether the
 *	card requires bkops to be started.
*/
>>>>>>> 9415f723
void mmc_check_bkops(struct mmc_card *card)
{
	int err;

	BUG_ON(!card);

	if (mmc_card_doing_bkops(card))
		return;

	err = mmc_read_bkops_status(card);
	if (err) {
		pr_err("%s: Failed to read bkops status: %d\n",
		       mmc_hostname(card->host), err);
		return;
	}

	card->bkops.needs_check = false;

	mmc_update_bkops_level(&card->bkops.stats,
				card->ext_csd.raw_bkops_status);

	card->bkops.needs_bkops = card->ext_csd.raw_bkops_status > 0;
}
EXPORT_SYMBOL(mmc_check_bkops);

/**
 *	mmc_start_manual_bkops - start BKOPS for supported cards
 *	@card: MMC card to start BKOPS
 *
 *      Send START_BKOPS to the card.
 *      The function should be called with claimed host.
*/
void mmc_start_manual_bkops(struct mmc_card *card)
{
	int err;

	BUG_ON(!card);

	if (unlikely(!mmc_card_configured_manual_bkops(card)))
		return;

	if (mmc_card_doing_bkops(card))
		return;

	mmc_retune_hold(card->host);

	err = __mmc_switch(card, EXT_CSD_CMD_SET_NORMAL, EXT_CSD_BKOPS_START,
				1, 0, false, true, false);
	if (err) {
		pr_err("%s: Error %d starting manual bkops\n",
				mmc_hostname(card->host), err);
	} else {
		mmc_card_set_doing_bkops(card);
		mmc_update_bkops_start(&card->bkops.stats);
		card->bkops.needs_bkops = false;
	}

	mmc_retune_release(card->host);
}
EXPORT_SYMBOL(mmc_start_manual_bkops);

/*
 * mmc_wait_data_done() - done callback for data request
 * @mrq: done data request
 *
 * Wakes up mmc context, passed as a callback to host controller driver
 */
static void mmc_wait_data_done(struct mmc_request *mrq)
{
	unsigned long flags;
	struct mmc_context_info *context_info = &mrq->host->context_info;

	spin_lock_irqsave(&context_info->lock, flags);
	context_info->is_done_rcv = true;
	wake_up_interruptible(&context_info->wait);
	spin_unlock_irqrestore(&context_info->lock, flags);
}

static void mmc_wait_done(struct mmc_request *mrq)
{
	complete(&mrq->completion);
}

/*
 *__mmc_start_data_req() - starts data request
 * @host: MMC host to start the request
 * @mrq: data request to start
 *
 * Sets the done callback to be called when request is completed by the card.
 * Starts data mmc request execution
 */
static int __mmc_start_data_req(struct mmc_host *host, struct mmc_request *mrq)
{
	int err;

	mrq->done = mmc_wait_data_done;
	mrq->host = host;

	err = mmc_start_request(host, mrq);
	if (err) {
		mrq->cmd->error = err;
		mmc_wait_data_done(mrq);
	}

	return err;
}

static int __mmc_start_req(struct mmc_host *host, struct mmc_request *mrq)
{
	int err;

	init_completion(&mrq->completion);
	mrq->done = mmc_wait_done;

	err = mmc_start_request(host, mrq);
	if (err) {
		mrq->cmd->error = err;
		complete(&mrq->completion);
	}

	return err;
}

/*
 * mmc_wait_for_data_req_done() - wait for request completed
 * @host: MMC host to prepare the command.
 * @mrq: MMC request to wait for
 *
 * Blocks MMC context till host controller will ack end of data request
 * execution or new request notification arrives from the block layer.
 * Handles command retries.
 *
 * Returns enum mmc_blk_status after checking errors.
 */
static int mmc_wait_for_data_req_done(struct mmc_host *host,
				      struct mmc_request *mrq,
				      struct mmc_async_req *next_req)
{
	struct mmc_command *cmd;
	struct mmc_context_info *context_info = &host->context_info;
	int err;
	bool is_done_rcv = false;
	unsigned long flags;

	while (1) {
		wait_event_interruptible(context_info->wait,
				(context_info->is_done_rcv ||
				 context_info->is_new_req));
		spin_lock_irqsave(&context_info->lock, flags);
		is_done_rcv = context_info->is_done_rcv;
		context_info->is_waiting_last_req = false;
		spin_unlock_irqrestore(&context_info->lock, flags);
		if (is_done_rcv) {
			context_info->is_done_rcv = false;
			context_info->is_new_req = false;
			cmd = mrq->cmd;

			if (!cmd->error || !cmd->retries ||
			    mmc_card_removed(host->card)) {
				err = host->areq->err_check(host->card,
							    host->areq);
				break; /* return err */
			} else {
				mmc_retune_recheck(host);
				pr_info("%s: req failed (CMD%u): %d, retrying...\n",
					mmc_hostname(host),
					cmd->opcode, cmd->error);
				cmd->retries--;
				cmd->error = 0;
				__mmc_start_request(host, mrq);
				continue; /* wait for done/new event again */
			}
		} else if (context_info->is_new_req) {
			context_info->is_new_req = false;
			if (!next_req)
				return MMC_BLK_NEW_REQUEST;
		}
	}
	mmc_retune_release(host);
	return err;
}

static void mmc_wait_for_req_done(struct mmc_host *host,
				  struct mmc_request *mrq)
{
	struct mmc_command *cmd;

	while (1) {
		wait_for_completion_io(&mrq->completion);

		cmd = mrq->cmd;

		/*
		 * If host has timed out waiting for the sanitize/bkops
		 * to complete, card might be still in programming state
		 * so let's try to bring the card out of programming
		 * state.
		 */
		if ((cmd->bkops_busy || cmd->sanitize_busy) && cmd->error == -ETIMEDOUT) {
			if (!mmc_interrupt_hpi(host->card)) {
				pr_warn("%s: %s: Interrupted sanitize/bkops\n",
					   mmc_hostname(host), __func__);
				cmd->error = 0;
				break;
			} else {
				pr_err("%s: %s: Failed to interrupt sanitize\n",
				       mmc_hostname(host), __func__);
			}
		}
		if (!cmd->error || !cmd->retries ||
		    mmc_card_removed(host->card)) {
			if (cmd->error && !cmd->retries &&
			     cmd->opcode != MMC_SEND_STATUS &&
			     cmd->opcode != MMC_SEND_TUNING_BLOCK &&
			     cmd->opcode != MMC_SEND_TUNING_BLOCK_HS200)
				mmc_recovery_fallback_lower_speed(host);
			break;
		}

		mmc_retune_recheck(host);

		pr_debug("%s: req failed (CMD%u): %d, retrying...\n",
			 mmc_hostname(host), cmd->opcode, cmd->error);
		cmd->retries--;
		cmd->error = 0;
		__mmc_start_request(host, mrq);
	}

	mmc_retune_release(host);
}

/**
 *	mmc_cmdq_discard_card_queue - discard the task[s] in the device
 *	@host: host instance
 *	@tasks: mask of tasks to be knocked off
 *		0: remove all queued tasks
 */
int mmc_cmdq_discard_queue(struct mmc_host *host, u32 tasks)
{
	return mmc_discard_queue(host, tasks);
}
EXPORT_SYMBOL(mmc_cmdq_discard_queue);


/**
 *	mmc_cmdq_post_req - post process of a completed request
 *	@host: host instance
 *	@tag: the request tag.
 *	@err: non-zero is error, success otherwise
 */
void mmc_cmdq_post_req(struct mmc_host *host, int tag, int err)
{
<<<<<<< HEAD
	if (likely(host->cmdq_ops->post_req))
		host->cmdq_ops->post_req(host, tag, err);
=======
	if (host->ops->pre_req) {
		mmc_host_clk_hold(host);
		host->ops->pre_req(host, mrq, is_first_req);
		mmc_host_clk_release(host);
	}
>>>>>>> 9415f723
}
EXPORT_SYMBOL(mmc_cmdq_post_req);

/**
 *	mmc_cmdq_halt - halt/un-halt the command queue engine
 *	@host: host instance
 *	@halt: true - halt, un-halt otherwise
 *
 *	Host halts the command queue engine. It should complete
 *	the ongoing transfer and release the bus.
 *	All legacy commands can be sent upon successful
 *	completion of this function.
 *	Returns 0 on success, negative otherwise
 */
int mmc_cmdq_halt(struct mmc_host *host, bool halt)
{
	int err = 0;

	if (mmc_host_cq_disable(host)) {
		pr_debug("%s: %s: CQE is already disabled\n",
				mmc_hostname(host), __func__);
		return 0;
	}

	if ((halt && mmc_host_halt(host)) ||
			(!halt && !mmc_host_halt(host))) {
		pr_debug("%s: %s: CQE is already %s\n", mmc_hostname(host),
				__func__, halt ? "halted" : "un-halted");
		return 0;
	}

	mmc_host_clk_hold(host);
	if (host->cmdq_ops->halt) {
		err = host->cmdq_ops->halt(host, halt);
		if (!err && host->ops->notify_halt)
			host->ops->notify_halt(host, halt);
		if (!err && halt)
			mmc_host_set_halt(host);
		else if (!err && !halt) {
			mmc_host_clr_halt(host);
			wake_up(&host->cmdq_ctx.wait);
		}
	} else {
		err = -ENOSYS;
	}
	mmc_host_clk_release(host);
	return err;
}
EXPORT_SYMBOL(mmc_cmdq_halt);

int mmc_cmdq_start_req(struct mmc_host *host, struct mmc_cmdq_req *cmdq_req)
{
	struct mmc_request *mrq = &cmdq_req->mrq;

	mrq->host = host;
	if (mmc_card_removed(host->card)) {
		mrq->cmd->error = -ENOMEDIUM;
		return -ENOMEDIUM;
	}
	return mmc_start_cmdq_request(host, mrq);
}
EXPORT_SYMBOL(mmc_cmdq_start_req);

static void mmc_cmdq_dcmd_req_done(struct mmc_request *mrq)
{
	mmc_host_clk_release(mrq->host);
	complete(&mrq->completion);
}

int mmc_cmdq_wait_for_dcmd(struct mmc_host *host,
			struct mmc_cmdq_req *cmdq_req)
{
	struct mmc_request *mrq = &cmdq_req->mrq;
	struct mmc_command *cmd = mrq->cmd;
	int err = 0;

	init_completion(&mrq->completion);
	mrq->done = mmc_cmdq_dcmd_req_done;
	err = mmc_cmdq_start_req(host, cmdq_req);
	if (err)
		return err;

	wait_for_completion_io(&mrq->completion);
	if (cmd->error) {
		pr_err("%s: DCMD %d failed with err %d\n",
				mmc_hostname(host), cmd->opcode,
				cmd->error);
		err = cmd->error;
		mmc_host_clk_hold(host);
		host->cmdq_ops->dumpstate(host);
		mmc_host_clk_release(host);
	}
	return err;
}
EXPORT_SYMBOL(mmc_cmdq_wait_for_dcmd);

int mmc_cmdq_prepare_flush(struct mmc_command *cmd)
{
<<<<<<< HEAD
=======
	if (host->ops->post_req) {
		mmc_host_clk_hold(host);
		host->ops->post_req(host, mrq, err);
		mmc_host_clk_release(host);
	}
}

/**
 *	mmc_cmdq_discard_card_queue - discard the task[s] in the device
 *	@host: host instance
 *	@tasks: mask of tasks to be knocked off
 *		0: remove all queued tasks
 */
int mmc_cmdq_discard_queue(struct mmc_host *host, u32 tasks)
{
	return mmc_discard_queue(host, tasks);
}
EXPORT_SYMBOL(mmc_cmdq_discard_queue);


/**
 *	mmc_cmdq_post_req - post process of a completed request
 *	@host: host instance
 *	@tag: the request tag.
 *	@err: non-zero is error, success otherwise
 */
void mmc_cmdq_post_req(struct mmc_host *host, int tag, int err)
{
	if (likely(host->cmdq_ops->post_req))
		host->cmdq_ops->post_req(host, tag, err);
}
EXPORT_SYMBOL(mmc_cmdq_post_req);

/**
 *	mmc_cmdq_halt - halt/un-halt the command queue engine
 *	@host: host instance
 *	@halt: true - halt, un-halt otherwise
 *
 *	Host halts the command queue engine. It should complete
 *	the ongoing transfer and release the bus.
 *	All legacy commands can be sent upon successful
 *	completion of this function.
 *	Returns 0 on success, negative otherwise
 */
int mmc_cmdq_halt(struct mmc_host *host, bool halt)
{
	int err = 0;

	if (mmc_host_cq_disable(host)) {
		pr_debug("%s: %s: CQE is already disabled\n",
				mmc_hostname(host), __func__);
		return 0;
	}

	if ((halt && mmc_host_halt(host)) ||
			(!halt && !mmc_host_halt(host))) {
		pr_debug("%s: %s: CQE is already %s\n", mmc_hostname(host),
				__func__, halt ? "halted" : "un-halted");
		return 0;
	}

	mmc_host_clk_hold(host);
	if (host->cmdq_ops->halt) {
		err = host->cmdq_ops->halt(host, halt);
		if (!err && host->ops->notify_halt)
			host->ops->notify_halt(host, halt);
		if (!err && halt)
			mmc_host_set_halt(host);
		else if (!err && !halt) {
			mmc_host_clr_halt(host);
			wake_up(&host->cmdq_ctx.wait);
		}
	} else {
		err = -ENOSYS;
	}
	mmc_host_clk_release(host);
	return err;
}
EXPORT_SYMBOL(mmc_cmdq_halt);

int mmc_cmdq_start_req(struct mmc_host *host, struct mmc_cmdq_req *cmdq_req)
{
	struct mmc_request *mrq = &cmdq_req->mrq;

	mrq->host = host;
	if (mmc_card_removed(host->card)) {
		mrq->cmd->error = -ENOMEDIUM;
		return -ENOMEDIUM;
	}
	return mmc_start_cmdq_request(host, mrq);
}
EXPORT_SYMBOL(mmc_cmdq_start_req);

static void mmc_cmdq_dcmd_req_done(struct mmc_request *mrq)
{
	mmc_host_clk_release(mrq->host);
	complete(&mrq->completion);
}

int mmc_cmdq_wait_for_dcmd(struct mmc_host *host,
			struct mmc_cmdq_req *cmdq_req)
{
	struct mmc_request *mrq = &cmdq_req->mrq;
	struct mmc_command *cmd = mrq->cmd;
	int err = 0;

	init_completion(&mrq->completion);
	mrq->done = mmc_cmdq_dcmd_req_done;
	err = mmc_cmdq_start_req(host, cmdq_req);
	if (err)
		return err;

	wait_for_completion_io(&mrq->completion);
	if (cmd->error) {
		pr_err("%s: DCMD %d failed with err %d\n",
				mmc_hostname(host), cmd->opcode,
				cmd->error);
		err = cmd->error;
		mmc_host_clk_hold(host);
		host->cmdq_ops->dumpstate(host);
		mmc_host_clk_release(host);
	}
	return err;
}
EXPORT_SYMBOL(mmc_cmdq_wait_for_dcmd);

int mmc_cmdq_prepare_flush(struct mmc_command *cmd)
{
>>>>>>> 9415f723
	return   __mmc_switch_cmdq_mode(cmd, EXT_CSD_CMD_SET_NORMAL,
				     EXT_CSD_FLUSH_CACHE, 1,
				     0, true, true);
}
EXPORT_SYMBOL(mmc_cmdq_prepare_flush);

/**
 *	mmc_start_req - start a non-blocking request
 *	@host: MMC host to start command
 *	@areq: async request to start
 *	@error: out parameter returns 0 for success, otherwise non zero
 *
 *	Start a new MMC custom command request for a host.
 *	If there is on ongoing async request wait for completion
 *	of that request and start the new one and return.
 *	Does not wait for the new request to complete.
 *
 *      Returns the completed request, NULL in case of none completed.
 *	Wait for the an ongoing request (previoulsy started) to complete and
 *	return the completed request. If there is no ongoing request, NULL
 *	is returned without waiting. NULL is not an error condition.
 */
struct mmc_async_req *mmc_start_req(struct mmc_host *host,
				    struct mmc_async_req *areq, int *error)
{
	int err = 0;
	struct mmc_async_req *data = host->areq;

	/* Prepare a new request */
	if (areq)
		mmc_pre_req(host, areq->mrq, !host->areq);

	if (host->areq) {
		err = mmc_wait_for_data_req_done(host, host->areq->mrq,	areq);
		if (err == MMC_BLK_NEW_REQUEST) {
			if (error)
				*error = err;
			/*
			 * The previous request was not completed,
			 * nothing to return
			 */
			return NULL;
		}
		/*
		 * Check BKOPS urgency for each R1 response
		 */
		if (host->card && mmc_card_mmc(host->card) &&
		    ((mmc_resp_type(host->areq->mrq->cmd) == MMC_RSP_R1) ||
		     (mmc_resp_type(host->areq->mrq->cmd) == MMC_RSP_R1B)) &&
		    (host->areq->mrq->cmd->resp[0] & R1_EXCEPTION_EVENT)) {

			/* Cancel the prepared request */
			if (areq)
				mmc_post_req(host, areq->mrq, -EINVAL);

			mmc_check_bkops(host->card);

			/* prepare the request again */
			if (areq)
				mmc_pre_req(host, areq->mrq, !host->areq);
		}
	}

	if (!err && areq) {
#ifdef CONFIG_BLOCK
		if (host->latency_hist_enabled) {
			areq->mrq->io_start = ktime_get();
			areq->mrq->lat_hist_enabled = 1;
		} else
			areq->mrq->lat_hist_enabled = 0;
#endif
		trace_mmc_blk_rw_start(areq->mrq->cmd->opcode,
				       areq->mrq->cmd->arg,
				       areq->mrq->data);
		__mmc_start_data_req(host, areq->mrq);
	}

	if (host->areq)
		mmc_post_req(host, host->areq->mrq, 0);

	if (err && areq)
		mmc_post_req(host, areq->mrq, -EINVAL);

	if (err)
		host->areq = NULL;
	else
		host->areq = areq;

	if (error)
		*error = err;
	return data;
}
EXPORT_SYMBOL(mmc_start_req);

/**
 *	mmc_wait_for_req - start a request and wait for completion
 *	@host: MMC host to start command
 *	@mrq: MMC request to start
 *
 *	Start a new MMC custom command request for a host, and wait
 *	for the command to complete. Does not attempt to parse the
 *	response.
 */
void mmc_wait_for_req(struct mmc_host *host, struct mmc_request *mrq)
{
	if (mmc_bus_needs_resume(host))
		mmc_resume_bus(host);

	__mmc_start_req(host, mrq);
	mmc_wait_for_req_done(host, mrq);
}
EXPORT_SYMBOL(mmc_wait_for_req);

/**
 *	mmc_interrupt_hpi - Issue for High priority Interrupt
 *	@card: the MMC card associated with the HPI transfer
 *
 *	Issued High Priority Interrupt, and check for card status
 *	until out-of prg-state.
 */
int mmc_interrupt_hpi(struct mmc_card *card)
{
	int err;
	u32 status;
	unsigned long prg_wait;

	BUG_ON(!card);

	if (!card->ext_csd.hpi_en) {
		pr_info("%s: HPI enable bit unset\n", mmc_hostname(card->host));
		return 1;
	}

	mmc_claim_host(card->host);
	err = mmc_send_status(card, &status);
	if (err) {
		pr_err("%s: Get card status fail\n", mmc_hostname(card->host));
		goto out;
	}

	switch (R1_CURRENT_STATE(status)) {
	case R1_STATE_IDLE:
	case R1_STATE_READY:
	case R1_STATE_STBY:
	case R1_STATE_TRAN:
		/*
		 * In idle and transfer states, HPI is not needed and the caller
		 * can issue the next intended command immediately
		 */
		goto out;
	case R1_STATE_PRG:
		break;
	default:
		/* In all other states, it's illegal to issue HPI */
		pr_debug("%s: HPI cannot be sent. Card state=%d\n",
			mmc_hostname(card->host), R1_CURRENT_STATE(status));
		err = -EINVAL;
		goto out;
	}

	err = mmc_send_hpi_cmd(card, &status);

	prg_wait = jiffies + msecs_to_jiffies(card->ext_csd.out_of_int_time);
	do {
		err = mmc_send_status(card, &status);

		if (!err && R1_CURRENT_STATE(status) == R1_STATE_TRAN)
			break;
		if (time_after(jiffies, prg_wait)) {
			err = mmc_send_status(card, &status);
			if (!err && R1_CURRENT_STATE(status) != R1_STATE_TRAN)
				err = -ETIMEDOUT;
			else
				break;
		}
	} while (!err);

out:
	mmc_release_host(card->host);
	return err;
}
EXPORT_SYMBOL(mmc_interrupt_hpi);

/**
 *	mmc_wait_for_cmd - start a command and wait for completion
 *	@host: MMC host to start command
 *	@cmd: MMC command to start
 *	@retries: maximum number of retries
 *
 *	Start a new MMC command for a host, and wait for the command
 *	to complete.  Return any error that occurred while the command
 *	was executing.  Do not attempt to parse the response.
 */
int mmc_wait_for_cmd(struct mmc_host *host, struct mmc_command *cmd, int retries)
{
	struct mmc_request mrq = {NULL};

	WARN_ON(!host->claimed);

	memset(cmd->resp, 0, sizeof(cmd->resp));
	cmd->retries = retries;

	mrq.cmd = cmd;
	cmd->data = NULL;

	mmc_wait_for_req(host, &mrq);

	return cmd->error;
}

EXPORT_SYMBOL(mmc_wait_for_cmd);

/**
 *	mmc_stop_bkops - stop ongoing BKOPS
 *	@card: MMC card to check BKOPS
 *
 *	Send HPI command to stop ongoing background operations to
 *	allow rapid servicing of foreground operations, e.g. read/
 *	writes. Wait until the card comes out of the programming state
 *	to avoid errors in servicing read/write requests.
 */
int mmc_stop_bkops(struct mmc_card *card)
{
	int err = 0;

	BUG_ON(!card);
	if (unlikely(!mmc_card_configured_manual_bkops(card)))
		goto out;
	if (!mmc_card_doing_bkops(card))
		goto out;

	err = mmc_interrupt_hpi(card);

	/*
	 * If err is EINVAL, we can't issue an HPI.
	 * It should complete the BKOPS.
	 */
	if (!err || (err == -EINVAL)) {
		mmc_card_clr_doing_bkops(card);
		mmc_update_bkops_hpi(&card->bkops.stats);
		mmc_retune_release(card->host);
		err = 0;
	}
out:
	return err;
}
EXPORT_SYMBOL(mmc_stop_bkops);

int mmc_read_bkops_status(struct mmc_card *card)
{
	int err;
	u8 *ext_csd;

	mmc_claim_host(card->host);
	err = mmc_get_ext_csd(card, &ext_csd);
	mmc_release_host(card->host);
	if (err)
		return err;

	card->ext_csd.raw_bkops_status = ext_csd[EXT_CSD_BKOPS_STATUS] &
		MMC_BKOPS_URGENCY_MASK;
	card->ext_csd.raw_exception_status =
		ext_csd[EXT_CSD_EXP_EVENTS_STATUS] & (EXT_CSD_URGENT_BKOPS |
						      EXT_CSD_DYNCAP_NEEDED |
						      EXT_CSD_SYSPOOL_EXHAUSTED
						      | EXT_CSD_PACKED_FAILURE);

	kfree(ext_csd);
	return 0;
}
EXPORT_SYMBOL(mmc_read_bkops_status);

/**
 *	mmc_set_data_timeout - set the timeout for a data command
 *	@data: data phase for command
 *	@card: the MMC card associated with the data transfer
 *
 *	Computes the data timeout parameters according to the
 *	correct algorithm given the card type.
 */
void mmc_set_data_timeout(struct mmc_data *data, const struct mmc_card *card)
{
	unsigned int mult;

	if (!card) {
		WARN_ON(1);
		return;
	}
	/*
	 * SDIO cards only define an upper 1 s limit on access.
	 */
	if (mmc_card_sdio(card)) {
		data->timeout_ns = 1000000000;
		data->timeout_clks = 0;
		return;
	}

	/*
	 * SD cards use a 100 multiplier rather than 10
	 */
	mult = mmc_card_sd(card) ? 100 : 10;

	/*
	 * Scale up the multiplier (and therefore the timeout) by
	 * the r2w factor for writes.
	 */
	if (data->flags & MMC_DATA_WRITE)
		mult <<= card->csd.r2w_factor;

	data->timeout_ns = card->csd.tacc_ns * mult;
	data->timeout_clks = card->csd.tacc_clks * mult;

	/*
	 * SD cards also have an upper limit on the timeout.
	 */
	if (mmc_card_sd(card)) {
		unsigned int timeout_us, limit_us;

		timeout_us = data->timeout_ns / 1000;
		if (mmc_host_clk_rate(card->host))
			timeout_us += data->timeout_clks * 1000 /
				(mmc_host_clk_rate(card->host) / 1000);

		if (data->flags & MMC_DATA_WRITE)
			/*
			 * The MMC spec "It is strongly recommended
			 * for hosts to implement more than 500ms
			 * timeout value even if the card indicates
			 * the 250ms maximum busy length."  Even the
			 * previous value of 300ms is known to be
			 * insufficient for some cards.
			 */
			limit_us = 3000000;
		else
			limit_us = 100000;

		/*
		 * SDHC cards always use these fixed values.
		 */
		if (timeout_us > limit_us || mmc_card_blockaddr(card)) {
			data->timeout_ns = limit_us * 1000;
			data->timeout_clks = 0;
		}

		/* assign limit value if invalid */
		if (timeout_us == 0)
			data->timeout_ns = limit_us * 1000;
	}

	/*
	 * Some cards require longer data read timeout than indicated in CSD.
	 * Address this by setting the read timeout to a "reasonably high"
	 * value. For the cards tested, 600ms has proven enough. If necessary,
	 * this value can be increased if other problematic cards require this.
	 * Certain Hynix 5.x cards giving read timeout even with 300ms.
	 * Increasing further to max value (4s).
	 */
	if (mmc_card_long_read_time(card) && data->flags & MMC_DATA_READ) {
		data->timeout_ns = 4000000000u;
		data->timeout_clks = 0;
	}

	/*
	 * Some cards need very high timeouts if driven in SPI mode.
	 * The worst observed timeout was 900ms after writing a
	 * continuous stream of data until the internal logic
	 * overflowed.
	 */
	if (mmc_host_is_spi(card->host)) {
		if (data->flags & MMC_DATA_WRITE) {
			if (data->timeout_ns < 1000000000)
				data->timeout_ns = 1000000000;	/* 1s */
		} else {
			if (data->timeout_ns < 100000000)
				data->timeout_ns =  100000000;	/* 100ms */
		}
	}
	/* Increase the timeout values for some bad INAND MCP devices */
	if (card->quirks & MMC_QUIRK_INAND_DATA_TIMEOUT) {
		data->timeout_ns = 4000000000u; /* 4s */
		data->timeout_clks = 0;
	}
}
EXPORT_SYMBOL(mmc_set_data_timeout);

/**
 *	mmc_align_data_size - pads a transfer size to a more optimal value
 *	@card: the MMC card associated with the data transfer
 *	@sz: original transfer size
 *
 *	Pads the original data size with a number of extra bytes in
 *	order to avoid controller bugs and/or performance hits
 *	(e.g. some controllers revert to PIO for certain sizes).
 *
 *	Returns the improved size, which might be unmodified.
 *
 *	Note that this function is only relevant when issuing a
 *	single scatter gather entry.
 */
unsigned int mmc_align_data_size(struct mmc_card *card, unsigned int sz)
{
	/*
	 * FIXME: We don't have a system for the controller to tell
	 * the core about its problems yet, so for now we just 32-bit
	 * align the size.
	 */
	sz = ((sz + 3) / 4) * 4;

	return sz;
}
EXPORT_SYMBOL(mmc_align_data_size);

/**
 *	__mmc_claim_host - exclusively claim a host
 *	@host: mmc host to claim
 *	@abort: whether or not the operation should be aborted
 *
 *	Claim a host for a set of operations.  If @abort is non null and
 *	dereference a non-zero value then this will return prematurely with
 *	that non-zero value without acquiring the lock.  Returns zero
 *	with the lock held otherwise.
 */
int __mmc_claim_host(struct mmc_host *host, atomic_t *abort)
{
	DECLARE_WAITQUEUE(wait, current);
	unsigned long flags;
	int stop;
	bool pm = false;

	might_sleep();

	add_wait_queue(&host->wq, &wait);

	spin_lock_irqsave(&host->lock, flags);
	while (1) {
		set_current_state(TASK_UNINTERRUPTIBLE);
		stop = abort ? atomic_read(abort) : 0;
		if (stop || !host->claimed || host->claimer == current)
			break;
		spin_unlock_irqrestore(&host->lock, flags);
		schedule();
		spin_lock_irqsave(&host->lock, flags);
	}
	set_current_state(TASK_RUNNING);
	if (!stop) {
		host->claimed = 1;
		host->claimer = current;
		host->claim_cnt += 1;
		if (host->claim_cnt == 1)
			pm = true;
	} else
		wake_up(&host->wq);
	spin_unlock_irqrestore(&host->lock, flags);
	remove_wait_queue(&host->wq, &wait);

	if (pm)
		pm_runtime_get_sync(mmc_dev(host));

	if (host->ops->enable && !stop && host->claim_cnt == 1)
		host->ops->enable(host);

	return stop;
}
EXPORT_SYMBOL(__mmc_claim_host);

/**
 *     mmc_try_claim_host - try exclusively to claim a host
 *        and keep trying for given time, with a gap of 10ms
 *     @host: mmc host to claim
 *     @dealy_ms: delay in ms
 *
 *     Returns %1 if the host is claimed, %0 otherwise.
 */
int mmc_try_claim_host(struct mmc_host *host, unsigned int delay_ms)
{
	int claimed_host = 0;
	unsigned long flags;
	int retry_cnt = delay_ms/10;
	bool pm = false;

	do {
		spin_lock_irqsave(&host->lock, flags);
		if (!host->claimed || host->claimer == current) {
			host->claimed = 1;
			host->claimer = current;
			host->claim_cnt += 1;
			claimed_host = 1;
			if (host->claim_cnt == 1)
				pm = true;
		}
		spin_unlock_irqrestore(&host->lock, flags);
		if (!claimed_host)
			mmc_delay(10);
	} while (!claimed_host && retry_cnt--);

	if (pm)
		pm_runtime_get_sync(mmc_dev(host));

	if (host->ops->enable && claimed_host && host->claim_cnt == 1)
		host->ops->enable(host);
	return claimed_host;
}
EXPORT_SYMBOL(mmc_try_claim_host);

/**
 *	mmc_release_host - release a host
 *	@host: mmc host to release
 *
 *	Release a MMC host, allowing others to claim the host
 *	for their operations.
 */
void mmc_release_host(struct mmc_host *host)
{
	unsigned long flags;

	WARN_ON(!host->claimed);

	if (host->ops->disable && host->claim_cnt == 1)
		host->ops->disable(host);

	spin_lock_irqsave(&host->lock, flags);
	if (--host->claim_cnt) {
		/* Release for nested claim */
		spin_unlock_irqrestore(&host->lock, flags);
	} else {
		host->claimed = 0;
		host->claimer = NULL;
		spin_unlock_irqrestore(&host->lock, flags);
		wake_up(&host->wq);
		pm_runtime_mark_last_busy(mmc_dev(host));
		pm_runtime_put_autosuspend(mmc_dev(host));
	}
}
EXPORT_SYMBOL(mmc_release_host);

/*
 * This is a helper function, which fetches a runtime pm reference for the
 * card device and also claims the host.
 */
void mmc_get_card(struct mmc_card *card)
{
	pm_runtime_get_sync(&card->dev);
	mmc_claim_host(card->host);

	if (mmc_bus_needs_resume(card->host))
		mmc_resume_bus(card->host);
}
EXPORT_SYMBOL(mmc_get_card);


/*
 * This is a helper function, which releases the host and drops the runtime
 * pm reference for the card device.
 */
void mmc_put_card(struct mmc_card *card)
{
	mmc_release_host(card->host);
	pm_runtime_mark_last_busy(&card->dev);
	pm_runtime_put_autosuspend(&card->dev);
}
EXPORT_SYMBOL(mmc_put_card);

/*
 * Internal function that does the actual ios call to the host driver,
 * optionally printing some debug output.
 */
void mmc_set_ios(struct mmc_host *host)
{
	struct mmc_ios *ios = &host->ios;

	pr_debug("%s: clock %uHz busmode %u powermode %u cs %u Vdd %u "
		"width %u timing %u\n",
		 mmc_hostname(host), ios->clock, ios->bus_mode,
		 ios->power_mode, ios->chip_select, ios->vdd,
		 1 << ios->bus_width, ios->timing);

	if (ios->clock > 0)
		mmc_set_ungated(host);
	host->ops->set_ios(host, ios);
	if (ios->old_rate != ios->clock) {
		if (likely(ios->clk_ts)) {
			char trace_info[80];
			snprintf(trace_info, 80,
				"%s: freq_KHz %d --> %d | t = %d",
				mmc_hostname(host), ios->old_rate / 1000,
				ios->clock / 1000, jiffies_to_msecs(
					(long)jiffies - (long)ios->clk_ts));
			trace_mmc_clk(trace_info);
		}
		ios->old_rate = ios->clock;
		ios->clk_ts = jiffies;
	}
}
EXPORT_SYMBOL(mmc_set_ios);

/*
 * Control chip select pin on a host.
 */
void mmc_set_chip_select(struct mmc_host *host, int mode)
{
	mmc_host_clk_hold(host);
	host->ios.chip_select = mode;
	mmc_set_ios(host);
	mmc_host_clk_release(host);
}

/*
 * Sets the host clock to the highest possible frequency that
 * is below "hz".
 */
static void __mmc_set_clock(struct mmc_host *host, unsigned int hz)
{
	WARN_ON(hz && hz < host->f_min);

	if (hz > host->f_max)
		hz = host->f_max;

	host->ios.clock = hz;
	mmc_set_ios(host);
}

void mmc_set_clock(struct mmc_host *host, unsigned int hz)
{
	mmc_host_clk_hold(host);
	__mmc_set_clock(host, hz);
	mmc_host_clk_release(host);
}

#ifdef CONFIG_MMC_CLKGATE
/*
 * This gates the clock by setting it to 0 Hz.
 */
void mmc_gate_clock(struct mmc_host *host)
{
	unsigned long flags;

	WARN_ON(!host->ios.clock);

	spin_lock_irqsave(&host->clk_lock, flags);
	host->clk_old = host->ios.clock;
	host->ios.clock = 0;
	host->clk_gated = true;
	spin_unlock_irqrestore(&host->clk_lock, flags);
	mmc_set_ios(host);
}

/*
 * This restores the clock from gating by using the cached
 * clock value.
 */
void mmc_ungate_clock(struct mmc_host *host)
{
	/*
	 * We should previously have gated the clock, so the clock shall
	 * be 0 here! The clock may however be 0 during initialization,
	 * when some request operations are performed before setting
	 * the frequency. When ungate is requested in that situation
	 * we just ignore the call.
	 */
	if (host->clk_old) {
		WARN_ON(host->ios.clock);
		/* This call will also set host->clk_gated to false */
		__mmc_set_clock(host, host->clk_old);
		/*
		 * We have seen that host controller's clock tuning circuit may
		 * go out of sync if controller clocks are gated.
		 * To workaround this issue, we are triggering retuning of the
		 * tuning circuit after ungating the controller clocks.
		 */
		mmc_retune_needed(host);
	}
}

void mmc_set_ungated(struct mmc_host *host)
{
	unsigned long flags;

	/*
	 * We've been given a new frequency while the clock is gated,
	 * so make sure we regard this as ungating it.
	 */
	spin_lock_irqsave(&host->clk_lock, flags);
	host->clk_gated = false;
	spin_unlock_irqrestore(&host->clk_lock, flags);
}

#else
void mmc_set_ungated(struct mmc_host *host)
{
}

void mmc_gate_clock(struct mmc_host *host)
{
}
#endif

int mmc_execute_tuning(struct mmc_card *card)
{
	struct mmc_host *host = card->host;
	u32 opcode;
	int err;

	if (!host->ops->execute_tuning)
		return 0;

	if (mmc_card_mmc(card))
		opcode = MMC_SEND_TUNING_BLOCK_HS200;
	else
		opcode = MMC_SEND_TUNING_BLOCK;

	mmc_host_clk_hold(host);
	err = host->ops->execute_tuning(host, opcode);
	mmc_host_clk_release(host);

	if (err)
		pr_err("%s: tuning execution failed\n", mmc_hostname(host));
	else
		mmc_retune_enable(host);

	return err;
}

/*
 * Change the bus mode (open drain/push-pull) of a host.
 */
void mmc_set_bus_mode(struct mmc_host *host, unsigned int mode)
{
	mmc_host_clk_hold(host);
	host->ios.bus_mode = mode;
	mmc_set_ios(host);
	mmc_host_clk_release(host);
}

/*
 * Change data bus width of a host.
 */
void mmc_set_bus_width(struct mmc_host *host, unsigned int width)
{
	mmc_host_clk_hold(host);
	host->ios.bus_width = width;
	mmc_set_ios(host);
	mmc_host_clk_release(host);
}

/*
 * Set initial state after a power cycle or a hw_reset.
 */
void mmc_set_initial_state(struct mmc_host *host)
{
	mmc_retune_disable(host);

	if (mmc_host_is_spi(host))
		host->ios.chip_select = MMC_CS_HIGH;
	else {
		host->ios.chip_select = MMC_CS_DONTCARE;
		host->ios.bus_mode = MMC_BUSMODE_OPENDRAIN;
	}
	host->ios.bus_width = MMC_BUS_WIDTH_1;
	host->ios.timing = MMC_TIMING_LEGACY;
	host->ios.drv_type = 0;

	mmc_set_ios(host);
}

/**
 * mmc_vdd_to_ocrbitnum - Convert a voltage to the OCR bit number
 * @vdd:	voltage (mV)
 * @low_bits:	prefer low bits in boundary cases
 *
 * This function returns the OCR bit number according to the provided @vdd
 * value. If conversion is not possible a negative errno value returned.
 *
 * Depending on the @low_bits flag the function prefers low or high OCR bits
 * on boundary voltages. For example,
 * with @low_bits = true, 3300 mV translates to ilog2(MMC_VDD_32_33);
 * with @low_bits = false, 3300 mV translates to ilog2(MMC_VDD_33_34);
 *
 * Any value in the [1951:1999] range translates to the ilog2(MMC_VDD_20_21).
 */
static int mmc_vdd_to_ocrbitnum(int vdd, bool low_bits)
{
	const int max_bit = ilog2(MMC_VDD_35_36);
	int bit;

	if (vdd < 1650 || vdd > 3600)
		return -EINVAL;

	if (vdd >= 1650 && vdd <= 1950)
		return ilog2(MMC_VDD_165_195);

	if (low_bits)
		vdd -= 1;

	/* Base 2000 mV, step 100 mV, bit's base 8. */
	bit = (vdd - 2000) / 100 + 8;
	if (bit > max_bit)
		return max_bit;
	return bit;
}

/**
 * mmc_vddrange_to_ocrmask - Convert a voltage range to the OCR mask
 * @vdd_min:	minimum voltage value (mV)
 * @vdd_max:	maximum voltage value (mV)
 *
 * This function returns the OCR mask bits according to the provided @vdd_min
 * and @vdd_max values. If conversion is not possible the function returns 0.
 *
 * Notes wrt boundary cases:
 * This function sets the OCR bits for all boundary voltages, for example
 * [3300:3400] range is translated to MMC_VDD_32_33 | MMC_VDD_33_34 |
 * MMC_VDD_34_35 mask.
 */
u32 mmc_vddrange_to_ocrmask(int vdd_min, int vdd_max)
{
	u32 mask = 0;

	if (vdd_max < vdd_min)
		return 0;

	/* Prefer high bits for the boundary vdd_max values. */
	vdd_max = mmc_vdd_to_ocrbitnum(vdd_max, false);
	if (vdd_max < 0)
		return 0;

	/* Prefer low bits for the boundary vdd_min values. */
	vdd_min = mmc_vdd_to_ocrbitnum(vdd_min, true);
	if (vdd_min < 0)
		return 0;

	/* Fill the mask, from max bit to min bit. */
	while (vdd_max >= vdd_min)
		mask |= 1 << vdd_max--;

	return mask;
}
EXPORT_SYMBOL(mmc_vddrange_to_ocrmask);

#ifdef CONFIG_OF

/**
 * mmc_of_parse_voltage - return mask of supported voltages
 * @np: The device node need to be parsed.
 * @mask: mask of voltages available for MMC/SD/SDIO
 *
 * Parse the "voltage-ranges" DT property, returning zero if it is not
 * found, negative errno if the voltage-range specification is invalid,
 * or one if the voltage-range is specified and successfully parsed.
 */
int mmc_of_parse_voltage(struct device_node *np, u32 *mask)
{
	const u32 *voltage_ranges;
	int num_ranges, i;

	voltage_ranges = of_get_property(np, "voltage-ranges", &num_ranges);
	num_ranges = num_ranges / sizeof(*voltage_ranges) / 2;
	if (!voltage_ranges) {
<<<<<<< HEAD
		pr_debug("%pOF: voltage-ranges unspecified\n", np);
		return 0;
	}
	if (!num_ranges) {
		pr_err("%pOF: voltage-ranges empty\n", np);
=======
		pr_debug("%s: voltage-ranges unspecified\n", np->full_name);
		return -EINVAL;
	}
	if (!num_ranges) {
		pr_err("%s: voltage-ranges empty\n", np->full_name);
>>>>>>> 9415f723
		return -EINVAL;
	}

	for (i = 0; i < num_ranges; i++) {
		const int j = i * 2;
		u32 ocr_mask;

		ocr_mask = mmc_vddrange_to_ocrmask(
				be32_to_cpu(voltage_ranges[j]),
				be32_to_cpu(voltage_ranges[j + 1]));
		if (!ocr_mask) {
			pr_err("%pOF: voltage-range #%d is invalid\n",
				np, i);
			return -EINVAL;
		}
		*mask |= ocr_mask;
	}

	return 1;
}
EXPORT_SYMBOL(mmc_of_parse_voltage);

#endif /* CONFIG_OF */

static int mmc_of_get_func_num(struct device_node *node)
{
	u32 reg;
	int ret;

	ret = of_property_read_u32(node, "reg", &reg);
	if (ret < 0)
		return ret;

	return reg;
}

struct device_node *mmc_of_find_child_device(struct mmc_host *host,
		unsigned func_num)
{
	struct device_node *node;

	if (!host->parent || !host->parent->of_node)
		return NULL;

	for_each_child_of_node(host->parent->of_node, node) {
		if (mmc_of_get_func_num(node) == func_num)
			return node;
	}

	return NULL;
}

#ifdef CONFIG_REGULATOR

/**
 * mmc_ocrbitnum_to_vdd - Convert a OCR bit number to its voltage
 * @vdd_bit:	OCR bit number
 * @min_uV:	minimum voltage value (mV)
 * @max_uV:	maximum voltage value (mV)
 *
 * This function returns the voltage range according to the provided OCR
 * bit number. If conversion is not possible a negative errno value returned.
 */
static int mmc_ocrbitnum_to_vdd(int vdd_bit, int *min_uV, int *max_uV)
{
	int		tmp;

	if (!vdd_bit)
		return -EINVAL;

	/*
	 * REVISIT mmc_vddrange_to_ocrmask() may have set some
	 * bits this regulator doesn't quite support ... don't
	 * be too picky, most cards and regulators are OK with
	 * a 0.1V range goof (it's a small error percentage).
	 */
	tmp = vdd_bit - ilog2(MMC_VDD_165_195);
	if (tmp == 0) {
		*min_uV = 1650 * 1000;
		*max_uV = 1950 * 1000;
	} else {
		*min_uV = 1900 * 1000 + tmp * 100 * 1000;
		*max_uV = *min_uV + 100 * 1000;
	}

	return 0;
}

/**
 * mmc_regulator_get_ocrmask - return mask of supported voltages
 * @supply: regulator to use
 *
 * This returns either a negative errno, or a mask of voltages that
 * can be provided to MMC/SD/SDIO devices using the specified voltage
 * regulator.  This would normally be called before registering the
 * MMC host adapter.
 */
int mmc_regulator_get_ocrmask(struct regulator *supply)
{
	int			result = 0;
	int			count;
	int			i;
	int			vdd_uV;
	int			vdd_mV;

	count = regulator_count_voltages(supply);
	if (count < 0)
		return count;

	for (i = 0; i < count; i++) {
		vdd_uV = regulator_list_voltage(supply, i);
		if (vdd_uV <= 0)
			continue;

		vdd_mV = vdd_uV / 1000;
		result |= mmc_vddrange_to_ocrmask(vdd_mV, vdd_mV);
	}

	if (!result) {
		vdd_uV = regulator_get_voltage(supply);
		if (vdd_uV <= 0)
			return vdd_uV;

		vdd_mV = vdd_uV / 1000;
		result = mmc_vddrange_to_ocrmask(vdd_mV, vdd_mV);
	}

	return result;
}
EXPORT_SYMBOL_GPL(mmc_regulator_get_ocrmask);

/**
 * mmc_regulator_set_ocr - set regulator to match host->ios voltage
 * @mmc: the host to regulate
 * @supply: regulator to use
 * @vdd_bit: zero for power off, else a bit number (host->ios.vdd)
 *
 * Returns zero on success, else negative errno.
 *
 * MMC host drivers may use this to enable or disable a regulator using
 * a particular supply voltage.  This would normally be called from the
 * set_ios() method.
 */
int mmc_regulator_set_ocr(struct mmc_host *mmc,
			struct regulator *supply,
			unsigned short vdd_bit)
{
	int			result = 0;
	int			min_uV, max_uV;

	if (vdd_bit) {
		mmc_ocrbitnum_to_vdd(vdd_bit, &min_uV, &max_uV);

		result = regulator_set_voltage(supply, min_uV, max_uV);
		if (result == 0 && !mmc->regulator_enabled) {
			result = regulator_enable(supply);
			if (!result)
				mmc->regulator_enabled = true;
		}
	} else if (mmc->regulator_enabled) {
		result = regulator_disable(supply);
		if (result == 0)
			mmc->regulator_enabled = false;
	}

	if (result)
		dev_err(mmc_dev(mmc),
			"could not set regulator OCR (%d)\n", result);
	return result;
}
EXPORT_SYMBOL_GPL(mmc_regulator_set_ocr);

static int mmc_regulator_set_voltage_if_supported(struct regulator *regulator,
						  int min_uV, int target_uV,
						  int max_uV)
{
	/*
	 * Check if supported first to avoid errors since we may try several
	 * signal levels during power up and don't want to show errors.
	 */
	if (!regulator_is_supported_voltage(regulator, min_uV, max_uV))
		return -EINVAL;

	return regulator_set_voltage_triplet(regulator, min_uV, target_uV,
					     max_uV);
}

/**
 * mmc_regulator_set_vqmmc - Set VQMMC as per the ios
 *
 * For 3.3V signaling, we try to match VQMMC to VMMC as closely as possible.
 * That will match the behavior of old boards where VQMMC and VMMC were supplied
 * by the same supply.  The Bus Operating conditions for 3.3V signaling in the
 * SD card spec also define VQMMC in terms of VMMC.
 * If this is not possible we'll try the full 2.7-3.6V of the spec.
 *
 * For 1.2V and 1.8V signaling we'll try to get as close as possible to the
 * requested voltage.  This is definitely a good idea for UHS where there's a
 * separate regulator on the card that's trying to make 1.8V and it's best if
 * we match.
 *
 * This function is expected to be used by a controller's
 * start_signal_voltage_switch() function.
 */
int mmc_regulator_set_vqmmc(struct mmc_host *mmc, struct mmc_ios *ios)
{
	struct device *dev = mmc_dev(mmc);
	int ret, volt, min_uV, max_uV;

	/* If no vqmmc supply then we can't change the voltage */
	if (IS_ERR(mmc->supply.vqmmc))
		return -EINVAL;

	switch (ios->signal_voltage) {
	case MMC_SIGNAL_VOLTAGE_120:
		return mmc_regulator_set_voltage_if_supported(mmc->supply.vqmmc,
						1100000, 1200000, 1300000);
	case MMC_SIGNAL_VOLTAGE_180:
		return mmc_regulator_set_voltage_if_supported(mmc->supply.vqmmc,
						1700000, 1800000, 1950000);
	case MMC_SIGNAL_VOLTAGE_330:
		ret = mmc_ocrbitnum_to_vdd(mmc->ios.vdd, &volt, &max_uV);
		if (ret < 0)
			return ret;

		dev_dbg(dev, "%s: found vmmc voltage range of %d-%duV\n",
			__func__, volt, max_uV);

		min_uV = max(volt - 300000, 2700000);
		max_uV = min(max_uV + 200000, 3600000);

		/*
		 * Due to a limitation in the current implementation of
		 * regulator_set_voltage_triplet() which is taking the lowest
		 * voltage possible if below the target, search for a suitable
		 * voltage in two steps and try to stay close to vmmc
		 * with a 0.3V tolerance at first.
		 */
		if (!mmc_regulator_set_voltage_if_supported(mmc->supply.vqmmc,
						min_uV, volt, max_uV))
			return 0;

		return mmc_regulator_set_voltage_if_supported(mmc->supply.vqmmc,
						2700000, volt, 3600000);
	default:
		return -EINVAL;
	}
}
EXPORT_SYMBOL_GPL(mmc_regulator_set_vqmmc);

#endif /* CONFIG_REGULATOR */

int mmc_regulator_get_supply(struct mmc_host *mmc)
{
	struct device *dev = mmc_dev(mmc);
	int ret;

	mmc->supply.vmmc = devm_regulator_get_optional(dev, "vmmc");
	mmc->supply.vqmmc = devm_regulator_get_optional(dev, "vqmmc");

	if (IS_ERR(mmc->supply.vmmc)) {
		if (PTR_ERR(mmc->supply.vmmc) == -EPROBE_DEFER)
			return -EPROBE_DEFER;
		dev_dbg(dev, "No vmmc regulator found\n");
	} else {
		ret = mmc_regulator_get_ocrmask(mmc->supply.vmmc);
		if (ret > 0)
			mmc->ocr_avail = ret;
		else
			dev_warn(dev, "Failed getting OCR mask: %d\n", ret);
	}

	if (IS_ERR(mmc->supply.vqmmc)) {
		if (PTR_ERR(mmc->supply.vqmmc) == -EPROBE_DEFER)
			return -EPROBE_DEFER;
		dev_dbg(dev, "No vqmmc regulator found\n");
	}

	return 0;
}
EXPORT_SYMBOL_GPL(mmc_regulator_get_supply);

/*
 * Mask off any voltages we don't support and select
 * the lowest voltage
 */
u32 mmc_select_voltage(struct mmc_host *host, u32 ocr)
{
	int bit;

	/*
	 * Sanity check the voltages that the card claims to
	 * support.
	 */
	if (ocr & 0x7F) {
		dev_warn(mmc_dev(host),
		"card claims to support voltages below defined range\n");
		ocr &= ~0x7F;
	}

	ocr &= host->ocr_avail;
	if (!ocr) {
		dev_warn(mmc_dev(host), "no support for card's volts\n");
		return 0;
	}

	if (host->caps2 & MMC_CAP2_FULL_PWR_CYCLE) {
		bit = ffs(ocr) - 1;
		ocr &= 3 << bit;
		mmc_power_cycle(host, ocr);
	} else {
		bit = fls(ocr) - 1;
		ocr &= 3 << bit;
		if (bit != host->ios.vdd)
			dev_warn(mmc_dev(host), "exceeding card's volts\n");
	}

	return ocr;
}

int __mmc_set_signal_voltage(struct mmc_host *host, int signal_voltage)
{
	int err = 0;
	int old_signal_voltage = host->ios.signal_voltage;

	host->ios.signal_voltage = signal_voltage;
	if (host->ops->start_signal_voltage_switch) {
		mmc_host_clk_hold(host);
		err = host->ops->start_signal_voltage_switch(host, &host->ios);
		mmc_host_clk_release(host);
	}

	if (err)
		host->ios.signal_voltage = old_signal_voltage;

	return err;

}

int mmc_set_signal_voltage(struct mmc_host *host, int signal_voltage, u32 ocr)
{
	struct mmc_command cmd = {0};
	int err = 0;
	u32 clock;

	BUG_ON(!host);

	/*
	 * Send CMD11 only if the request is to switch the card to
	 * 1.8V signalling.
	 */
	if (signal_voltage == MMC_SIGNAL_VOLTAGE_330)
		return __mmc_set_signal_voltage(host, signal_voltage);

	/*
	 * If we cannot switch voltages, return failure so the caller
	 * can continue without UHS mode
	 */
	if (!host->ops->start_signal_voltage_switch)
		return -EPERM;
	if (!host->ops->card_busy)
		pr_warn("%s: cannot verify signal voltage switch\n",
			mmc_hostname(host));

	cmd.opcode = SD_SWITCH_VOLTAGE;
	cmd.arg = 0;
	cmd.flags = MMC_RSP_R1 | MMC_CMD_AC;

	/*
	 * Hold the clock reference so clock doesn't get auto gated during this
	 * voltage switch sequence.
	 */
	mmc_host_clk_hold(host);
	err = mmc_wait_for_cmd(host, &cmd, 0);
	if (err) {
		if (err == -ETIMEDOUT) {
			pr_debug("%s: voltage switching failed with err %d\n",
				mmc_hostname(host), err);
			err = -EAGAIN;
			goto power_cycle;
		} else {
			goto err_command;
		}
	}

	if (!mmc_host_is_spi(host) && (cmd.resp[0] & R1_ERROR)) {
		err = -EIO;
		goto err_command;
	}
	/*
	 * The card should drive cmd and dat[0:3] low immediately
	 * after the response of cmd11, but wait 1 ms to be sure
	 */
	mmc_delay(1);
	if (host->ops->card_busy && !host->ops->card_busy(host)) {
		err = -EAGAIN;
		goto power_cycle;
	}
	/*
	 * During a signal voltage level switch, the clock must be gated
	 * for 5 ms according to the SD spec
	 */
	host->card_clock_off = true;
	clock = host->ios.clock;
	host->ios.clock = 0;
	mmc_set_ios(host);

	if (__mmc_set_signal_voltage(host, signal_voltage)) {
		/*
		 * Voltages may not have been switched, but we've already
		 * sent CMD11, so a power cycle is required anyway
		 */
		err = -EAGAIN;
		host->ios.clock = clock;
		mmc_set_ios(host);
		host->card_clock_off = false;
		goto power_cycle;
	}

	/* Keep clock gated for at least 10 ms, though spec only says 5 ms */
	mmc_delay(10);
	host->ios.clock = clock;
	mmc_set_ios(host);

	host->card_clock_off = false;
	/* Wait for at least 1 ms according to spec */
	mmc_delay(1);

	/*
	 * Failure to switch is indicated by the card holding
	 * dat[0:3] low
	 */
	if (host->ops->card_busy && host->ops->card_busy(host))
		err = -EAGAIN;

power_cycle:
	if (err) {
		pr_debug("%s: Signal voltage switch failed, "
			"power cycling card\n", mmc_hostname(host));
		mmc_power_cycle(host, ocr);
	}

err_command:
	mmc_host_clk_release(host);

	return err;
}

/*
 * Select timing parameters for host.
 */
void mmc_set_timing(struct mmc_host *host, unsigned int timing)
{
	mmc_host_clk_hold(host);
	host->ios.timing = timing;
	mmc_set_ios(host);
	mmc_host_clk_release(host);
}

/*
 * Select appropriate driver type for host.
 */
void mmc_set_driver_type(struct mmc_host *host, unsigned int drv_type)
{
	mmc_host_clk_hold(host);
	host->ios.drv_type = drv_type;
	mmc_set_ios(host);
	mmc_host_clk_release(host);
}

int mmc_select_drive_strength(struct mmc_card *card, unsigned int max_dtr,
			      int card_drv_type, int *drv_type)
{
	struct mmc_host *host = card->host;
	int host_drv_type = SD_DRIVER_TYPE_B;
	int drive_strength;

	*drv_type = 0;

	if (!host->ops->select_drive_strength)
		return 0;

	/* Use SD definition of driver strength for hosts */
	if (host->caps & MMC_CAP_DRIVER_TYPE_A)
		host_drv_type |= SD_DRIVER_TYPE_A;

	if (host->caps & MMC_CAP_DRIVER_TYPE_C)
		host_drv_type |= SD_DRIVER_TYPE_C;

	if (host->caps & MMC_CAP_DRIVER_TYPE_D)
		host_drv_type |= SD_DRIVER_TYPE_D;

	/*
	 * The drive strength that the hardware can support
	 * depends on the board design.  Pass the appropriate
	 * information and let the hardware specific code
	 * return what is possible given the options
	 */
	mmc_host_clk_hold(host);
	drive_strength = host->ops->select_drive_strength(card, max_dtr,
							  host_drv_type,
							  card_drv_type,
							  drv_type);
	mmc_host_clk_release(host);

	return drive_strength;
}

/*
 * Apply power to the MMC stack.  This is a two-stage process.
 * First, we enable power to the card without the clock running.
 * We then wait a bit for the power to stabilise.  Finally,
 * enable the bus drivers and clock to the card.
 *
 * We must _NOT_ enable the clock prior to power stablising.
 *
 * If a host does all the power sequencing itself, ignore the
 * initial MMC_POWER_UP stage.
 */
void mmc_power_up(struct mmc_host *host, u32 ocr)
{
	if (host->ios.power_mode == MMC_POWER_ON)
		return;

	mmc_host_clk_hold(host);

	mmc_pwrseq_pre_power_on(host);

	host->ios.vdd = fls(ocr) - 1;
	host->ios.power_mode = MMC_POWER_UP;
	/* Set initial state and call mmc_set_ios */
	mmc_set_initial_state(host);

	/* Try to set signal voltage to 3.3V but fall back to 1.8v or 1.2v */
	if (__mmc_set_signal_voltage(host, MMC_SIGNAL_VOLTAGE_330) == 0)
		dev_dbg(mmc_dev(host), "Initial signal voltage of 3.3v\n");
	else if (__mmc_set_signal_voltage(host, MMC_SIGNAL_VOLTAGE_180) == 0)
		dev_dbg(mmc_dev(host), "Initial signal voltage of 1.8v\n");
	else if (__mmc_set_signal_voltage(host, MMC_SIGNAL_VOLTAGE_120) == 0)
		dev_dbg(mmc_dev(host), "Initial signal voltage of 1.2v\n");

	/*
	 * This delay should be sufficient to allow the power supply
	 * to reach the minimum voltage.
	 */
	mmc_delay(10);

	mmc_pwrseq_post_power_on(host);

	host->ios.clock = host->f_init;

	host->ios.power_mode = MMC_POWER_ON;
	mmc_set_ios(host);

	/*
	 * This delay must be at least 74 clock sizes, or 1 ms, or the
	 * time required to reach a stable voltage.
	 */
	mmc_delay(10);

	mmc_host_clk_release(host);
}

void mmc_power_off(struct mmc_host *host)
{
	if (host->ios.power_mode == MMC_POWER_OFF)
		return;

	mmc_host_clk_hold(host);

	mmc_pwrseq_power_off(host);

	host->ios.clock = 0;
	host->ios.vdd = 0;

	host->ios.power_mode = MMC_POWER_OFF;
	/* Set initial state and call mmc_set_ios */
	mmc_set_initial_state(host);

	/*
	 * Some configurations, such as the 802.11 SDIO card in the OLPC
	 * XO-1.5, require a short delay after poweroff before the card
	 * can be successfully turned on again.
	 */
	mmc_delay(1);

	mmc_host_clk_release(host);
}

void mmc_power_cycle(struct mmc_host *host, u32 ocr)
{
	mmc_power_off(host);
	/* Wait at least 1 ms according to SD spec */
	mmc_delay(1);
	mmc_power_up(host, ocr);
}

/*
 * Cleanup when the last reference to the bus operator is dropped.
 */
static void __mmc_release_bus(struct mmc_host *host)
{
	BUG_ON(!host);
	BUG_ON(host->bus_refs);
	BUG_ON(!host->bus_dead);

	host->bus_ops = NULL;
}

/*
 * Increase reference count of bus operator
 */
static inline void mmc_bus_get(struct mmc_host *host)
{
	unsigned long flags;

	spin_lock_irqsave(&host->lock, flags);
	host->bus_refs++;
	spin_unlock_irqrestore(&host->lock, flags);
}

/*
 * Decrease reference count of bus operator and free it if
 * it is the last reference.
 */
static inline void mmc_bus_put(struct mmc_host *host)
{
	unsigned long flags;

	spin_lock_irqsave(&host->lock, flags);
	host->bus_refs--;
	if ((host->bus_refs == 0) && host->bus_ops)
		__mmc_release_bus(host);
	spin_unlock_irqrestore(&host->lock, flags);
}

int mmc_resume_bus(struct mmc_host *host)
{
	unsigned long flags;
	int err = 0;
	int card_present = true;

	if (!mmc_bus_needs_resume(host))
		return -EINVAL;

	pr_debug("%s: Starting deferred resume\n", mmc_hostname(host));
	spin_lock_irqsave(&host->lock, flags);
	host->bus_resume_flags &= ~MMC_BUSRESUME_NEEDS_RESUME;
	spin_unlock_irqrestore(&host->lock, flags);

	mmc_bus_get(host);
	if (host->ops->get_cd)
		card_present = host->ops->get_cd(host);

	if (host->bus_ops && !host->bus_dead && host->card && card_present) {
		mmc_power_up(host, host->card->ocr);
		BUG_ON(!host->bus_ops->resume);
		err = host->bus_ops->resume(host);
		if (err) {
			pr_err("%s: bus resume: failed: %d\n",
			       mmc_hostname(host), err);
			err = mmc_hw_reset(host);
			if (err) {
				pr_err("%s: reset: failed: %d\n",
				       mmc_hostname(host), err);
				goto err_reset;
			} else {
				mmc_card_clr_suspended(host->card);
			}
		}
		if (mmc_card_cmdq(host->card)) {
			err = mmc_cmdq_halt(host, false);
			if (err)
				pr_err("%s: %s: unhalt failed: %d\n",
				       mmc_hostname(host), __func__, err);
		}
	}

err_reset:
	mmc_bus_put(host);
	pr_debug("%s: Deferred resume completed\n", mmc_hostname(host));
	return err;
}
EXPORT_SYMBOL(mmc_resume_bus);

/*
 * Assign a mmc bus handler to a host. Only one bus handler may control a
 * host at any given time.
 */
void mmc_attach_bus(struct mmc_host *host, const struct mmc_bus_ops *ops)
{
	unsigned long flags;

	BUG_ON(!host);
	BUG_ON(!ops);

	WARN_ON(!host->claimed);

	spin_lock_irqsave(&host->lock, flags);

	BUG_ON(host->bus_ops);
	BUG_ON(host->bus_refs);

	host->bus_ops = ops;
	host->bus_refs = 1;
	host->bus_dead = 0;

	spin_unlock_irqrestore(&host->lock, flags);
}

/*
 * Remove the current bus handler from a host.
 */
void mmc_detach_bus(struct mmc_host *host)
{
	unsigned long flags;

	BUG_ON(!host);

	WARN_ON(!host->claimed);
	WARN_ON(!host->bus_ops);

	spin_lock_irqsave(&host->lock, flags);

	host->bus_dead = 1;

	spin_unlock_irqrestore(&host->lock, flags);

	mmc_bus_put(host);
}

static void _mmc_detect_change(struct mmc_host *host, unsigned long delay,
				bool cd_irq)
{
	/*
	 * If the device is configured as wakeup, we prevent a new sleep for
	 * 5 s to give provision for user space to consume the event.
	 */
	if (cd_irq && !(host->caps & MMC_CAP_NEEDS_POLL) &&
		device_can_wakeup(mmc_dev(host)))
		pm_wakeup_event(mmc_dev(host), 5000);

	host->detect_change = 1;
	/*
	 * Change in cd_gpio state, so make sure detection part is
	 * not overided because of manual resume.
	 */
	if (cd_irq && mmc_bus_manual_resume(host))
		host->ignore_bus_resume_flags = true;

	mmc_schedule_delayed_work(&host->detect, delay);
}

/**
 *	mmc_detect_change - process change of state on a MMC socket
 *	@host: host which changed state.
 *	@delay: optional delay to wait before detection (jiffies)
 *
 *	MMC drivers should call this when they detect a card has been
 *	inserted or removed. The MMC layer will confirm that any
 *	present card is still functional, and initialize any newly
 *	inserted.
 */
void mmc_detect_change(struct mmc_host *host, unsigned long delay)
{
	_mmc_detect_change(host, delay, true);
}
EXPORT_SYMBOL(mmc_detect_change);

void mmc_init_erase(struct mmc_card *card)
{
	unsigned int sz;

	if (is_power_of_2(card->erase_size))
		card->erase_shift = ffs(card->erase_size) - 1;
	else
		card->erase_shift = 0;

	/*
	 * It is possible to erase an arbitrarily large area of an SD or MMC
	 * card.  That is not desirable because it can take a long time
	 * (minutes) potentially delaying more important I/O, and also the
	 * timeout calculations become increasingly hugely over-estimated.
	 * Consequently, 'pref_erase' is defined as a guide to limit erases
	 * to that size and alignment.
	 *
	 * For SD cards that define Allocation Unit size, limit erases to one
	 * Allocation Unit at a time.
	 * For MMC, have a stab at ai good value and for modern cards it will
	 * end up being 4MiB. Note that if the value is too small, it can end
	 * up taking longer to erase. Also note, erase_size is already set to
	 * High Capacity Erase Size if available when this function is called.
	 */
	if (mmc_card_sd(card) && card->ssr.au) {
		card->pref_erase = card->ssr.au;
		card->erase_shift = ffs(card->ssr.au) - 1;
	} else if (card->erase_size) {
		sz = (card->csd.capacity << (card->csd.read_blkbits - 9)) >> 11;
		if (sz < 128)
			card->pref_erase = 512 * 1024 / 512;
		else if (sz < 512)
			card->pref_erase = 1024 * 1024 / 512;
		else if (sz < 1024)
			card->pref_erase = 2 * 1024 * 1024 / 512;
		else
			card->pref_erase = 4 * 1024 * 1024 / 512;
		if (card->pref_erase < card->erase_size)
			card->pref_erase = card->erase_size;
		else {
			sz = card->pref_erase % card->erase_size;
			if (sz)
				card->pref_erase += card->erase_size - sz;
		}
	} else
		card->pref_erase = 0;
}

static unsigned int mmc_mmc_erase_timeout(struct mmc_card *card,
					  unsigned int arg, unsigned int qty)
{
	unsigned int erase_timeout;

	if (arg == MMC_DISCARD_ARG ||
	    (arg == MMC_TRIM_ARG && card->ext_csd.rev >= 6)) {
		erase_timeout = card->ext_csd.trim_timeout;
	} else if (card->ext_csd.erase_group_def & 1) {
		/* High Capacity Erase Group Size uses HC timeouts */
		if (arg == MMC_TRIM_ARG)
			erase_timeout = card->ext_csd.trim_timeout;
		else
			erase_timeout = card->ext_csd.hc_erase_timeout;
	} else {
		/* CSD Erase Group Size uses write timeout */
		unsigned int mult = (10 << card->csd.r2w_factor);
		unsigned int timeout_clks = card->csd.tacc_clks * mult;
		unsigned int timeout_us;

		/* Avoid overflow: e.g. tacc_ns=80000000 mult=1280 */
		if (card->csd.tacc_ns < 1000000)
			timeout_us = (card->csd.tacc_ns * mult) / 1000;
		else
			timeout_us = (card->csd.tacc_ns / 1000) * mult;

		/*
		 * ios.clock is only a target.  The real clock rate might be
		 * less but not that much less, so fudge it by multiplying by 2.
		 */
		timeout_clks <<= 1;
		timeout_us += (timeout_clks * 1000) /
			      (mmc_host_clk_rate(card->host) / 1000);

		erase_timeout = timeout_us / 1000;

		/*
		 * Theoretically, the calculation could underflow so round up
		 * to 1ms in that case.
		 */
		if (!erase_timeout)
			erase_timeout = 1;
	}

	/* Multiplier for secure operations */
	if (arg & MMC_SECURE_ARGS) {
		if (arg == MMC_SECURE_ERASE_ARG)
			erase_timeout *= card->ext_csd.sec_erase_mult;
		else
			erase_timeout *= card->ext_csd.sec_trim_mult;
	}

	erase_timeout *= qty;

	/*
	 * Ensure at least a 1 second timeout for SPI as per
	 * 'mmc_set_data_timeout()'
	 */
	if (mmc_host_is_spi(card->host) && erase_timeout < 1000)
		erase_timeout = 1000;

	return erase_timeout;
}

static unsigned int mmc_sd_erase_timeout(struct mmc_card *card,
					 unsigned int arg,
					 unsigned int qty)
{
	unsigned int erase_timeout;

	if (card->ssr.erase_timeout) {
		/* Erase timeout specified in SD Status Register (SSR) */
		erase_timeout = card->ssr.erase_timeout * qty +
				card->ssr.erase_offset;
	} else {
		/*
		 * Erase timeout not specified in SD Status Register (SSR) so
		 * use 250ms per write block.
		 */
		erase_timeout = 250 * qty;
	}

	/* Must not be less than 1 second */
	if (erase_timeout < 1000)
		erase_timeout = 1000;

	return erase_timeout;
}

static unsigned int mmc_erase_timeout(struct mmc_card *card,
				      unsigned int arg,
				      unsigned int qty)
{
	if (mmc_card_sd(card))
		return mmc_sd_erase_timeout(card, arg, qty);
	else
		return mmc_mmc_erase_timeout(card, arg, qty);
}

static u32 mmc_get_erase_qty(struct mmc_card *card, u32 from, u32 to)
{
	u32 qty = 0;

	/*
	 * qty is used to calculate the erase timeout which depends on how many
	 * erase groups (or allocation units in SD terminology) are affected.
	 * We count erasing part of an erase group as one erase group.
	 * For SD, the allocation units are always a power of 2.  For MMC, the
	 * erase group size is almost certainly also power of 2, but it does not
	 * seem to insist on that in the JEDEC standard, so we fall back to
	 * division in that case.  SD may not specify an allocation unit size,
	 * in which case the timeout is based on the number of write blocks.
	 *
	 * Note that the timeout for secure trim 2 will only be correct if the
	 * number of erase groups specified is the same as the total of all
	 * preceding secure trim 1 commands.  Since the power may have been
	 * lost since the secure trim 1 commands occurred, it is generally
	 * impossible to calculate the secure trim 2 timeout correctly.
	 */
	if (card->erase_shift)
		qty += ((to >> card->erase_shift) -
			(from >> card->erase_shift)) + 1;
	else if (mmc_card_sd(card))
		qty += to - from + 1;
	else
		qty += ((to / card->erase_size) -
			(from / card->erase_size)) + 1;
	return qty;
}

static int mmc_cmdq_send_erase_cmd(struct mmc_cmdq_req *cmdq_req,
		struct mmc_card *card, u32 opcode, u32 arg, u32 qty)
{
	struct mmc_command *cmd = cmdq_req->mrq.cmd;
	int err;

	memset(cmd, 0, sizeof(struct mmc_command));

	cmd->opcode = opcode;
	cmd->arg = arg;
	if (cmd->opcode == MMC_ERASE) {
		cmd->flags = MMC_RSP_SPI_R1B | MMC_RSP_R1B | MMC_CMD_AC;
		cmd->busy_timeout = mmc_erase_timeout(card, arg, qty);
	} else {
		cmd->flags = MMC_RSP_SPI_R1 | MMC_RSP_R1 | MMC_CMD_AC;
	}

	err = mmc_cmdq_wait_for_dcmd(card->host, cmdq_req);
	if (err) {
		pr_err("mmc_erase: group start error %d, status %#x\n",
				err, cmd->resp[0]);
		return -EIO;
	}
	return 0;
}

static int mmc_cmdq_do_erase(struct mmc_cmdq_req *cmdq_req,
			struct mmc_card *card, unsigned int from,
			unsigned int to, unsigned int arg)
{
	struct mmc_command *cmd = cmdq_req->mrq.cmd;
	unsigned int qty = 0;
	unsigned long timeout;
	unsigned int fr, nr;
	int err;

	fr = from;
	nr = to - from + 1;
	trace_mmc_blk_erase_start(arg, fr, nr);

	qty = mmc_get_erase_qty(card, from, to);

	if (!mmc_card_blockaddr(card)) {
		from <<= 9;
		to <<= 9;
	}

	err = mmc_cmdq_send_erase_cmd(cmdq_req, card, MMC_ERASE_GROUP_START,
			from, qty);
	if (err)
		goto out;

	err = mmc_cmdq_send_erase_cmd(cmdq_req, card, MMC_ERASE_GROUP_END,
			to, qty);
	if (err)
		goto out;

	err = mmc_cmdq_send_erase_cmd(cmdq_req, card, MMC_ERASE,
			arg, qty);
	if (err)
		goto out;

	timeout = jiffies + msecs_to_jiffies(MMC_CORE_TIMEOUT_MS);
	do {
		memset(cmd, 0, sizeof(struct mmc_command));
		cmd->opcode = MMC_SEND_STATUS;
		cmd->arg = card->rca << 16;
		cmd->flags = MMC_RSP_R1 | MMC_CMD_AC;
		/* Do not retry else we can't see errors */
		err = mmc_cmdq_wait_for_dcmd(card->host, cmdq_req);
		if (err || (cmd->resp[0] & 0xFDF92000)) {
			pr_err("error %d requesting status %#x\n",
				err, cmd->resp[0]);
			err = -EIO;
			goto out;
		}
		/* Timeout if the device never becomes ready for data and
		 * never leaves the program state.
		 */
		if (time_after(jiffies, timeout)) {
			pr_err("%s: Card stuck in programming state! %s\n",
				mmc_hostname(card->host), __func__);
			err =  -EIO;
			goto out;
		}
	} while (!(cmd->resp[0] & R1_READY_FOR_DATA) ||
		 (R1_CURRENT_STATE(cmd->resp[0]) == R1_STATE_PRG));
out:
	trace_mmc_blk_erase_end(arg, fr, nr);
	return err;
}

static u32 mmc_get_erase_qty(struct mmc_card *card, u32 from, u32 to)
{
<<<<<<< HEAD
	struct mmc_command cmd = {0};
	unsigned int qty = 0, busy_timeout = 0;
	bool use_r1b_resp = false;
	unsigned long timeout;
	unsigned int fr, nr;
	int err;

	fr = from;
	nr = to - from + 1;
	trace_mmc_blk_erase_start(arg, fr, nr);

=======
	u32 qty = 0;

	/*
	 * qty is used to calculate the erase timeout which depends on how many
	 * erase groups (or allocation units in SD terminology) are affected.
	 * We count erasing part of an erase group as one erase group.
	 * For SD, the allocation units are always a power of 2.  For MMC, the
	 * erase group size is almost certainly also power of 2, but it does not
	 * seem to insist on that in the JEDEC standard, so we fall back to
	 * division in that case.  SD may not specify an allocation unit size,
	 * in which case the timeout is based on the number of write blocks.
	 *
	 * Note that the timeout for secure trim 2 will only be correct if the
	 * number of erase groups specified is the same as the total of all
	 * preceding secure trim 1 commands.  Since the power may have been
	 * lost since the secure trim 1 commands occurred, it is generally
	 * impossible to calculate the secure trim 2 timeout correctly.
	 */
	if (card->erase_shift)
		qty += ((to >> card->erase_shift) -
			(from >> card->erase_shift)) + 1;
	else if (mmc_card_sd(card))
		qty += to - from + 1;
	else
		qty += ((to / card->erase_size) -
			(from / card->erase_size)) + 1;
	return qty;
}

static int mmc_cmdq_send_erase_cmd(struct mmc_cmdq_req *cmdq_req,
		struct mmc_card *card, u32 opcode, u32 arg, u32 qty)
{
	struct mmc_command *cmd = cmdq_req->mrq.cmd;
	int err;

	memset(cmd, 0, sizeof(struct mmc_command));

	cmd->opcode = opcode;
	cmd->arg = arg;
	if (cmd->opcode == MMC_ERASE) {
		cmd->flags = MMC_RSP_SPI_R1B | MMC_RSP_R1B | MMC_CMD_AC;
		cmd->busy_timeout = mmc_erase_timeout(card, arg, qty);
	} else {
		cmd->flags = MMC_RSP_SPI_R1 | MMC_RSP_R1 | MMC_CMD_AC;
	}

	err = mmc_cmdq_wait_for_dcmd(card->host, cmdq_req);
	if (err) {
		pr_err("mmc_erase: group start error %d, status %#x\n",
				err, cmd->resp[0]);
		return -EIO;
	}
	return 0;
}

static int mmc_cmdq_do_erase(struct mmc_cmdq_req *cmdq_req,
			struct mmc_card *card, unsigned int from,
			unsigned int to, unsigned int arg)
{
	struct mmc_command *cmd = cmdq_req->mrq.cmd;
	unsigned int qty = 0;
	unsigned long timeout;
	unsigned int fr, nr;
	int err;

	fr = from;
	nr = to - from + 1;
	trace_mmc_blk_erase_start(arg, fr, nr);

	qty = mmc_get_erase_qty(card, from, to);

	if (!mmc_card_blockaddr(card)) {
		from <<= 9;
		to <<= 9;
	}

	err = mmc_cmdq_send_erase_cmd(cmdq_req, card, MMC_ERASE_GROUP_START,
			from, qty);
	if (err)
		goto out;

	err = mmc_cmdq_send_erase_cmd(cmdq_req, card, MMC_ERASE_GROUP_END,
			to, qty);
	if (err)
		goto out;

	err = mmc_cmdq_send_erase_cmd(cmdq_req, card, MMC_ERASE,
			arg, qty);
	if (err)
		goto out;

	timeout = jiffies + msecs_to_jiffies(MMC_CORE_TIMEOUT_MS);
	do {
		memset(cmd, 0, sizeof(struct mmc_command));
		cmd->opcode = MMC_SEND_STATUS;
		cmd->arg = card->rca << 16;
		cmd->flags = MMC_RSP_R1 | MMC_CMD_AC;
		/* Do not retry else we can't see errors */
		err = mmc_cmdq_wait_for_dcmd(card->host, cmdq_req);
		if (err || (cmd->resp[0] & 0xFDF92000)) {
			pr_err("error %d requesting status %#x\n",
				err, cmd->resp[0]);
			err = -EIO;
			goto out;
		}
		/* Timeout if the device never becomes ready for data and
		 * never leaves the program state.
		 */
		if (time_after(jiffies, timeout)) {
			pr_err("%s: Card stuck in programming state! %s\n",
				mmc_hostname(card->host), __func__);
			err =  -EIO;
			goto out;
		}
	} while (!(cmd->resp[0] & R1_READY_FOR_DATA) ||
		 (R1_CURRENT_STATE(cmd->resp[0]) == R1_STATE_PRG));
out:
	trace_mmc_blk_erase_end(arg, fr, nr);
	return err;
}

static int mmc_do_erase(struct mmc_card *card, unsigned int from,
			unsigned int to, unsigned int arg)
{
	struct mmc_command cmd = {0};
	unsigned int qty = 0;
	unsigned long timeout;
	unsigned int fr, nr;
	int err;

	fr = from;
	nr = to - from + 1;
	trace_mmc_blk_erase_start(arg, fr, nr);

>>>>>>> 9415f723
	qty = mmc_get_erase_qty(card, from, to);

	if (!mmc_card_blockaddr(card)) {
		from <<= 9;
		to <<= 9;
	}

	mmc_retune_hold(card->host);
	if (mmc_card_sd(card))
		cmd.opcode = SD_ERASE_WR_BLK_START;
	else
		cmd.opcode = MMC_ERASE_GROUP_START;
	cmd.arg = from;
	cmd.flags = MMC_RSP_SPI_R1 | MMC_RSP_R1 | MMC_CMD_AC;
	err = mmc_wait_for_cmd(card->host, &cmd, 0);
	if (err) {
		pr_err("mmc_erase: group start error %d, "
		       "status %#x\n", err, cmd.resp[0]);
		err = -EIO;
		goto out;
	}

	memset(&cmd, 0, sizeof(struct mmc_command));
	if (mmc_card_sd(card))
		cmd.opcode = SD_ERASE_WR_BLK_END;
	else
		cmd.opcode = MMC_ERASE_GROUP_END;
	cmd.arg = to;
	cmd.flags = MMC_RSP_SPI_R1 | MMC_RSP_R1 | MMC_CMD_AC;
	err = mmc_wait_for_cmd(card->host, &cmd, 0);
	if (err) {
		pr_err("mmc_erase: group end error %d, status %#x\n",
		       err, cmd.resp[0]);
		err = -EIO;
		goto out;
	}

	memset(&cmd, 0, sizeof(struct mmc_command));
	cmd.opcode = MMC_ERASE;
	cmd.arg = arg;
	busy_timeout = mmc_erase_timeout(card, arg, qty);
	/*
	 * If the host controller supports busy signalling and the timeout for
	 * the erase operation does not exceed the max_busy_timeout, we should
	 * use R1B response. Or we need to prevent the host from doing hw busy
	 * detection, which is done by converting to a R1 response instead.
	 */
	if (card->host->max_busy_timeout &&
	    busy_timeout > card->host->max_busy_timeout) {
		cmd.flags = MMC_RSP_SPI_R1 | MMC_RSP_R1 | MMC_CMD_AC;
	} else {
		cmd.flags = MMC_RSP_SPI_R1B | MMC_RSP_R1B | MMC_CMD_AC;
		cmd.busy_timeout = busy_timeout;
		use_r1b_resp = true;
	}

	err = mmc_wait_for_cmd(card->host, &cmd, 0);
	if (err) {
		pr_err("mmc_erase: erase error %d, status %#x\n",
		       err, cmd.resp[0]);
		err = -EIO;
		goto out;
	}

	if (mmc_host_is_spi(card->host))
		goto out;

	/*
	 * In case of when R1B + MMC_CAP_WAIT_WHILE_BUSY is used, the polling
	 * shall be avoided.
	 */
	if ((card->host->caps & MMC_CAP_WAIT_WHILE_BUSY) && use_r1b_resp)
		goto out;

	timeout = jiffies + msecs_to_jiffies(busy_timeout);
	do {
		memset(&cmd, 0, sizeof(struct mmc_command));
		cmd.opcode = MMC_SEND_STATUS;
		cmd.arg = card->rca << 16;
		cmd.flags = MMC_RSP_R1 | MMC_CMD_AC;
		/* Do not retry else we can't see errors */
		err = mmc_wait_for_cmd(card->host, &cmd, 0);
		if (err || R1_STATUS(cmd.resp[0])) {
			pr_err("error %d requesting status %#x\n",
				err, cmd.resp[0]);
			err = -EIO;
			goto out;
		}

		/* Timeout if the device never becomes ready for data and
		 * never leaves the program state.
		 */
		if (time_after(jiffies, timeout)) {
			pr_err("%s: Card stuck in programming state! %s\n",
				mmc_hostname(card->host), __func__);
			err =  -EIO;
			goto out;
		}

	} while (!(cmd.resp[0] & R1_READY_FOR_DATA) ||
		 (R1_CURRENT_STATE(cmd.resp[0]) == R1_STATE_PRG));
out:
	mmc_retune_release(card->host);
	trace_mmc_blk_erase_end(arg, fr, nr);
	return err;
}

<<<<<<< HEAD
static unsigned int mmc_align_erase_size(struct mmc_card *card,
					 unsigned int *from,
					 unsigned int *to,
					 unsigned int nr)
{
	unsigned int from_new = *from, nr_new = nr, rem;

	/*
	 * When the 'card->erase_size' is power of 2, we can use round_up/down()
	 * to align the erase size efficiently.
	 */
	if (is_power_of_2(card->erase_size)) {
		unsigned int temp = from_new;

		from_new = round_up(temp, card->erase_size);
		rem = from_new - temp;

		if (nr_new > rem)
			nr_new -= rem;
		else
			return 0;

		nr_new = round_down(nr_new, card->erase_size);
	} else {
		rem = from_new % card->erase_size;
		if (rem) {
			rem = card->erase_size - rem;
			from_new += rem;
			if (nr_new > rem)
				nr_new -= rem;
			else
				return 0;
		}

		rem = nr_new % card->erase_size;
		if (rem)
			nr_new -= rem;
	}

	if (nr_new == 0)
		return 0;

	*to = from_new + nr_new;
	*from = from_new;

	return nr_new;
}

int mmc_erase_sanity_check(struct mmc_card *card, unsigned int from,
		unsigned int nr, unsigned int arg)
{
=======
int mmc_erase_sanity_check(struct mmc_card *card, unsigned int from,
		unsigned int nr, unsigned int arg)
{
>>>>>>> 9415f723
	if (!(card->host->caps & MMC_CAP_ERASE) ||
	    !(card->csd.cmdclass & CCC_ERASE))
		return -EOPNOTSUPP;

	if (!card->erase_size)
		return -EOPNOTSUPP;

	if (mmc_card_sd(card) && arg != MMC_ERASE_ARG)
		return -EOPNOTSUPP;

	if ((arg & MMC_SECURE_ARGS) &&
	    !(card->ext_csd.sec_feature_support & EXT_CSD_SEC_ER_EN))
		return -EOPNOTSUPP;

	if ((arg & MMC_TRIM_ARGS) &&
	    !(card->ext_csd.sec_feature_support & EXT_CSD_SEC_GB_CL_EN))
		return -EOPNOTSUPP;

	if (arg == MMC_SECURE_ERASE_ARG) {
		if (from % card->erase_size || nr % card->erase_size)
			return -EINVAL;
	}
	return 0;
}

int mmc_cmdq_erase(struct mmc_cmdq_req *cmdq_req,
	      struct mmc_card *card, unsigned int from, unsigned int nr,
	      unsigned int arg)
{
<<<<<<< HEAD
	unsigned int to = from + nr;
=======
	unsigned int rem, to = from + nr;
>>>>>>> 9415f723
	int ret;

	ret = mmc_erase_sanity_check(card, from, nr, arg);
	if (ret)
		return ret;

<<<<<<< HEAD
	if (arg == MMC_ERASE_ARG)
		nr = mmc_align_erase_size(card, &from, &to, nr);
=======
	if (arg == MMC_ERASE_ARG) {
		rem = from % card->erase_size;
		if (rem) {
			rem = card->erase_size - rem;
			from += rem;
			if (nr > rem)
				nr -= rem;
			else
				return 0;
		}
		rem = nr % card->erase_size;
		if (rem)
			nr -= rem;
	}
>>>>>>> 9415f723

	if (nr == 0)
		return 0;

<<<<<<< HEAD
=======
	to = from + nr;

>>>>>>> 9415f723
	if (to <= from)
		return -EINVAL;

	/* 'from' and 'to' are inclusive */
	to -= 1;

	return mmc_cmdq_do_erase(cmdq_req, card, from, to, arg);
}
EXPORT_SYMBOL(mmc_cmdq_erase);

/**
 * mmc_erase - erase sectors.
 * @card: card to erase
 * @from: first sector to erase
 * @nr: number of sectors to erase
 * @arg: erase command argument (SD supports only %MMC_ERASE_ARG)
 *
 * Caller must claim host before calling this function.
 */
int mmc_erase(struct mmc_card *card, unsigned int from, unsigned int nr,
	      unsigned int arg)
{
	unsigned int rem, to = from + nr;
	int ret;

	ret = mmc_erase_sanity_check(card, from, nr, arg);
	if (ret)
		return ret;

	if (arg == MMC_ERASE_ARG) {
		rem = from % card->erase_size;
		if (rem) {
			rem = card->erase_size - rem;
			from += rem;
			if (nr > rem)
				nr -= rem;
			else
				return 0;
		}
		rem = nr % card->erase_size;
		if (rem)
			nr -= rem;
	}

	if (nr == 0)
		return 0;

	to = from + nr;

	if (to <= from)
		return -EINVAL;

	/* 'from' and 'to' are inclusive */
	to -= 1;

	/*
	 * Special case where only one erase-group fits in the timeout budget:
	 * If the region crosses an erase-group boundary on this particular
	 * case, we will be trimming more than one erase-group which, does not
	 * fit in the timeout budget of the controller, so we need to split it
	 * and call mmc_do_erase() twice if necessary. This special case is
	 * identified by the card->eg_boundary flag.
	 */
	rem = card->erase_size - (from % card->erase_size);
	if ((arg & MMC_TRIM_ARGS) && (card->eg_boundary) && (nr > rem)) {
		ret = mmc_do_erase(card, from, from + rem - 1, arg);
		from += rem;
		if ((ret) || (to <= from))
			return ret;
	}

	return mmc_do_erase(card, from, to, arg);
}
EXPORT_SYMBOL(mmc_erase);

int mmc_can_erase(struct mmc_card *card)
{
	if ((card->host->caps & MMC_CAP_ERASE) &&
	    (card->csd.cmdclass & CCC_ERASE) && card->erase_size)
		return 1;
	return 0;
}
EXPORT_SYMBOL(mmc_can_erase);

int mmc_can_trim(struct mmc_card *card)
{
	if ((card->ext_csd.sec_feature_support & EXT_CSD_SEC_GB_CL_EN) &&
	    (!(card->quirks & MMC_QUIRK_TRIM_BROKEN)))
		return 1;
	return 0;
}
EXPORT_SYMBOL(mmc_can_trim);

int mmc_can_discard(struct mmc_card *card)
{
	/*
	 * As there's no way to detect the discard support bit at v4.5
	 * use the s/w feature support filed.
	 */
	if (card->ext_csd.feature_support & MMC_DISCARD_FEATURE)
		return 1;
	return 0;
}
EXPORT_SYMBOL(mmc_can_discard);

int mmc_can_sanitize(struct mmc_card *card)
{
	if (!mmc_can_trim(card) && !mmc_can_erase(card))
		return 0;
	if (card->ext_csd.sec_feature_support & EXT_CSD_SEC_SANITIZE)
		return 1;
	return 0;
}
EXPORT_SYMBOL(mmc_can_sanitize);

int mmc_can_secure_erase_trim(struct mmc_card *card)
{
	if ((card->ext_csd.sec_feature_support & EXT_CSD_SEC_ER_EN) &&
	    !(card->quirks & MMC_QUIRK_SEC_ERASE_TRIM_BROKEN))
		return 1;
	return 0;
}
EXPORT_SYMBOL(mmc_can_secure_erase_trim);

int mmc_erase_group_aligned(struct mmc_card *card, unsigned int from,
			    unsigned int nr)
{
	if (!card->erase_size)
		return 0;
	if (from % card->erase_size || nr % card->erase_size)
		return 0;
	return 1;
}
EXPORT_SYMBOL(mmc_erase_group_aligned);

static unsigned int mmc_do_calc_max_discard(struct mmc_card *card,
					    unsigned int arg)
{
	struct mmc_host *host = card->host;
	unsigned int max_discard, x, y, qty = 0, max_qty, min_qty, timeout;
	unsigned int last_timeout = 0;
	unsigned int max_busy_timeout = host->max_busy_timeout ?
			host->max_busy_timeout : MMC_ERASE_TIMEOUT_MS;

	if (card->erase_shift) {
		max_qty = UINT_MAX >> card->erase_shift;
		min_qty = card->pref_erase >> card->erase_shift;
	} else if (mmc_card_sd(card)) {
		max_qty = UINT_MAX;
		min_qty = card->pref_erase;
	} else {
		max_qty = UINT_MAX / card->erase_size;
		min_qty = card->pref_erase / card->erase_size;
	}

	/*
	 * We should not only use 'host->max_busy_timeout' as the limitation
	 * when deciding the max discard sectors. We should set a balance value
	 * to improve the erase speed, and it can not get too long timeout at
	 * the same time.
	 *
	 * Here we set 'card->pref_erase' as the minimal discard sectors no
	 * matter what size of 'host->max_busy_timeout', but if the
	 * 'host->max_busy_timeout' is large enough for more discard sectors,
	 * then we can continue to increase the max discard sectors until we
	 * get a balance value. In cases when the 'host->max_busy_timeout'
	 * isn't specified, use the default max erase timeout.
	 */
	do {
		y = 0;
		for (x = 1; x && x <= max_qty && max_qty - x >= qty; x <<= 1) {
			timeout = mmc_erase_timeout(card, arg, qty + x);

			if (qty + x > min_qty && timeout > max_busy_timeout)
				break;

			if (timeout < last_timeout)
				break;
			last_timeout = timeout;
			y = x;
		}
		qty += y;
	} while (y);

	if (!qty)
		return 0;

	/*
	 * When specifying a sector range to trim, chances are we might cross
	 * an erase-group boundary even if the amount of sectors is less than
	 * one erase-group.
	 * If we can only fit one erase-group in the controller timeout budget,
	 * we have to care that erase-group boundaries are not crossed by a
	 * single trim operation. We flag that special case with "eg_boundary".
	 * In all other cases we can just decrement qty and pretend that we
	 * always touch (qty + 1) erase-groups as a simple optimization.
	 */
	if (qty == 1)
		card->eg_boundary = 1;
	else
		qty--;

	/* Convert qty to sectors */
	if (card->erase_shift)
		max_discard = qty << card->erase_shift;
	else if (mmc_card_sd(card))
		max_discard = qty + 1;
	else
		max_discard = qty * card->erase_size;

	return max_discard;
}

unsigned int mmc_calc_max_discard(struct mmc_card *card)
{
	struct mmc_host *host = card->host;
	unsigned int max_discard, max_trim;

<<<<<<< HEAD
=======
	if (!host->max_busy_timeout ||
			(host->caps2 & MMC_CAP2_MAX_DISCARD_SIZE))
		return UINT_MAX;

>>>>>>> 9415f723
	/*
	 * Without erase_group_def set, MMC erase timeout depends on clock
	 * frequence which can change.  In that case, the best choice is
	 * just the preferred erase size.
	 */
	if (mmc_card_mmc(card) && !(card->ext_csd.erase_group_def & 1))
		return card->pref_erase;

	max_discard = mmc_do_calc_max_discard(card, MMC_ERASE_ARG);
	if (max_discard && mmc_can_trim(card)) {
		max_trim = mmc_do_calc_max_discard(card, MMC_TRIM_ARG);
		if (max_trim < max_discard)
			max_discard = max_trim;
	} else if (max_discard < card->erase_size) {
		max_discard = 0;
	}
	pr_debug("%s: calculated max. discard sectors %u for timeout %u ms\n",
		mmc_hostname(host), max_discard, host->max_busy_timeout ?
		host->max_busy_timeout : MMC_ERASE_TIMEOUT_MS);
	return max_discard;
}
EXPORT_SYMBOL(mmc_calc_max_discard);

int mmc_set_blocklen(struct mmc_card *card, unsigned int blocklen)
{
	struct mmc_command cmd = {0};

	if (mmc_card_blockaddr(card) || mmc_card_ddr52(card))
		return 0;

	cmd.opcode = MMC_SET_BLOCKLEN;
	cmd.arg = blocklen;
	cmd.flags = MMC_RSP_SPI_R1 | MMC_RSP_R1 | MMC_CMD_AC;
	return mmc_wait_for_cmd(card->host, &cmd, 5);
}
EXPORT_SYMBOL(mmc_set_blocklen);

int mmc_set_blockcount(struct mmc_card *card, unsigned int blockcount,
			bool is_rel_write)
{
	struct mmc_command cmd = {0};

	cmd.opcode = MMC_SET_BLOCK_COUNT;
	cmd.arg = blockcount & 0x0000FFFF;
	if (is_rel_write)
		cmd.arg |= 1 << 31;
	cmd.flags = MMC_RSP_SPI_R1 | MMC_RSP_R1 | MMC_CMD_AC;
	return mmc_wait_for_cmd(card->host, &cmd, 5);
}
EXPORT_SYMBOL(mmc_set_blockcount);

static void mmc_hw_reset_for_init(struct mmc_host *host)
{
	if (!(host->caps & MMC_CAP_HW_RESET) || !host->ops->hw_reset)
		return;
	mmc_host_clk_hold(host);
	host->ops->hw_reset(host);
	mmc_host_clk_release(host);
}

/*
 * mmc_cmdq_hw_reset: Helper API for doing
 * reset_all of host and reinitializing card.
 * This must be called with mmc_claim_host
 * acquired by the caller.
 */
int mmc_cmdq_hw_reset(struct mmc_host *host)
{
	if (!host->bus_ops->reset)
		return -EOPNOTSUPP;

	return host->bus_ops->reset(host);
}
EXPORT_SYMBOL(mmc_cmdq_hw_reset);

int mmc_hw_reset(struct mmc_host *host)
{
	int ret;

	if (!host->card)
		return -EINVAL;

	mmc_bus_get(host);
	if (!host->bus_ops || host->bus_dead || !host->bus_ops->reset) {
		mmc_bus_put(host);
		return -EOPNOTSUPP;
	}

	ret = host->bus_ops->reset(host);
	mmc_bus_put(host);

	if (ret)
		pr_warn("%s: tried to reset card, got error %d\n",
			mmc_hostname(host), ret);

	return ret;
}
EXPORT_SYMBOL(mmc_hw_reset);

static int mmc_rescan_try_freq(struct mmc_host *host, unsigned freq)
{
	host->f_init = freq;

	pr_debug("%s: %s: trying to init card at %u Hz\n",
		mmc_hostname(host), __func__, host->f_init);

	mmc_power_up(host, host->ocr_avail);

	/*
	 * Some eMMCs (with VCCQ always on) may not be reset after power up, so
	 * do a hardware reset if possible.
	 */
	mmc_hw_reset_for_init(host);

	/*
	 * sdio_reset sends CMD52 to reset card.  Since we do not know
	 * if the card is being re-initialized, just send it.  CMD52
	 * should be ignored by SD/eMMC cards.
	 */
	sdio_reset(host);
	mmc_go_idle(host);

	mmc_send_if_cond(host, host->ocr_avail);

	/* Order's important: probe SDIO, then SD, then MMC */
	if (!mmc_attach_sdio(host))
		return 0;
	if (!mmc_attach_sd(host))
		return 0;
	if (!mmc_attach_mmc(host))
		return 0;

	mmc_power_off(host);
	return -EIO;
}

int _mmc_detect_card_removed(struct mmc_host *host)
{
	int ret;

	if (!mmc_card_is_removable(host))
		return 0;

	if (!host->card || mmc_card_removed(host->card))
		return 1;

	ret = host->bus_ops->alive(host);

	/*
	 * Card detect status and alive check may be out of sync if card is
	 * removed slowly, when card detect switch changes while card/slot
	 * pads are still contacted in hardware (refer to "SD Card Mechanical
	 * Addendum, Appendix C: Card Detection Switch"). So reschedule a
	 * detect work 200ms later for this case.
	 */
	if (!ret && host->ops->get_cd && !host->ops->get_cd(host)) {
		mmc_detect_change(host, msecs_to_jiffies(200));
		pr_debug("%s: card removed too slowly\n", mmc_hostname(host));
	}

	if (ret) {
		if (host->ops->get_cd && host->ops->get_cd(host)) {
			ret = mmc_recovery_fallback_lower_speed(host);
		} else {
			mmc_card_set_removed(host->card);
			if (host->card->sdr104_blocked) {
				mmc_host_set_sdr104(host);
				host->card->sdr104_blocked = false;
			}
			pr_debug("%s: card remove detected\n",
					mmc_hostname(host));
		}
	}

	return ret;
}

int mmc_detect_card_removed(struct mmc_host *host)
{
	struct mmc_card *card = host->card;
	int ret;

	WARN_ON(!host->claimed);

	if (!card)
		return 1;

	ret = mmc_card_removed(card);
	/*
	 * The card will be considered unchanged unless we have been asked to
	 * detect a change or host requires polling to provide card detection.
	 */
	if (!host->detect_change && !(host->caps & MMC_CAP_NEEDS_POLL))
		return ret;

	host->detect_change = 0;
	if (!ret) {
		ret = _mmc_detect_card_removed(host);
		if (ret && (host->caps & MMC_CAP_NEEDS_POLL)) {
			/*
			 * Schedule a detect work as soon as possible to let a
			 * rescan handle the card removal.
			 */
			cancel_delayed_work(&host->detect);
			_mmc_detect_change(host, 0, false);
		}
	}

	return ret;
}
EXPORT_SYMBOL(mmc_detect_card_removed);

/*
 * This should be called to make sure that detect work(mmc_rescan)
 * is completed.Drivers may use this function from async schedule/probe
 * contexts to make sure that the bootdevice detection is completed on
 * completion of async_schedule.
 */
void mmc_flush_detect_work(struct mmc_host *host)
{
	flush_delayed_work(&host->detect);
}
EXPORT_SYMBOL(mmc_flush_detect_work);

void mmc_rescan(struct work_struct *work)
{
	unsigned long flags;
	struct mmc_host *host =
		container_of(work, struct mmc_host, detect.work);

	if (host->trigger_card_event && host->ops->card_event) {
		host->ops->card_event(host);
		host->trigger_card_event = false;
	}

	spin_lock_irqsave(&host->lock, flags);
	if (host->rescan_disable) {
		spin_unlock_irqrestore(&host->lock, flags);
		return;
	}
	spin_unlock_irqrestore(&host->lock, flags);

	/* If there is a non-removable card registered, only scan once */
	if (!mmc_card_is_removable(host) && host->rescan_entered)
		return;
	host->rescan_entered = 1;

	mmc_bus_get(host);

	/*
	 * if there is a _removable_ card registered, check whether it is
	 * still present
	 */
	if (host->bus_ops && !host->bus_dead && mmc_card_is_removable(host))
		host->bus_ops->detect(host);

	host->detect_change = 0;
	if (host->ignore_bus_resume_flags)
		host->ignore_bus_resume_flags = false;

	/*
	 * Let mmc_bus_put() free the bus/bus_ops if we've found that
	 * the card is no longer present.
	 */
	mmc_bus_put(host);
	mmc_bus_get(host);

	/* if there still is a card present, stop here */
	if (host->bus_ops != NULL) {
		mmc_bus_put(host);
		goto out;
	}

	/*
	 * Only we can add a new handler, so it's safe to
	 * release the lock here.
	 */
	mmc_bus_put(host);

	if (mmc_card_is_removable(host) && host->ops->get_cd &&
			host->ops->get_cd(host) == 0) {
		mmc_claim_host(host);
		mmc_power_off(host);
		mmc_release_host(host);
		goto out;
	}

	mmc_claim_host(host);
	mmc_rescan_try_freq(host, host->f_min);
	mmc_release_host(host);

 out:
	if (host->caps & MMC_CAP_NEEDS_POLL)
		mmc_schedule_delayed_work(&host->detect, HZ);
}

void mmc_start_host(struct mmc_host *host)
{
	mmc_claim_host(host);
	host->f_init = max(freqs[0], host->f_min);
	host->rescan_disable = 0;
	host->ios.power_mode = MMC_POWER_UNDEFINED;

	if (host->caps2 & MMC_CAP2_NO_PRESCAN_POWERUP)
		mmc_power_off(host);
	else
		mmc_power_up(host, host->ocr_avail);

	mmc_gpiod_request_cd_irq(host);
	mmc_release_host(host);
	_mmc_detect_change(host, 0, false);
}

void mmc_stop_host(struct mmc_host *host)
{
	if (host->slot.cd_irq >= 0)
		disable_irq(host->slot.cd_irq);

	host->rescan_disable = 1;
	cancel_delayed_work_sync(&host->detect);

	/* clear pm flags now and let card drivers set them as needed */
	host->pm_flags = 0;

	mmc_bus_get(host);
	if (host->bus_ops && !host->bus_dead) {
		/* Calling bus_ops->remove() with a claimed host can deadlock */
		host->bus_ops->remove(host);
		mmc_claim_host(host);
		mmc_detach_bus(host);
		mmc_power_off(host);
		mmc_release_host(host);
		mmc_bus_put(host);
		return;
	}
	mmc_bus_put(host);

	BUG_ON(host->card);

	mmc_claim_host(host);
	mmc_power_off(host);
	mmc_release_host(host);
}

int mmc_power_save_host(struct mmc_host *host)
{
	int ret = 0;

	pr_debug("%s: %s: powering down\n", mmc_hostname(host), __func__);

	mmc_bus_get(host);

	if (!host->bus_ops || host->bus_dead) {
		mmc_bus_put(host);
		return -EINVAL;
	}

	if (host->bus_ops->power_save)
		ret = host->bus_ops->power_save(host);

	mmc_bus_put(host);

	mmc_power_off(host);

	return ret;
}
EXPORT_SYMBOL(mmc_power_save_host);

int mmc_power_restore_host(struct mmc_host *host)
{
	int ret;

	pr_debug("%s: %s: powering up\n", mmc_hostname(host), __func__);

	mmc_bus_get(host);

	if (!host->bus_ops || host->bus_dead) {
		mmc_bus_put(host);
		return -EINVAL;
	}

	mmc_power_up(host, host->card->ocr);
	mmc_claim_host(host);
	ret = host->bus_ops->power_restore(host);
	mmc_release_host(host);

	mmc_bus_put(host);

	return ret;
}
EXPORT_SYMBOL(mmc_power_restore_host);

/*
 * Add barrier request to the requests in cache
 */
int mmc_cache_barrier(struct mmc_card *card)
{
	struct mmc_host *host = card->host;
	int err = 0;

	if (!card->ext_csd.cache_ctrl ||
	     (card->quirks & MMC_QUIRK_CACHE_DISABLE))
		goto out;

	if (!mmc_card_mmc(card))
		goto out;

	if (!card->ext_csd.barrier_en)
		return -ENOTSUPP;

	/*
	 * If a device receives maximum supported barrier
	 * requests, a barrier command is treated as a
	 * flush command. Hence, it is betetr to use
	 * flush timeout instead a generic CMD6 timeout
	 */
	err = mmc_switch(card, EXT_CSD_CMD_SET_NORMAL,
			EXT_CSD_FLUSH_CACHE, 0x2, 0);
	if (err)
		pr_err("%s: cache barrier error %d\n",
				mmc_hostname(host), err);
out:
	return err;
}
EXPORT_SYMBOL(mmc_cache_barrier);

/*
 * Flush the cache to the non-volatile storage.
 */
int mmc_flush_cache(struct mmc_card *card)
{
	int err = 0;

	if (mmc_card_mmc(card) &&
			(card->ext_csd.cache_size > 0) &&
			(card->ext_csd.cache_ctrl & 1) &&
			(!(card->quirks & MMC_QUIRK_CACHE_DISABLE))) {
		err = mmc_switch(card, EXT_CSD_CMD_SET_NORMAL,
				EXT_CSD_FLUSH_CACHE, 1, 0);
		if (err == -ETIMEDOUT) {
			pr_err("%s: cache flush timeout\n",
					mmc_hostname(card->host));
			err = mmc_interrupt_hpi(card);
			if (err) {
				pr_err("%s: mmc_interrupt_hpi() failed (%d)\n",
						mmc_hostname(card->host), err);
				err = -ENODEV;
			}
		} else if (err) {
			pr_err("%s: cache flush error %d\n",
					mmc_hostname(card->host), err);
		}
	}

	return err;
}
EXPORT_SYMBOL(mmc_flush_cache);

#ifdef CONFIG_PM

/* Do the card removal on suspend if card is assumed removeable
 * Do that in pm notifier while userspace isn't yet frozen, so we will be able
   to sync the card.
*/
int mmc_pm_notify(struct notifier_block *notify_block,
					unsigned long mode, void *unused)
{
	struct mmc_host *host = container_of(
		notify_block, struct mmc_host, pm_notify);
	unsigned long flags;
	int err = 0, present = 0;

	switch (mode) {
	case PM_RESTORE_PREPARE:
	case PM_HIBERNATION_PREPARE:
		if (host->bus_ops && host->bus_ops->pre_hibernate)
			host->bus_ops->pre_hibernate(host);
	case PM_SUSPEND_PREPARE:
		spin_lock_irqsave(&host->lock, flags);
		host->rescan_disable = 1;
		spin_unlock_irqrestore(&host->lock, flags);
		cancel_delayed_work_sync(&host->detect);

		if (!host->bus_ops)
			break;

		/* Validate prerequisites for suspend */
		if (host->bus_ops->pre_suspend)
			err = host->bus_ops->pre_suspend(host);
		if (!err)
			break;

		if (!mmc_card_is_removable(host)) {
			dev_warn(mmc_dev(host),
				 "pre_suspend failed for non-removable host: "
				 "%d\n", err);
			/* Avoid removing non-removable hosts */
			break;
		}

		/* Calling bus_ops->remove() with a claimed host can deadlock */
		host->bus_ops->remove(host);
		mmc_claim_host(host);
		mmc_detach_bus(host);
		mmc_power_off(host);
		mmc_release_host(host);
		host->pm_flags = 0;
		break;

	case PM_POST_RESTORE:
	case PM_POST_HIBERNATION:
		if (host->bus_ops && host->bus_ops->post_hibernate)
			host->bus_ops->post_hibernate(host);
	case PM_POST_SUSPEND:

		spin_lock_irqsave(&host->lock, flags);
		host->rescan_disable = 0;
		if (mmc_card_is_removable(host))
			present = !!mmc_gpio_get_cd(host);

		if (mmc_bus_manual_resume(host) &&
				!host->ignore_bus_resume_flags &&
				present) {
			spin_unlock_irqrestore(&host->lock, flags);
			break;
		}
		spin_unlock_irqrestore(&host->lock, flags);
		_mmc_detect_change(host, 0, false);

	}

	return 0;
}
#endif

/**
 * mmc_init_context_info() - init synchronization context
 * @host: mmc host
 *
 * Init struct context_info needed to implement asynchronous
 * request mechanism, used by mmc core, host driver and mmc requests
 * supplier.
 */
void mmc_init_context_info(struct mmc_host *host)
{
	spin_lock_init(&host->context_info.lock);
	host->context_info.is_new_req = false;
	host->context_info.is_done_rcv = false;
	host->context_info.is_waiting_last_req = false;
	init_waitqueue_head(&host->context_info.wait);
}

#ifdef CONFIG_MMC_EMBEDDED_SDIO
void mmc_set_embedded_sdio_data(struct mmc_host *host,
				struct sdio_cis *cis,
				struct sdio_cccr *cccr,
				struct sdio_embedded_func *funcs,
				int num_funcs)
{
	host->embedded_sdio_data.cis = cis;
	host->embedded_sdio_data.cccr = cccr;
	host->embedded_sdio_data.funcs = funcs;
	host->embedded_sdio_data.num_funcs = num_funcs;
}

EXPORT_SYMBOL(mmc_set_embedded_sdio_data);
#endif

static int __init mmc_init(void)
{
	int ret;

	ret = mmc_register_bus();
	if (ret)
		return ret;

	ret = mmc_register_host_class();
	if (ret)
		goto unregister_bus;

	ret = sdio_register_bus();
	if (ret)
		goto unregister_host_class;

	return 0;

unregister_host_class:
	mmc_unregister_host_class();
unregister_bus:
	mmc_unregister_bus();
	return ret;
}

static void __exit mmc_exit(void)
{
	sdio_unregister_bus();
	mmc_unregister_host_class();
	mmc_unregister_bus();
}

#ifdef CONFIG_BLOCK
static ssize_t
latency_hist_show(struct device *dev, struct device_attribute *attr, char *buf)
{
	struct mmc_host *host = cls_dev_to_mmc_host(dev);
	size_t written_bytes;

	written_bytes = blk_latency_hist_show("Read", &host->io_lat_read,
			buf, PAGE_SIZE);
	written_bytes += blk_latency_hist_show("Write", &host->io_lat_write,
			buf + written_bytes, PAGE_SIZE - written_bytes);

	return written_bytes;
}

/*
 * Values permitted 0, 1, 2.
 * 0 -> Disable IO latency histograms (default)
 * 1 -> Enable IO latency histograms
 * 2 -> Zero out IO latency histograms
 */
static ssize_t
latency_hist_store(struct device *dev, struct device_attribute *attr,
		   const char *buf, size_t count)
{
	struct mmc_host *host = cls_dev_to_mmc_host(dev);
	long value;

	if (kstrtol(buf, 0, &value))
		return -EINVAL;
	if (value == BLK_IO_LAT_HIST_ZERO) {
		memset(&host->io_lat_read, 0, sizeof(host->io_lat_read));
		memset(&host->io_lat_write, 0, sizeof(host->io_lat_write));
	} else if (value == BLK_IO_LAT_HIST_ENABLE ||
		 value == BLK_IO_LAT_HIST_DISABLE)
		host->latency_hist_enabled = value;
	return count;
}

static DEVICE_ATTR(latency_hist, S_IRUGO | S_IWUSR,
		   latency_hist_show, latency_hist_store);

void
mmc_latency_hist_sysfs_init(struct mmc_host *host)
{
	if (device_create_file(&host->class_dev, &dev_attr_latency_hist))
		dev_err(&host->class_dev,
			"Failed to create latency_hist sysfs entry\n");
}

void
mmc_latency_hist_sysfs_exit(struct mmc_host *host)
{
	device_remove_file(&host->class_dev, &dev_attr_latency_hist);
}
#endif

subsys_initcall(mmc_init);
module_exit(mmc_exit);

MODULE_LICENSE("GPL");<|MERGE_RESOLUTION|>--- conflicted
+++ resolved
@@ -32,10 +32,7 @@
 #include <linux/of.h>
 #include <linux/pm.h>
 #include <linux/jiffies.h>
-<<<<<<< HEAD
 #include <linux/sched.h>
-=======
->>>>>>> 9415f723
 
 #define CREATE_TRACE_POINTS
 #include <trace/events/mmc.h>
@@ -358,7 +355,6 @@
 {
 	int err = 0;
 
-<<<<<<< HEAD
 	err = wait_event_interruptible_timeout(host->cmdq_ctx.queue_empty_wq,
 			(!host->cmdq_ctx.active_reqs),
 			msecs_to_jiffies(MMC_CMDQ_WAIT_EVENT_TIMEOUT_MS));
@@ -372,11 +368,6 @@
 			sched_show_task(host->claimer);
 		return -EBUSY;
 	} else if (host->cmdq_ctx.active_reqs) {
-=======
-	err = wait_event_interruptible(host->cmdq_ctx.queue_empty_wq,
-				(!host->cmdq_ctx.active_reqs));
-	if (host->cmdq_ctx.active_reqs) {
->>>>>>> 9415f723
 		pr_err("%s: %s: unexpected active requests (%lu)\n",
 			mmc_hostname(host), __func__,
 			host->cmdq_ctx.active_reqs);
@@ -1387,241 +1378,12 @@
 			mmc_card_clr_auto_bkops(card);
 			mmc_update_bkops_auto_off(&card->bkops.stats);
 		}
-<<<<<<< HEAD
-#ifdef CONFIG_MMC_PERF_PROFILING
-		if (host->perf_enable)
-			host->perf.start = ktime_get();
-#endif
-	}
-	mmc_host_clk_hold(host);
-	led_trigger_event(host->led, LED_FULL);
-
-	if (mmc_is_data_request(mrq)) {
-		mmc_deferred_scaling(host);
-		mmc_clk_scaling_start_busy(host, true);
-	}
-
-	__mmc_start_request(host, mrq);
-
-	return 0;
-=======
 		card->ext_csd.bkops_en = bkops_en;
 		pr_debug("%s: %s: bkops state %x\n",
 				mmc_hostname(card->host), __func__, bkops_en);
 	}
 out:
 	return ret;
->>>>>>> 9415f723
-}
-EXPORT_SYMBOL(mmc_set_auto_bkops);
-
-static int mmc_cmdq_check_retune(struct mmc_host *host)
-{
-	bool cmdq_mode;
-	int err = 0;
-
-	if (!host->need_retune || host->doing_retune || !host->card ||
-			mmc_card_hs400es(host->card) ||
-			(host->ios.clock <= MMC_HIGH_DDR_MAX_DTR))
-		return 0;
-
-	cmdq_mode = mmc_card_cmdq(host->card);
-	if (cmdq_mode) {
-		err = mmc_cmdq_halt(host, true);
-		if (err) {
-			pr_err("%s: %s: failed halting queue (%d)\n",
-				mmc_hostname(host), __func__, err);
-			host->cmdq_ops->dumpstate(host);
-			goto halt_failed;
-		}
-	}
-
-	mmc_retune_hold(host);
-	err = mmc_retune(host);
-	mmc_retune_release(host);
-
-	if (cmdq_mode) {
-		if (mmc_cmdq_halt(host, false)) {
-			pr_err("%s: %s: cmdq unhalt failed\n",
-			mmc_hostname(host), __func__);
-			host->cmdq_ops->dumpstate(host);
-		}
-	}
-
-halt_failed:
-	pr_debug("%s: %s: Retuning done err: %d\n",
-				mmc_hostname(host), __func__, err);
-
-	return err;
-}
-
-static int mmc_start_cmdq_request(struct mmc_host *host,
-				   struct mmc_request *mrq)
-{
-	int ret = 0;
-
-	if (mrq->data) {
-		pr_debug("%s:     blksz %d blocks %d flags %08x tsac %lu ms nsac %d\n",
-			mmc_hostname(host), mrq->data->blksz,
-			mrq->data->blocks, mrq->data->flags,
-			mrq->data->timeout_ns / NSEC_PER_MSEC,
-			mrq->data->timeout_clks);
-
-		BUG_ON(mrq->data->blksz > host->max_blk_size);
-		BUG_ON(mrq->data->blocks > host->max_blk_count);
-		BUG_ON(mrq->data->blocks * mrq->data->blksz >
-			host->max_req_size);
-		mrq->data->error = 0;
-		mrq->data->mrq = mrq;
-	}
-
-	if (mrq->cmd) {
-		mrq->cmd->error = 0;
-		mrq->cmd->mrq = mrq;
-	}
-
-	mmc_host_clk_hold(host);
-	mmc_cmdq_check_retune(host);
-	if (likely(host->cmdq_ops->request)) {
-		ret = host->cmdq_ops->request(host, mrq);
-	} else {
-		ret = -ENOENT;
-		pr_err("%s: %s: cmdq request host op is not available\n",
-			mmc_hostname(host), __func__);
-	}
-
-	if (ret) {
-		mmc_host_clk_release(host);
-		pr_err("%s: %s: issue request failed, err=%d\n",
-			mmc_hostname(host), __func__, ret);
-	}
-
-	return ret;
-}
-
-/**
- *	mmc_blk_init_bkops_statistics - initialize bkops statistics
- *	@card: MMC card to start BKOPS
- *
- *	Initialize and enable the bkops statistics
- */
-void mmc_blk_init_bkops_statistics(struct mmc_card *card)
-{
-	int i;
-	struct mmc_bkops_stats *stats;
-
-	if (!card)
-		return;
-
-	stats = &card->bkops.stats;
-	spin_lock(&stats->lock);
-
-	stats->manual_start = 0;
-	stats->hpi = 0;
-	stats->auto_start = 0;
-	stats->auto_stop = 0;
-	for (i = 0 ; i < MMC_BKOPS_NUM_SEVERITY_LEVELS ; i++)
-		stats->level[i] = 0;
-	stats->enabled = true;
-
-	spin_unlock(&stats->lock);
-}
-EXPORT_SYMBOL(mmc_blk_init_bkops_statistics);
-
-static void mmc_update_bkops_hpi(struct mmc_bkops_stats *stats)
-{
-	spin_lock_irq(&stats->lock);
-	if (stats->enabled)
-		stats->hpi++;
-	spin_unlock_irq(&stats->lock);
-}
-
-static void mmc_update_bkops_start(struct mmc_bkops_stats *stats)
-{
-	spin_lock_irq(&stats->lock);
-	if (stats->enabled)
-		stats->manual_start++;
-	spin_unlock_irq(&stats->lock);
-}
-
-static void mmc_update_bkops_auto_on(struct mmc_bkops_stats *stats)
-{
-	spin_lock_irq(&stats->lock);
-	if (stats->enabled)
-		stats->auto_start++;
-	spin_unlock_irq(&stats->lock);
-}
-
-static void mmc_update_bkops_auto_off(struct mmc_bkops_stats *stats)
-{
-	spin_lock_irq(&stats->lock);
-	if (stats->enabled)
-		stats->auto_stop++;
-	spin_unlock_irq(&stats->lock);
-}
-
-static void mmc_update_bkops_level(struct mmc_bkops_stats *stats,
-					unsigned level)
-{
-	BUG_ON(level >= MMC_BKOPS_NUM_SEVERITY_LEVELS);
-	spin_lock_irq(&stats->lock);
-	if (stats->enabled)
-		stats->level[level]++;
-	spin_unlock_irq(&stats->lock);
-}
-
-/**
-<<<<<<< HEAD
- *	mmc_set_auto_bkops - set auto BKOPS for supported cards
- *	@card: MMC card to start BKOPS
- *	@enable: enable/disable flag
- *	Configure the card to run automatic BKOPS.
- *
- *	Should be called when host is claimed.
-*/
-int mmc_set_auto_bkops(struct mmc_card *card, bool enable)
-{
-	int ret = 0;
-	u8 bkops_en;
-
-	BUG_ON(!card);
-	enable = !!enable;
-
-	if (unlikely(!mmc_card_support_auto_bkops(card))) {
-		pr_err("%s: %s: card doesn't support auto bkops\n",
-				mmc_hostname(card->host), __func__);
-		return -EPERM;
-	}
-
-	if (enable) {
-		if (mmc_card_doing_auto_bkops(card))
-			goto out;
-		bkops_en = card->ext_csd.bkops_en | EXT_CSD_BKOPS_AUTO_EN;
-	} else {
-		if (!mmc_card_doing_auto_bkops(card))
-			goto out;
-		bkops_en = card->ext_csd.bkops_en & ~EXT_CSD_BKOPS_AUTO_EN;
-	}
-
-	ret = mmc_switch(card, EXT_CSD_CMD_SET_NORMAL, EXT_CSD_BKOPS_EN,
-			bkops_en, 0);
-	if (ret) {
-		pr_err("%s: %s: error in setting auto bkops to %d (%d)\n",
-			mmc_hostname(card->host), __func__, enable, ret);
-	} else {
-		if (enable) {
-			mmc_card_set_auto_bkops(card);
-			mmc_update_bkops_auto_on(&card->bkops.stats);
-		} else {
-			mmc_card_clr_auto_bkops(card);
-			mmc_update_bkops_auto_off(&card->bkops.stats);
-		}
-		card->ext_csd.bkops_en = bkops_en;
-		pr_debug("%s: %s: bkops state %x\n",
-				mmc_hostname(card->host), __func__, bkops_en);
-	}
-out:
-	return ret;
 }
 EXPORT_SYMBOL(mmc_set_auto_bkops);
 
@@ -1632,14 +1394,6 @@
  *	Read the BKOPS status in order to determine whether the
  *	card requires bkops to be started.
 */
-=======
- *	mmc_check_bkops - check BKOPS for supported cards
- *	@card: MMC card to check BKOPS
- *
- *	Read the BKOPS status in order to determine whether the
- *	card requires bkops to be started.
-*/
->>>>>>> 9415f723
 void mmc_check_bkops(struct mmc_card *card)
 {
 	int err;
@@ -1892,16 +1646,8 @@
  */
 void mmc_cmdq_post_req(struct mmc_host *host, int tag, int err)
 {
-<<<<<<< HEAD
 	if (likely(host->cmdq_ops->post_req))
 		host->cmdq_ops->post_req(host, tag, err);
-=======
-	if (host->ops->pre_req) {
-		mmc_host_clk_hold(host);
-		host->ops->pre_req(host, mrq, is_first_req);
-		mmc_host_clk_release(host);
-	}
->>>>>>> 9415f723
 }
 EXPORT_SYMBOL(mmc_cmdq_post_req);
 
@@ -2000,137 +1746,6 @@
 
 int mmc_cmdq_prepare_flush(struct mmc_command *cmd)
 {
-<<<<<<< HEAD
-=======
-	if (host->ops->post_req) {
-		mmc_host_clk_hold(host);
-		host->ops->post_req(host, mrq, err);
-		mmc_host_clk_release(host);
-	}
-}
-
-/**
- *	mmc_cmdq_discard_card_queue - discard the task[s] in the device
- *	@host: host instance
- *	@tasks: mask of tasks to be knocked off
- *		0: remove all queued tasks
- */
-int mmc_cmdq_discard_queue(struct mmc_host *host, u32 tasks)
-{
-	return mmc_discard_queue(host, tasks);
-}
-EXPORT_SYMBOL(mmc_cmdq_discard_queue);
-
-
-/**
- *	mmc_cmdq_post_req - post process of a completed request
- *	@host: host instance
- *	@tag: the request tag.
- *	@err: non-zero is error, success otherwise
- */
-void mmc_cmdq_post_req(struct mmc_host *host, int tag, int err)
-{
-	if (likely(host->cmdq_ops->post_req))
-		host->cmdq_ops->post_req(host, tag, err);
-}
-EXPORT_SYMBOL(mmc_cmdq_post_req);
-
-/**
- *	mmc_cmdq_halt - halt/un-halt the command queue engine
- *	@host: host instance
- *	@halt: true - halt, un-halt otherwise
- *
- *	Host halts the command queue engine. It should complete
- *	the ongoing transfer and release the bus.
- *	All legacy commands can be sent upon successful
- *	completion of this function.
- *	Returns 0 on success, negative otherwise
- */
-int mmc_cmdq_halt(struct mmc_host *host, bool halt)
-{
-	int err = 0;
-
-	if (mmc_host_cq_disable(host)) {
-		pr_debug("%s: %s: CQE is already disabled\n",
-				mmc_hostname(host), __func__);
-		return 0;
-	}
-
-	if ((halt && mmc_host_halt(host)) ||
-			(!halt && !mmc_host_halt(host))) {
-		pr_debug("%s: %s: CQE is already %s\n", mmc_hostname(host),
-				__func__, halt ? "halted" : "un-halted");
-		return 0;
-	}
-
-	mmc_host_clk_hold(host);
-	if (host->cmdq_ops->halt) {
-		err = host->cmdq_ops->halt(host, halt);
-		if (!err && host->ops->notify_halt)
-			host->ops->notify_halt(host, halt);
-		if (!err && halt)
-			mmc_host_set_halt(host);
-		else if (!err && !halt) {
-			mmc_host_clr_halt(host);
-			wake_up(&host->cmdq_ctx.wait);
-		}
-	} else {
-		err = -ENOSYS;
-	}
-	mmc_host_clk_release(host);
-	return err;
-}
-EXPORT_SYMBOL(mmc_cmdq_halt);
-
-int mmc_cmdq_start_req(struct mmc_host *host, struct mmc_cmdq_req *cmdq_req)
-{
-	struct mmc_request *mrq = &cmdq_req->mrq;
-
-	mrq->host = host;
-	if (mmc_card_removed(host->card)) {
-		mrq->cmd->error = -ENOMEDIUM;
-		return -ENOMEDIUM;
-	}
-	return mmc_start_cmdq_request(host, mrq);
-}
-EXPORT_SYMBOL(mmc_cmdq_start_req);
-
-static void mmc_cmdq_dcmd_req_done(struct mmc_request *mrq)
-{
-	mmc_host_clk_release(mrq->host);
-	complete(&mrq->completion);
-}
-
-int mmc_cmdq_wait_for_dcmd(struct mmc_host *host,
-			struct mmc_cmdq_req *cmdq_req)
-{
-	struct mmc_request *mrq = &cmdq_req->mrq;
-	struct mmc_command *cmd = mrq->cmd;
-	int err = 0;
-
-	init_completion(&mrq->completion);
-	mrq->done = mmc_cmdq_dcmd_req_done;
-	err = mmc_cmdq_start_req(host, cmdq_req);
-	if (err)
-		return err;
-
-	wait_for_completion_io(&mrq->completion);
-	if (cmd->error) {
-		pr_err("%s: DCMD %d failed with err %d\n",
-				mmc_hostname(host), cmd->opcode,
-				cmd->error);
-		err = cmd->error;
-		mmc_host_clk_hold(host);
-		host->cmdq_ops->dumpstate(host);
-		mmc_host_clk_release(host);
-	}
-	return err;
-}
-EXPORT_SYMBOL(mmc_cmdq_wait_for_dcmd);
-
-int mmc_cmdq_prepare_flush(struct mmc_command *cmd)
-{
->>>>>>> 9415f723
 	return   __mmc_switch_cmdq_mode(cmd, EXT_CSD_CMD_SET_NORMAL,
 				     EXT_CSD_FLUSH_CACHE, 1,
 				     0, true, true);
@@ -2988,19 +2603,11 @@
 	voltage_ranges = of_get_property(np, "voltage-ranges", &num_ranges);
 	num_ranges = num_ranges / sizeof(*voltage_ranges) / 2;
 	if (!voltage_ranges) {
-<<<<<<< HEAD
 		pr_debug("%pOF: voltage-ranges unspecified\n", np);
 		return 0;
 	}
 	if (!num_ranges) {
 		pr_err("%pOF: voltage-ranges empty\n", np);
-=======
-		pr_debug("%s: voltage-ranges unspecified\n", np->full_name);
-		return -EINVAL;
-	}
-	if (!num_ranges) {
-		pr_err("%s: voltage-ranges empty\n", np->full_name);
->>>>>>> 9415f723
 		return -EINVAL;
 	}
 
@@ -4040,9 +3647,9 @@
 	return err;
 }
 
-static u32 mmc_get_erase_qty(struct mmc_card *card, u32 from, u32 to)
-{
-<<<<<<< HEAD
+static int mmc_do_erase(struct mmc_card *card, unsigned int from,
+			unsigned int to, unsigned int arg)
+{
 	struct mmc_command cmd = {0};
 	unsigned int qty = 0, busy_timeout = 0;
 	bool use_r1b_resp = false;
@@ -4054,142 +3661,6 @@
 	nr = to - from + 1;
 	trace_mmc_blk_erase_start(arg, fr, nr);
 
-=======
-	u32 qty = 0;
-
-	/*
-	 * qty is used to calculate the erase timeout which depends on how many
-	 * erase groups (or allocation units in SD terminology) are affected.
-	 * We count erasing part of an erase group as one erase group.
-	 * For SD, the allocation units are always a power of 2.  For MMC, the
-	 * erase group size is almost certainly also power of 2, but it does not
-	 * seem to insist on that in the JEDEC standard, so we fall back to
-	 * division in that case.  SD may not specify an allocation unit size,
-	 * in which case the timeout is based on the number of write blocks.
-	 *
-	 * Note that the timeout for secure trim 2 will only be correct if the
-	 * number of erase groups specified is the same as the total of all
-	 * preceding secure trim 1 commands.  Since the power may have been
-	 * lost since the secure trim 1 commands occurred, it is generally
-	 * impossible to calculate the secure trim 2 timeout correctly.
-	 */
-	if (card->erase_shift)
-		qty += ((to >> card->erase_shift) -
-			(from >> card->erase_shift)) + 1;
-	else if (mmc_card_sd(card))
-		qty += to - from + 1;
-	else
-		qty += ((to / card->erase_size) -
-			(from / card->erase_size)) + 1;
-	return qty;
-}
-
-static int mmc_cmdq_send_erase_cmd(struct mmc_cmdq_req *cmdq_req,
-		struct mmc_card *card, u32 opcode, u32 arg, u32 qty)
-{
-	struct mmc_command *cmd = cmdq_req->mrq.cmd;
-	int err;
-
-	memset(cmd, 0, sizeof(struct mmc_command));
-
-	cmd->opcode = opcode;
-	cmd->arg = arg;
-	if (cmd->opcode == MMC_ERASE) {
-		cmd->flags = MMC_RSP_SPI_R1B | MMC_RSP_R1B | MMC_CMD_AC;
-		cmd->busy_timeout = mmc_erase_timeout(card, arg, qty);
-	} else {
-		cmd->flags = MMC_RSP_SPI_R1 | MMC_RSP_R1 | MMC_CMD_AC;
-	}
-
-	err = mmc_cmdq_wait_for_dcmd(card->host, cmdq_req);
-	if (err) {
-		pr_err("mmc_erase: group start error %d, status %#x\n",
-				err, cmd->resp[0]);
-		return -EIO;
-	}
-	return 0;
-}
-
-static int mmc_cmdq_do_erase(struct mmc_cmdq_req *cmdq_req,
-			struct mmc_card *card, unsigned int from,
-			unsigned int to, unsigned int arg)
-{
-	struct mmc_command *cmd = cmdq_req->mrq.cmd;
-	unsigned int qty = 0;
-	unsigned long timeout;
-	unsigned int fr, nr;
-	int err;
-
-	fr = from;
-	nr = to - from + 1;
-	trace_mmc_blk_erase_start(arg, fr, nr);
-
-	qty = mmc_get_erase_qty(card, from, to);
-
-	if (!mmc_card_blockaddr(card)) {
-		from <<= 9;
-		to <<= 9;
-	}
-
-	err = mmc_cmdq_send_erase_cmd(cmdq_req, card, MMC_ERASE_GROUP_START,
-			from, qty);
-	if (err)
-		goto out;
-
-	err = mmc_cmdq_send_erase_cmd(cmdq_req, card, MMC_ERASE_GROUP_END,
-			to, qty);
-	if (err)
-		goto out;
-
-	err = mmc_cmdq_send_erase_cmd(cmdq_req, card, MMC_ERASE,
-			arg, qty);
-	if (err)
-		goto out;
-
-	timeout = jiffies + msecs_to_jiffies(MMC_CORE_TIMEOUT_MS);
-	do {
-		memset(cmd, 0, sizeof(struct mmc_command));
-		cmd->opcode = MMC_SEND_STATUS;
-		cmd->arg = card->rca << 16;
-		cmd->flags = MMC_RSP_R1 | MMC_CMD_AC;
-		/* Do not retry else we can't see errors */
-		err = mmc_cmdq_wait_for_dcmd(card->host, cmdq_req);
-		if (err || (cmd->resp[0] & 0xFDF92000)) {
-			pr_err("error %d requesting status %#x\n",
-				err, cmd->resp[0]);
-			err = -EIO;
-			goto out;
-		}
-		/* Timeout if the device never becomes ready for data and
-		 * never leaves the program state.
-		 */
-		if (time_after(jiffies, timeout)) {
-			pr_err("%s: Card stuck in programming state! %s\n",
-				mmc_hostname(card->host), __func__);
-			err =  -EIO;
-			goto out;
-		}
-	} while (!(cmd->resp[0] & R1_READY_FOR_DATA) ||
-		 (R1_CURRENT_STATE(cmd->resp[0]) == R1_STATE_PRG));
-out:
-	trace_mmc_blk_erase_end(arg, fr, nr);
-	return err;
-}
-
-static int mmc_do_erase(struct mmc_card *card, unsigned int from,
-			unsigned int to, unsigned int arg)
-{
-	struct mmc_command cmd = {0};
-	unsigned int qty = 0;
-	unsigned long timeout;
-	unsigned int fr, nr;
-	int err;
-
-	fr = from;
-	nr = to - from + 1;
-	trace_mmc_blk_erase_start(arg, fr, nr);
-
->>>>>>> 9415f723
 	qty = mmc_get_erase_qty(card, from, to);
 
 	if (!mmc_card_blockaddr(card)) {
@@ -4297,7 +3768,6 @@
 	return err;
 }
 
-<<<<<<< HEAD
 static unsigned int mmc_align_erase_size(struct mmc_card *card,
 					 unsigned int *from,
 					 unsigned int *to,
@@ -4349,11 +3819,6 @@
 int mmc_erase_sanity_check(struct mmc_card *card, unsigned int from,
 		unsigned int nr, unsigned int arg)
 {
-=======
-int mmc_erase_sanity_check(struct mmc_card *card, unsigned int from,
-		unsigned int nr, unsigned int arg)
-{
->>>>>>> 9415f723
 	if (!(card->host->caps & MMC_CAP_ERASE) ||
 	    !(card->csd.cmdclass & CCC_ERASE))
 		return -EOPNOTSUPP;
@@ -4383,21 +3848,48 @@
 	      struct mmc_card *card, unsigned int from, unsigned int nr,
 	      unsigned int arg)
 {
-<<<<<<< HEAD
 	unsigned int to = from + nr;
-=======
-	unsigned int rem, to = from + nr;
->>>>>>> 9415f723
 	int ret;
 
 	ret = mmc_erase_sanity_check(card, from, nr, arg);
 	if (ret)
 		return ret;
 
-<<<<<<< HEAD
 	if (arg == MMC_ERASE_ARG)
 		nr = mmc_align_erase_size(card, &from, &to, nr);
-=======
+
+	if (nr == 0)
+		return 0;
+
+	if (to <= from)
+		return -EINVAL;
+
+	/* 'from' and 'to' are inclusive */
+	to -= 1;
+
+	return mmc_cmdq_do_erase(cmdq_req, card, from, to, arg);
+}
+EXPORT_SYMBOL(mmc_cmdq_erase);
+
+/**
+ * mmc_erase - erase sectors.
+ * @card: card to erase
+ * @from: first sector to erase
+ * @nr: number of sectors to erase
+ * @arg: erase command argument (SD supports only %MMC_ERASE_ARG)
+ *
+ * Caller must claim host before calling this function.
+ */
+int mmc_erase(struct mmc_card *card, unsigned int from, unsigned int nr,
+	      unsigned int arg)
+{
+	unsigned int rem, to = from + nr;
+	int ret;
+
+	ret = mmc_erase_sanity_check(card, from, nr, arg);
+	if (ret)
+		return ret;
+
 	if (arg == MMC_ERASE_ARG) {
 		rem = from % card->erase_size;
 		if (rem) {
@@ -4412,59 +3904,6 @@
 		if (rem)
 			nr -= rem;
 	}
->>>>>>> 9415f723
-
-	if (nr == 0)
-		return 0;
-
-<<<<<<< HEAD
-=======
-	to = from + nr;
-
->>>>>>> 9415f723
-	if (to <= from)
-		return -EINVAL;
-
-	/* 'from' and 'to' are inclusive */
-	to -= 1;
-
-	return mmc_cmdq_do_erase(cmdq_req, card, from, to, arg);
-}
-EXPORT_SYMBOL(mmc_cmdq_erase);
-
-/**
- * mmc_erase - erase sectors.
- * @card: card to erase
- * @from: first sector to erase
- * @nr: number of sectors to erase
- * @arg: erase command argument (SD supports only %MMC_ERASE_ARG)
- *
- * Caller must claim host before calling this function.
- */
-int mmc_erase(struct mmc_card *card, unsigned int from, unsigned int nr,
-	      unsigned int arg)
-{
-	unsigned int rem, to = from + nr;
-	int ret;
-
-	ret = mmc_erase_sanity_check(card, from, nr, arg);
-	if (ret)
-		return ret;
-
-	if (arg == MMC_ERASE_ARG) {
-		rem = from % card->erase_size;
-		if (rem) {
-			rem = card->erase_size - rem;
-			from += rem;
-			if (nr > rem)
-				nr -= rem;
-			else
-				return 0;
-		}
-		rem = nr % card->erase_size;
-		if (rem)
-			nr -= rem;
-	}
 
 	if (nr == 0)
 		return 0;
@@ -4640,13 +4079,6 @@
 	struct mmc_host *host = card->host;
 	unsigned int max_discard, max_trim;
 
-<<<<<<< HEAD
-=======
-	if (!host->max_busy_timeout ||
-			(host->caps2 & MMC_CAP2_MAX_DISCARD_SIZE))
-		return UINT_MAX;
-
->>>>>>> 9415f723
 	/*
 	 * Without erase_group_def set, MMC erase timeout depends on clock
 	 * frequence which can change.  In that case, the best choice is
