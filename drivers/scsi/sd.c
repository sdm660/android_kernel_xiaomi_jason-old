--- conflicted
+++ resolved
@@ -2913,11 +2913,7 @@
 	if (sdkp->opt_xfer_blocks &&
 	    sdkp->opt_xfer_blocks <= dev_max &&
 	    sdkp->opt_xfer_blocks <= SD_DEF_XFER_BLOCKS &&
-<<<<<<< HEAD
 	    sdkp->opt_xfer_blocks * sdp->sector_size >= PAGE_SIZE)
-=======
-	    sdkp->opt_xfer_blocks * sdp->sector_size >= PAGE_CACHE_SIZE)
->>>>>>> 9415f723
 		rw_max = q->limits.io_opt =
 			sdkp->opt_xfer_blocks * sdp->sector_size;
 	else
