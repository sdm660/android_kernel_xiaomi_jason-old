--- conflicted
+++ resolved
@@ -1533,10 +1533,6 @@
 		QPRINTK(qdev, RX_STATUS, DEBUG, "Promiscuous Packet.\n");
 	}
 
-<<<<<<< HEAD
-
-=======
->>>>>>> f10023a4
 	skb->protocol = eth_type_trans(skb, ndev);
 	skb->ip_summed = CHECKSUM_NONE;
 
@@ -3250,10 +3246,8 @@
 	for (i = qdev->rss_ring_first_cq_id; i < qdev->rx_ring_count; i++)
 		netif_napi_del(&qdev->rx_ring[i].napi);
 
-<<<<<<< HEAD
 	ql_free_rx_buffers(qdev);
-=======
->>>>>>> f10023a4
+
 	spin_lock(&qdev->hw_lock);
 	status = ql_adapter_reset(qdev);
 	if (status)
