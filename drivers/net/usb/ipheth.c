/*
 * ipheth.c - Apple iPhone USB Ethernet driver
 *
 * Copyright (c) 2009 Diego Giagio <diego@giagio.com>
 * All rights reserved.
 *
 * Redistribution and use in source and binary forms, with or without
 * modification, are permitted provided that the following conditions
 * are met:
 * 1. Redistributions of source code must retain the above copyright
 *    notice, this list of conditions and the following disclaimer.
 * 2. Redistributions in binary form must reproduce the above copyright
 *    notice, this list of conditions and the following disclaimer in the
 *    documentation and/or other materials provided with the distribution.
 * 3. Neither the name of GIAGIO.COM nor the names of its contributors
 *    may be used to endorse or promote products derived from this software
 *    without specific prior written permission.
 *
 * Alternatively, provided that this notice is retained in full, this
 * software may be distributed under the terms of the GNU General
 * Public License ("GPL") version 2, in which case the provisions of the
 * GPL apply INSTEAD OF those given above.
 *
 * The provided data structures and external interfaces from this code
 * are not restricted to be used by modules with a GPL compatible license.
 *
 * THIS SOFTWARE IS PROVIDED BY THE COPYRIGHT HOLDERS AND CONTRIBUTORS
 * "AS IS" AND ANY EXPRESS OR IMPLIED WARRANTIES, INCLUDING, BUT NOT
 * LIMITED TO, THE IMPLIED WARRANTIES OF MERCHANTABILITY AND FITNESS FOR
 * A PARTICULAR PURPOSE ARE DISCLAIMED. IN NO EVENT SHALL THE COPYRIGHT
 * OWNER OR CONTRIBUTORS BE LIABLE FOR ANY DIRECT, INDIRECT, INCIDENTAL,
 * SPECIAL, EXEMPLARY, OR CONSEQUENTIAL DAMAGES (INCLUDING, BUT NOT
 * LIMITED TO, PROCUREMENT OF SUBSTITUTE GOODS OR SERVICES; LOSS OF USE,
 * DATA, OR PROFITS; OR BUSINESS INTERRUPTION) HOWEVER CAUSED AND ON ANY
 * THEORY OF LIABILITY, WHETHER IN CONTRACT, STRICT LIABILITY, OR TORT
 * (INCLUDING NEGLIGENCE OR OTHERWISE) ARISING IN ANY WAY OUT OF THE USE
 * OF THIS SOFTWARE, EVEN IF ADVISED OF THE POSSIBILITY OF SUCH
 * DAMAGE.
 *
 *
 * Attention: iPhone device must be paired, otherwise it won't respond to our
 * driver. For more info: http://giagio.com/wiki/moin.cgi/iPhoneEthernetDriver
 *
 */

#include <linux/kernel.h>
#include <linux/errno.h>
#include <linux/slab.h>
#include <linux/module.h>
#include <linux/netdevice.h>
#include <linux/etherdevice.h>
#include <linux/ethtool.h>
#include <linux/usb.h>
#include <linux/workqueue.h>

#define USB_VENDOR_APPLE        0x05ac
#define USB_PRODUCT_IPHONE      0x1290
#define USB_PRODUCT_IPHONE_3G   0x1292
#define USB_PRODUCT_IPHONE_3GS  0x1294
#define USB_PRODUCT_IPHONE_4	0x1297
#define USB_PRODUCT_IPAD 0x129a
#define USB_PRODUCT_IPAD_2	0x12a2
#define USB_PRODUCT_IPAD_3	0x12a6
#define USB_PRODUCT_IPAD_MINI    0x12ab
#define USB_PRODUCT_IPHONE_4_VZW 0x129c
#define USB_PRODUCT_IPHONE_4S	0x12a0
#define USB_PRODUCT_IPHONE_5	0x12a8

#define IPHETH_USBINTF_CLASS    255
#define IPHETH_USBINTF_SUBCLASS 253
#define IPHETH_USBINTF_PROTO    1

#define IPHETH_BUF_SIZE         1516
#define IPHETH_IP_ALIGN		2	/* padding at front of URB */
#define IPHETH_TX_TIMEOUT       (5 * HZ)

#define IPHETH_INTFNUM          2
#define IPHETH_ALT_INTFNUM      1

#define IPHETH_CTRL_ENDP        0x00
#define IPHETH_CTRL_BUF_SIZE    0x40
#define IPHETH_CTRL_TIMEOUT     (5 * HZ)

#define IPHETH_CMD_GET_MACADDR   0x00
#define IPHETH_CMD_CARRIER_CHECK 0x45

#define IPHETH_CARRIER_CHECK_TIMEOUT round_jiffies_relative(1 * HZ)
#define IPHETH_CARRIER_ON       0x04

static struct usb_device_id ipheth_table[] = {
	{ USB_DEVICE_AND_INTERFACE_INFO(
		USB_VENDOR_APPLE, USB_PRODUCT_IPHONE,
		IPHETH_USBINTF_CLASS, IPHETH_USBINTF_SUBCLASS,
		IPHETH_USBINTF_PROTO) },
	{ USB_DEVICE_AND_INTERFACE_INFO(
		USB_VENDOR_APPLE, USB_PRODUCT_IPHONE_3G,
		IPHETH_USBINTF_CLASS, IPHETH_USBINTF_SUBCLASS,
		IPHETH_USBINTF_PROTO) },
	{ USB_DEVICE_AND_INTERFACE_INFO(
		USB_VENDOR_APPLE, USB_PRODUCT_IPHONE_3GS,
		IPHETH_USBINTF_CLASS, IPHETH_USBINTF_SUBCLASS,
		IPHETH_USBINTF_PROTO) },
	{ USB_DEVICE_AND_INTERFACE_INFO(
		USB_VENDOR_APPLE, USB_PRODUCT_IPHONE_4,
		IPHETH_USBINTF_CLASS, IPHETH_USBINTF_SUBCLASS,
		IPHETH_USBINTF_PROTO) },
	{ USB_DEVICE_AND_INTERFACE_INFO(
		USB_VENDOR_APPLE, USB_PRODUCT_IPAD,
		IPHETH_USBINTF_CLASS, IPHETH_USBINTF_SUBCLASS,
		IPHETH_USBINTF_PROTO) },
	{ USB_DEVICE_AND_INTERFACE_INFO(
		USB_VENDOR_APPLE, USB_PRODUCT_IPAD_2,
		IPHETH_USBINTF_CLASS, IPHETH_USBINTF_SUBCLASS,
		IPHETH_USBINTF_PROTO) },
	{ USB_DEVICE_AND_INTERFACE_INFO(
		USB_VENDOR_APPLE, USB_PRODUCT_IPAD_3,
		IPHETH_USBINTF_CLASS, IPHETH_USBINTF_SUBCLASS,
		IPHETH_USBINTF_PROTO) },
	{ USB_DEVICE_AND_INTERFACE_INFO(
		USB_VENDOR_APPLE, USB_PRODUCT_IPAD_MINI,
		IPHETH_USBINTF_CLASS, IPHETH_USBINTF_SUBCLASS,
		IPHETH_USBINTF_PROTO) },
	{ USB_DEVICE_AND_INTERFACE_INFO(
		USB_VENDOR_APPLE, USB_PRODUCT_IPHONE_4_VZW,
		IPHETH_USBINTF_CLASS, IPHETH_USBINTF_SUBCLASS,
		IPHETH_USBINTF_PROTO) },
	{ USB_DEVICE_AND_INTERFACE_INFO(
		USB_VENDOR_APPLE, USB_PRODUCT_IPHONE_4S,
		IPHETH_USBINTF_CLASS, IPHETH_USBINTF_SUBCLASS,
		IPHETH_USBINTF_PROTO) },
	{ USB_DEVICE_AND_INTERFACE_INFO(
		USB_VENDOR_APPLE, USB_PRODUCT_IPHONE_5,
		IPHETH_USBINTF_CLASS, IPHETH_USBINTF_SUBCLASS,
		IPHETH_USBINTF_PROTO) },
	{ }
};
MODULE_DEVICE_TABLE(usb, ipheth_table);

struct ipheth_device {
	struct usb_device *udev;
	struct usb_interface *intf;
	struct net_device *net;
	struct urb *tx_urb;
	struct urb *rx_urb;
	unsigned char *tx_buf;
	unsigned char *rx_buf;
	unsigned char *ctrl_buf;
	u8 bulk_in;
	u8 bulk_out;
	struct delayed_work carrier_work;
	bool confirmed_pairing;
};

static int ipheth_rx_submit(struct ipheth_device *dev, gfp_t mem_flags);

static int ipheth_alloc_urbs(struct ipheth_device *iphone)
{
	struct urb *tx_urb = NULL;
	struct urb *rx_urb = NULL;
	u8 *tx_buf = NULL;
	u8 *rx_buf = NULL;

	tx_urb = usb_alloc_urb(0, GFP_KERNEL);
	if (tx_urb == NULL)
		goto error_nomem;

	rx_urb = usb_alloc_urb(0, GFP_KERNEL);
	if (rx_urb == NULL)
		goto free_tx_urb;

	tx_buf = usb_alloc_coherent(iphone->udev, IPHETH_BUF_SIZE,
				    GFP_KERNEL, &tx_urb->transfer_dma);
	if (tx_buf == NULL)
		goto free_rx_urb;

	rx_buf = usb_alloc_coherent(iphone->udev, IPHETH_BUF_SIZE,
				    GFP_KERNEL, &rx_urb->transfer_dma);
	if (rx_buf == NULL)
		goto free_tx_buf;


	iphone->tx_urb = tx_urb;
	iphone->rx_urb = rx_urb;
	iphone->tx_buf = tx_buf;
	iphone->rx_buf = rx_buf;
	return 0;

free_tx_buf:
	usb_free_coherent(iphone->udev, IPHETH_BUF_SIZE, tx_buf,
			  tx_urb->transfer_dma);
free_rx_urb:
	usb_free_urb(rx_urb);
free_tx_urb:
	usb_free_urb(tx_urb);
error_nomem:
	return -ENOMEM;
}

static void ipheth_free_urbs(struct ipheth_device *iphone)
{
	usb_free_coherent(iphone->udev, IPHETH_BUF_SIZE, iphone->rx_buf,
			  iphone->rx_urb->transfer_dma);
	usb_free_coherent(iphone->udev, IPHETH_BUF_SIZE, iphone->tx_buf,
			  iphone->tx_urb->transfer_dma);
	usb_free_urb(iphone->rx_urb);
	usb_free_urb(iphone->tx_urb);
}

static void ipheth_kill_urbs(struct ipheth_device *dev)
{
	usb_kill_urb(dev->tx_urb);
	usb_kill_urb(dev->rx_urb);
}

static void ipheth_rcvbulk_callback(struct urb *urb)
{
	struct ipheth_device *dev;
	struct sk_buff *skb;
	int status;
	char *buf;
	int len;

	dev = urb->context;
	if (dev == NULL)
		return;

	status = urb->status;
	switch (status) {
	case -ENOENT:
	case -ECONNRESET:
	case -ESHUTDOWN:
	case -EPROTO:
		return;
	case 0:
		break;
	default:
		dev_err(&dev->intf->dev, "%s: urb status: %d\n",
			__func__, status);
		return;
	}

	if (urb->actual_length <= IPHETH_IP_ALIGN) {
		dev->net->stats.rx_length_errors++;
		return;
	}
	len = urb->actual_length - IPHETH_IP_ALIGN;
	buf = urb->transfer_buffer + IPHETH_IP_ALIGN;

	skb = dev_alloc_skb(len);
	if (!skb) {
		dev_err(&dev->intf->dev, "%s: dev_alloc_skb: -ENOMEM\n",
			__func__);
		dev->net->stats.rx_dropped++;
		return;
	}

	memcpy(skb_put(skb, len), buf, len);
	skb->dev = dev->net;
	skb->protocol = eth_type_trans(skb, dev->net);

	dev->net->stats.rx_packets++;
	dev->net->stats.rx_bytes += len;
	dev->confirmed_pairing = true;
	netif_rx(skb);
	ipheth_rx_submit(dev, GFP_ATOMIC);
}

static void ipheth_sndbulk_callback(struct urb *urb)
{
	struct ipheth_device *dev;
	int status = urb->status;

	dev = urb->context;
	if (dev == NULL)
		return;

	if (status != 0 &&
	    status != -ENOENT &&
	    status != -ECONNRESET &&
	    status != -ESHUTDOWN)
		dev_err(&dev->intf->dev, "%s: urb status: %d\n",
		__func__, status);

<<<<<<< HEAD
	netif_wake_queue(dev->net);
=======
	if (status == 0)
		netif_wake_queue(dev->net);
	else
		// on URB error, trigger immediate poll
		schedule_delayed_work(&dev->carrier_work, 0);
>>>>>>> eefb1884
}

static int ipheth_carrier_set(struct ipheth_device *dev)
{
	struct usb_device *udev;
	int retval;

	if (!dev)
		return 0;
	if (!dev->confirmed_pairing)
		return 0;

	udev = dev->udev;
	retval = usb_control_msg(udev,
			usb_rcvctrlpipe(udev, IPHETH_CTRL_ENDP),
			IPHETH_CMD_CARRIER_CHECK, /* request */
			0xc0, /* request type */
			0x00, /* value */
			0x02, /* index */
			dev->ctrl_buf, IPHETH_CTRL_BUF_SIZE,
			IPHETH_CTRL_TIMEOUT);
	if (retval < 0) {
		dev_err(&dev->intf->dev, "%s: usb_control_msg: %d\n",
			__func__, retval);
		return retval;
	}

	if (dev->ctrl_buf[0] == IPHETH_CARRIER_ON) {
		netif_carrier_on(dev->net);
		if (dev->tx_urb->status != -EINPROGRESS)
			netif_wake_queue(dev->net);
	} else {
		netif_carrier_off(dev->net);
		netif_stop_queue(dev->net);
	}
	return 0;
}

static void ipheth_carrier_check_work(struct work_struct *work)
{
	struct ipheth_device *dev = container_of(work, struct ipheth_device,
						 carrier_work.work);

	ipheth_carrier_set(dev);
	schedule_delayed_work(&dev->carrier_work, IPHETH_CARRIER_CHECK_TIMEOUT);
}

static int ipheth_get_macaddr(struct ipheth_device *dev)
{
	struct usb_device *udev = dev->udev;
	struct net_device *net = dev->net;
	int retval;

	retval = usb_control_msg(udev,
				 usb_rcvctrlpipe(udev, IPHETH_CTRL_ENDP),
				 IPHETH_CMD_GET_MACADDR, /* request */
				 0xc0, /* request type */
				 0x00, /* value */
				 0x02, /* index */
				 dev->ctrl_buf,
				 IPHETH_CTRL_BUF_SIZE,
				 IPHETH_CTRL_TIMEOUT);
	if (retval < 0) {
		dev_err(&dev->intf->dev, "%s: usb_control_msg: %d\n",
			__func__, retval);
	} else if (retval < ETH_ALEN) {
		dev_err(&dev->intf->dev,
			"%s: usb_control_msg: short packet: %d bytes\n",
			__func__, retval);
		retval = -EINVAL;
	} else {
		memcpy(net->dev_addr, dev->ctrl_buf, ETH_ALEN);
		retval = 0;
	}

	return retval;
}

static int ipheth_rx_submit(struct ipheth_device *dev, gfp_t mem_flags)
{
	struct usb_device *udev = dev->udev;
	int retval;

	usb_fill_bulk_urb(dev->rx_urb, udev,
			  usb_rcvbulkpipe(udev, dev->bulk_in),
			  dev->rx_buf, IPHETH_BUF_SIZE,
			  ipheth_rcvbulk_callback,
			  dev);
	dev->rx_urb->transfer_flags |= URB_NO_TRANSFER_DMA_MAP;

	retval = usb_submit_urb(dev->rx_urb, mem_flags);
	if (retval)
		dev_err(&dev->intf->dev, "%s: usb_submit_urb: %d\n",
			__func__, retval);
	return retval;
}

static int ipheth_open(struct net_device *net)
{
	struct ipheth_device *dev = netdev_priv(net);
	struct usb_device *udev = dev->udev;
	int retval = 0;

	usb_set_interface(udev, IPHETH_INTFNUM, IPHETH_ALT_INTFNUM);

	retval = ipheth_carrier_set(dev);
	if (retval)
		return retval;

	retval = ipheth_rx_submit(dev, GFP_KERNEL);
	if (retval)
		return retval;

	schedule_delayed_work(&dev->carrier_work, IPHETH_CARRIER_CHECK_TIMEOUT);
	return retval;
}

static int ipheth_close(struct net_device *net)
{
	struct ipheth_device *dev = netdev_priv(net);

	cancel_delayed_work_sync(&dev->carrier_work);
	netif_stop_queue(net);
	return 0;
}

static int ipheth_tx(struct sk_buff *skb, struct net_device *net)
{
	struct ipheth_device *dev = netdev_priv(net);
	struct usb_device *udev = dev->udev;
	int retval;

	/* Paranoid */
	if (skb->len > IPHETH_BUF_SIZE) {
		WARN(1, "%s: skb too large: %d bytes\n", __func__, skb->len);
		dev->net->stats.tx_dropped++;
		dev_kfree_skb_any(skb);
		return NETDEV_TX_OK;
	}

	memcpy(dev->tx_buf, skb->data, skb->len);
	if (skb->len < IPHETH_BUF_SIZE)
		memset(dev->tx_buf + skb->len, 0, IPHETH_BUF_SIZE - skb->len);

	usb_fill_bulk_urb(dev->tx_urb, udev,
			  usb_sndbulkpipe(udev, dev->bulk_out),
			  dev->tx_buf, IPHETH_BUF_SIZE,
			  ipheth_sndbulk_callback,
			  dev);
	dev->tx_urb->transfer_flags |= URB_NO_TRANSFER_DMA_MAP;

	retval = usb_submit_urb(dev->tx_urb, GFP_ATOMIC);
	if (retval) {
		dev_err(&dev->intf->dev, "%s: usb_submit_urb: %d\n",
			__func__, retval);
		dev->net->stats.tx_errors++;
		dev_kfree_skb_any(skb);
	} else {
		dev->net->stats.tx_packets++;
		dev->net->stats.tx_bytes += skb->len;
		dev_consume_skb_any(skb);
		netif_stop_queue(net);
	}

	return NETDEV_TX_OK;
}

static void ipheth_tx_timeout(struct net_device *net)
{
	struct ipheth_device *dev = netdev_priv(net);

	dev_err(&dev->intf->dev, "%s: TX timeout\n", __func__);
	dev->net->stats.tx_errors++;
	usb_unlink_urb(dev->tx_urb);
}

static u32 ipheth_ethtool_op_get_link(struct net_device *net)
{
	struct ipheth_device *dev = netdev_priv(net);
	return netif_carrier_ok(dev->net);
}

static const struct ethtool_ops ops = {
	.get_link = ipheth_ethtool_op_get_link
};

static const struct net_device_ops ipheth_netdev_ops = {
	.ndo_open = ipheth_open,
	.ndo_stop = ipheth_close,
	.ndo_start_xmit = ipheth_tx,
	.ndo_tx_timeout = ipheth_tx_timeout,
};

static int ipheth_probe(struct usb_interface *intf,
			const struct usb_device_id *id)
{
	struct usb_device *udev = interface_to_usbdev(intf);
	struct usb_host_interface *hintf;
	struct usb_endpoint_descriptor *endp;
	struct ipheth_device *dev;
	struct net_device *netdev;
	int i;
	int retval;

	netdev = alloc_etherdev(sizeof(struct ipheth_device));
	if (!netdev)
		return -ENOMEM;

	netdev->netdev_ops = &ipheth_netdev_ops;
	netdev->watchdog_timeo = IPHETH_TX_TIMEOUT;
	strcpy(netdev->name, "eth%d");

	dev = netdev_priv(netdev);
	dev->udev = udev;
	dev->net = netdev;
	dev->intf = intf;
	dev->confirmed_pairing = false;
	/* Set up endpoints */
	hintf = usb_altnum_to_altsetting(intf, IPHETH_ALT_INTFNUM);
	if (hintf == NULL) {
		retval = -ENODEV;
		dev_err(&intf->dev, "Unable to find alternate settings interface\n");
		goto err_endpoints;
	}

	for (i = 0; i < hintf->desc.bNumEndpoints; i++) {
		endp = &hintf->endpoint[i].desc;
		if (usb_endpoint_is_bulk_in(endp))
			dev->bulk_in = endp->bEndpointAddress;
		else if (usb_endpoint_is_bulk_out(endp))
			dev->bulk_out = endp->bEndpointAddress;
	}
	if (!(dev->bulk_in && dev->bulk_out)) {
		retval = -ENODEV;
		dev_err(&intf->dev, "Unable to find endpoints\n");
		goto err_endpoints;
	}

	dev->ctrl_buf = kmalloc(IPHETH_CTRL_BUF_SIZE, GFP_KERNEL);
	if (dev->ctrl_buf == NULL) {
		retval = -ENOMEM;
		goto err_alloc_ctrl_buf;
	}

	retval = ipheth_get_macaddr(dev);
	if (retval)
		goto err_get_macaddr;

	INIT_DELAYED_WORK(&dev->carrier_work, ipheth_carrier_check_work);

	retval = ipheth_alloc_urbs(dev);
	if (retval) {
		dev_err(&intf->dev, "error allocating urbs: %d\n", retval);
		goto err_alloc_urbs;
	}

	usb_set_intfdata(intf, dev);

	SET_NETDEV_DEV(netdev, &intf->dev);
	netdev->ethtool_ops = &ops;

	retval = register_netdev(netdev);
	if (retval) {
		dev_err(&intf->dev, "error registering netdev: %d\n", retval);
		retval = -EIO;
		goto err_register_netdev;
	}
	// carrier down and transmit queues stopped until packet from device
	netif_carrier_off(netdev);
	netif_tx_stop_all_queues(netdev);
	dev_info(&intf->dev, "Apple iPhone USB Ethernet device attached\n");
	return 0;

err_register_netdev:
	ipheth_free_urbs(dev);
err_alloc_urbs:
err_get_macaddr:
err_alloc_ctrl_buf:
	kfree(dev->ctrl_buf);
err_endpoints:
	free_netdev(netdev);
	return retval;
}

static void ipheth_disconnect(struct usb_interface *intf)
{
	struct ipheth_device *dev;

	dev = usb_get_intfdata(intf);
	if (dev != NULL) {
		unregister_netdev(dev->net);
		ipheth_kill_urbs(dev);
		ipheth_free_urbs(dev);
		kfree(dev->ctrl_buf);
		free_netdev(dev->net);
	}
	usb_set_intfdata(intf, NULL);
	dev_info(&intf->dev, "Apple iPhone USB Ethernet now disconnected\n");
}

static struct usb_driver ipheth_driver = {
	.name =		"ipheth",
	.probe =	ipheth_probe,
	.disconnect =	ipheth_disconnect,
	.id_table =	ipheth_table,
	.disable_hub_initiated_lpm = 1,
};

module_usb_driver(ipheth_driver);

MODULE_AUTHOR("Diego Giagio <diego@giagio.com>");
MODULE_DESCRIPTION("Apple iPhone USB Ethernet driver");
MODULE_LICENSE("Dual BSD/GPL");<|MERGE_RESOLUTION|>--- conflicted
+++ resolved
@@ -281,15 +281,11 @@
 		dev_err(&dev->intf->dev, "%s: urb status: %d\n",
 		__func__, status);
 
-<<<<<<< HEAD
-	netif_wake_queue(dev->net);
-=======
 	if (status == 0)
 		netif_wake_queue(dev->net);
 	else
 		// on URB error, trigger immediate poll
 		schedule_delayed_work(&dev->carrier_work, 0);
->>>>>>> eefb1884
 }
 
 static int ipheth_carrier_set(struct ipheth_device *dev)
