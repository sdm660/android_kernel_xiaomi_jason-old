/*
 * Copyright (c) 2016-2018, The Linux Foundation. All rights reserved.
 * Copyright (C) 2013 Red Hat
 * Author: Rob Clark <robdclark@gmail.com>
 *
 * This program is free software; you can redistribute it and/or modify it
 * under the terms of the GNU General Public License version 2 as published by
 * the Free Software Foundation.
 *
 * This program is distributed in the hope that it will be useful, but WITHOUT
 * ANY WARRANTY; without even the implied warranty of MERCHANTABILITY or
 * FITNESS FOR A PARTICULAR PURPOSE.  See the GNU General Public License for
 * more details.
 *
 * You should have received a copy of the GNU General Public License along with
 * this program.  If not, see <http://www.gnu.org/licenses/>.
 */

#define pr_fmt(fmt)	"sde-hdmi:[%s] " fmt, __func__

#include <linux/list.h>
#include <linux/of.h>
#include <linux/gpio.h>
#include <linux/of_irq.h>
#include <linux/of_platform.h>
#include <linux/irqdomain.h>

#include "sde_kms.h"
#include "sde_connector.h"
#include "msm_drv.h"
#include "sde_hdmi.h"
#include "sde_hdmi_regs.h"
#include "hdmi.h"

static DEFINE_MUTEX(sde_hdmi_list_lock);
static LIST_HEAD(sde_hdmi_list);

/* HDMI SCDC register offsets */
#define HDMI_SCDC_UPDATE_0              0x10
#define HDMI_SCDC_UPDATE_1              0x11
#define HDMI_SCDC_TMDS_CONFIG           0x20
#define HDMI_SCDC_SCRAMBLER_STATUS      0x21
#define HDMI_SCDC_CONFIG_0              0x30
#define HDMI_SCDC_STATUS_FLAGS_0        0x40
#define HDMI_SCDC_STATUS_FLAGS_1        0x41
#define HDMI_SCDC_ERR_DET_0_L           0x50
#define HDMI_SCDC_ERR_DET_0_H           0x51
#define HDMI_SCDC_ERR_DET_1_L           0x52
#define HDMI_SCDC_ERR_DET_1_H           0x53
#define HDMI_SCDC_ERR_DET_2_L           0x54
#define HDMI_SCDC_ERR_DET_2_H           0x55
#define HDMI_SCDC_ERR_DET_CHECKSUM      0x56

#define HDMI_DISPLAY_MAX_WIDTH          4096
#define HDMI_DISPLAY_MAX_HEIGHT         2160

static const struct of_device_id sde_hdmi_dt_match[] = {
	{.compatible = "qcom,hdmi-display"},
	{}
};

static ssize_t _sde_hdmi_debugfs_dump_info_read(struct file *file,
						char __user *buff,
						size_t count,
						loff_t *ppos)
{
	struct sde_hdmi *display = file->private_data;
	char *buf;
	u32 len = 0;

	if (!display)
		return -ENODEV;

	if (*ppos)
		return 0;

	buf = kzalloc(SZ_1K, GFP_KERNEL);
	if (!buf)
		return -ENOMEM;

	len += snprintf(buf, SZ_4K, "name = %s\n", display->name);

	if (copy_to_user(buff, buf, len)) {
		kfree(buf);
		return -EFAULT;
	}

	*ppos += len;

	kfree(buf);
	return len;
}

static ssize_t _sde_hdmi_debugfs_edid_modes_read(struct file *file,
						char __user *buff,
						size_t count,
						loff_t *ppos)
{
	struct sde_hdmi *display = file->private_data;
	char *buf;
	u32 len = 0;
	struct drm_connector *connector;
	u32 mode_count = 0;
	struct drm_display_mode *mode;

	if (!display)
		return -ENODEV;

	if (!display->ctrl.ctrl ||
		!display->ctrl.ctrl->connector) {
		SDE_ERROR("sde_hdmi=%p or hdmi or connector is NULL\n",
				  display);
		return -ENOMEM;
	}

	if (*ppos)
		return 0;

	connector = display->ctrl.ctrl->connector;

	list_for_each_entry(mode, &connector->modes, head) {
		mode_count++;
	}

	/* Adding one more to store title */
	mode_count++;

	buf = kzalloc((mode_count * sizeof(*mode)), GFP_KERNEL);
	if (!buf)
		return -ENOMEM;

	len += snprintf(buf + len, PAGE_SIZE - len,
					"name refresh (Hz) hdisp hss hse htot vdisp");

	len += snprintf(buf + len, PAGE_SIZE - len,
					" vss vse vtot flags\n");

	list_for_each_entry(mode, &connector->modes, head) {
		len += snprintf(buf + len, SZ_4K - len,
		"%s %d %d %d %d %d %d %d %d %d 0x%x\n",
		mode->name, mode->vrefresh, mode->hdisplay,
		mode->hsync_start, mode->hsync_end, mode->htotal,
		mode->vdisplay, mode->vsync_start, mode->vsync_end,
		mode->vtotal, mode->flags);
	}

	if (copy_to_user(buff, buf, len)) {
		kfree(buf);
		return -EFAULT;
	}

	*ppos += len;

	kfree(buf);
	return len;
}

static ssize_t _sde_hdmi_debugfs_edid_vsdb_info_read(struct file *file,
						char __user *buff,
						size_t count,
						loff_t *ppos)
{
	struct sde_hdmi *display = file->private_data;
	char buf[200];
	u32 len = 0;
	struct drm_connector *connector;

	if (!display)
		return -ENODEV;

	if (!display->ctrl.ctrl ||
		!display->ctrl.ctrl->connector) {
		SDE_ERROR("sde_hdmi=%p or hdmi or connector is NULL\n",
				  display);
		return -ENOMEM;
	}

	SDE_HDMI_DEBUG("%s +", __func__);
	if (*ppos)
		return 0;

	connector = display->ctrl.ctrl->connector;
	len += snprintf(buf + len, sizeof(buf) - len,
					"max_tmds_clock = %d\n",
					connector->max_tmds_clock);
	len += snprintf(buf + len, sizeof(buf) - len,
					"latency_present %d %d\n",
					connector->latency_present[0],
					connector->latency_present[1]);
	len += snprintf(buf + len, sizeof(buf) - len,
					"video_latency %d %d\n",
					connector->video_latency[0],
					connector->video_latency[1]);
	len += snprintf(buf + len, sizeof(buf) - len,
					"audio_latency %d %d\n",
					connector->audio_latency[0],
					connector->audio_latency[1]);
	len += snprintf(buf + len, sizeof(buf) - len,
					"dvi_dual %d\n",
					(int)connector->dvi_dual);

	if (copy_to_user(buff, buf, len))
		return -EFAULT;

	*ppos += len;
	SDE_HDMI_DEBUG("%s - ", __func__);
	return len;
}

static ssize_t _sde_hdmi_debugfs_edid_hdr_info_read(struct file *file,
						char __user *buff,
						size_t count,
						loff_t *ppos)
{
	struct sde_hdmi *display = file->private_data;
	char buf[200];
	u32 len = 0;
	struct drm_connector *connector;

	if (!display)
		return -ENODEV;

	if (!display->ctrl.ctrl ||
		!display->ctrl.ctrl->connector) {
		SDE_ERROR("sde_hdmi=%p or hdmi or connector is NULL\n",
				  display);
		return -ENOMEM;
	}

	SDE_HDMI_DEBUG("%s +", __func__);
	if (*ppos)
		return 0;

	connector = display->ctrl.ctrl->connector;
	len += snprintf(buf, sizeof(buf), "hdr_eotf = %d\n"
					"hdr_metadata_type_one %d\n"
					"hdr_max_luminance %d\n"
					"hdr_avg_luminance %d\n"
					"hdr_min_luminance %d\n"
					"hdr_supported %d\n",
					connector->hdr_eotf,
					connector->hdr_metadata_type_one,
					connector->hdr_max_luminance,
					connector->hdr_avg_luminance,
					connector->hdr_min_luminance,
					(int)connector->hdr_supported);

	if (copy_to_user(buff, buf, len))
		return -EFAULT;

	*ppos += len;
	SDE_HDMI_DEBUG("%s - ", __func__);
	return len;
}

static ssize_t _sde_hdmi_debugfs_edid_hfvsdb_info_read(struct file *file,
						char __user *buff,
						size_t count,
						loff_t *ppos)
{
	struct sde_hdmi *display = file->private_data;
	char buf[200];
	u32 len = 0;
	struct drm_connector *connector;

	if (!display)
		return -ENODEV;

	if (!display->ctrl.ctrl ||
		!display->ctrl.ctrl->connector) {
		SDE_ERROR("sde_hdmi=%p or hdmi or connector is NULL\n",
				  display);
		return -ENOMEM;
	}

	SDE_HDMI_DEBUG("%s +", __func__);
	if (*ppos)
		return 0;

	connector = display->ctrl.ctrl->connector;
	len += snprintf(buf, PAGE_SIZE - len, "max_tmds_char = %d\n"
					"scdc_present %d\n"
					"rr_capable %d\n"
					"supports_scramble %d\n"
					"flags_3d %d\n",
					connector->max_tmds_char,
					(int)connector->scdc_present,
					(int)connector->rr_capable,
					(int)connector->supports_scramble,
					connector->flags_3d);

	if (copy_to_user(buff, buf, len))
		return -EFAULT;

	*ppos += len;
	return len;
}

static ssize_t _sde_hdmi_debugfs_edid_vcdb_info_read(struct file *file,
						char __user *buff,
						size_t count,
						loff_t *ppos)
{
	struct sde_hdmi *display = file->private_data;
	char buf[100];
	u32 len = 0;
	struct drm_connector *connector;

	if (!display)
		return -ENODEV;

	if (!display->ctrl.ctrl ||
		!display->ctrl.ctrl->connector) {
		SDE_ERROR("sde_hdmi=%p or hdmi or connector is NULL\n",
				  display);
		return -ENOMEM;
	}

	SDE_HDMI_DEBUG("%s +", __func__);
	if (*ppos)
		return 0;

	connector = display->ctrl.ctrl->connector;
	len += snprintf(buf, PAGE_SIZE - len, "pt_scan_info = %d\n"
					"it_scan_info = %d\n"
					"ce_scan_info = %d\n",
					(int)connector->pt_scan_info,
					(int)connector->it_scan_info,
					(int)connector->ce_scan_info);

	if (copy_to_user(buff, buf, len))
		return -EFAULT;

	*ppos += len;
	SDE_HDMI_DEBUG("%s - ", __func__);
	return len;
}

static ssize_t _sde_hdmi_edid_vendor_name_read(struct file *file,
						char __user *buff,
						size_t count,
						loff_t *ppos)
{
	struct sde_hdmi *display = file->private_data;
	char buf[100];
	u32 len = 0;
	struct drm_connector *connector;

	if (!display)
		return -ENODEV;

	if (!display->ctrl.ctrl ||
		!display->ctrl.ctrl->connector) {
		SDE_ERROR("sde_hdmi=%p or hdmi or connector is NULL\n",
				  display);
		return -ENOMEM;
	}

	SDE_HDMI_DEBUG("%s +", __func__);
	if (*ppos)
		return 0;

	connector = display->ctrl.ctrl->connector;
	len += snprintf(buf, PAGE_SIZE - len, "Vendor ID is %s\n",
					display->edid_ctrl->vendor_id);

	if (copy_to_user(buff, buf, len))
		return -EFAULT;

	*ppos += len;
	SDE_HDMI_DEBUG("%s - ", __func__);
	return len;
}

static ssize_t _sde_hdmi_src_hdcp14_support_read(struct file *file,
						char __user *buff,
						size_t count,
						loff_t *ppos)
{
	struct sde_hdmi *display = file->private_data;
	char buf[SZ_128];
	u32 len = 0;

	if (!display)
		return -ENODEV;

	if (!display->ctrl.ctrl) {
		SDE_ERROR("hdmi is NULL\n");
		return -ENOMEM;
	}

	SDE_HDMI_DEBUG("%s +", __func__);
	if (*ppos)
		return 0;

	if (display->hdcp14_present)
		len += snprintf(buf, SZ_128 - len, "true\n");
	else
		len += snprintf(buf, SZ_128 - len, "false\n");

	if (copy_to_user(buff, buf, len))
		return -EFAULT;

	*ppos += len;
	SDE_HDMI_DEBUG("%s - ", __func__);
	return len;
}

static ssize_t _sde_hdmi_src_hdcp22_support_read(struct file *file,
						char __user *buff,
						size_t count,
						loff_t *ppos)
{
	struct sde_hdmi *display = file->private_data;
	char buf[SZ_128];
	u32 len = 0;

	if (!display)
		return -ENODEV;

	if (!display->ctrl.ctrl) {
		SDE_ERROR("hdmi is NULL\n");
		return -ENOMEM;
	}

	SDE_HDMI_DEBUG("%s +", __func__);
	if (*ppos)
		return 0;

	if (display->src_hdcp22_support)
		len += snprintf(buf, SZ_128 - len, "true\n");
	else
		len += snprintf(buf, SZ_128 - len, "false\n");

	if (copy_to_user(buff, buf, len))
		return -EFAULT;

	*ppos += len;
	SDE_HDMI_DEBUG("%s - ", __func__);
	return len;
}

static ssize_t _sde_hdmi_sink_hdcp22_support_read(struct file *file,
						char __user *buff,
						size_t count,
						loff_t *ppos)
{
	struct sde_hdmi *display = file->private_data;
	char buf[SZ_128];
	u32 len = 0;

	if (!display)
		return -ENODEV;

	if (!display->ctrl.ctrl) {
		SDE_ERROR("hdmi is NULL\n");
		return -ENOMEM;
	}

	SDE_HDMI_DEBUG("%s +", __func__);
	if (*ppos)
		return 0;

	if (display->sink_hdcp22_support)
		len += snprintf(buf, SZ_128 - len, "true\n");
	else
		len += snprintf(buf, SZ_128 - len, "false\n");

	if (copy_to_user(buff, buf, len))
		return -EFAULT;

	*ppos += len;
	SDE_HDMI_DEBUG("%s - ", __func__);
	return len;
}

static ssize_t _sde_hdmi_hdcp_state_read(struct file *file,
						char __user *buff,
						size_t count,
						loff_t *ppos)
{
	struct sde_hdmi *display = file->private_data;
	char buf[SZ_128];
	u32 len = 0;

	if (!display)
		return -ENODEV;

	SDE_HDMI_DEBUG("%s +", __func__);
	if (*ppos)
		return 0;

	len += snprintf(buf, SZ_128 - len, "HDCP state : %s\n",
			sde_hdcp_state_name(display->hdcp_status));

	if (copy_to_user(buff, buf, len))
		return -EFAULT;

	*ppos += len;
	SDE_HDMI_DEBUG("%s - ", __func__);
	return len;
}

static const struct file_operations dump_info_fops = {
	.open = simple_open,
	.read = _sde_hdmi_debugfs_dump_info_read,
};

static const struct file_operations edid_modes_fops = {
	.open = simple_open,
	.read = _sde_hdmi_debugfs_edid_modes_read,
};

static const struct file_operations edid_vsdb_info_fops = {
	.open = simple_open,
	.read = _sde_hdmi_debugfs_edid_vsdb_info_read,
};

static const struct file_operations edid_hdr_info_fops = {
	.open = simple_open,
	.read = _sde_hdmi_debugfs_edid_hdr_info_read,
};

static const struct file_operations edid_hfvsdb_info_fops = {
	.open = simple_open,
	.read = _sde_hdmi_debugfs_edid_hfvsdb_info_read,
};

static const struct file_operations edid_vcdb_info_fops = {
	.open = simple_open,
	.read = _sde_hdmi_debugfs_edid_vcdb_info_read,
};

static const struct file_operations edid_vendor_name_fops = {
	.open = simple_open,
	.read = _sde_hdmi_edid_vendor_name_read,
};

static const struct file_operations hdcp_src_14_support_fops = {
	.open = simple_open,
	.read = _sde_hdmi_src_hdcp14_support_read,
};

static const struct file_operations hdcp_src_22_support_fops = {
	.open = simple_open,
	.read = _sde_hdmi_src_hdcp22_support_read,
};

static const struct file_operations hdcp_sink_22_support_fops = {
	.open = simple_open,
	.read = _sde_hdmi_sink_hdcp22_support_read,
};

static const struct file_operations sde_hdmi_hdcp_state_fops = {
	.open = simple_open,
	.read = _sde_hdmi_hdcp_state_read,
};

static u64 _sde_hdmi_clip_valid_pclk(struct hdmi *hdmi, u64 pclk_in)
{
	u32 pclk_delta, pclk;
	u64 pclk_clip = pclk_in;

	/* as per standard, 0.5% of deviation is allowed */
	pclk = hdmi->pixclock;
	pclk_delta = pclk * 5 / 1000;

	if (pclk_in < (pclk - pclk_delta))
		pclk_clip = pclk - pclk_delta;
	else if (pclk_in > (pclk + pclk_delta))
		pclk_clip = pclk + pclk_delta;

	if (pclk_in != pclk_clip)
		pr_warn("clip pclk from %lld to %lld\n", pclk_in, pclk_clip);

	return pclk_clip;
}

static void sde_hdmi_tx_hdcp_cb(void *ptr, enum sde_hdcp_states status)
{
	struct sde_hdmi *hdmi_ctrl = (struct sde_hdmi *)ptr;
	struct hdmi *hdmi;

	if (!hdmi_ctrl) {
		DEV_ERR("%s: invalid input\n", __func__);
		return;
	}

	hdmi = hdmi_ctrl->ctrl.ctrl;
	hdmi_ctrl->hdcp_status = status;
	queue_delayed_work(hdmi->workq, &hdmi_ctrl->hdcp_cb_work, HZ/4);
}

void sde_hdmi_hdcp_off(struct sde_hdmi *hdmi_ctrl)
{

	if (!hdmi_ctrl) {
		SDE_ERROR("%s: invalid input\n", __func__);
		return;
	}

	if (hdmi_ctrl->hdcp_ops)
		hdmi_ctrl->hdcp_ops->off(hdmi_ctrl->hdcp_data);

	flush_delayed_work(&hdmi_ctrl->hdcp_cb_work);

	hdmi_ctrl->hdcp_ops = NULL;
}

static void sde_hdmi_tx_hdcp_cb_work(struct work_struct *work)
{
	struct sde_hdmi *hdmi_ctrl = NULL;
	struct delayed_work *dw = to_delayed_work(work);
	int rc = 0;
	struct hdmi *hdmi;

	hdmi_ctrl = container_of(dw, struct sde_hdmi, hdcp_cb_work);
	if (!hdmi_ctrl) {
		DEV_DBG("%s: invalid input\n", __func__);
		return;
	}

	hdmi = hdmi_ctrl->ctrl.ctrl;

	switch (hdmi_ctrl->hdcp_status) {
	case HDCP_STATE_AUTHENTICATED:
		hdmi_ctrl->auth_state = true;

		if (sde_hdmi_tx_is_panel_on(hdmi_ctrl) &&
			sde_hdmi_tx_is_stream_shareable(hdmi_ctrl)) {
			rc = sde_hdmi_config_avmute(hdmi, false);
		}

		if (hdmi_ctrl->hdcp1_use_sw_keys &&
			hdmi_ctrl->hdcp14_present) {
			if (!hdmi_ctrl->hdcp22_present)
				hdcp1_set_enc(true);
		}
		break;
	case HDCP_STATE_AUTH_FAIL:
		if (hdmi_ctrl->hdcp1_use_sw_keys && hdmi_ctrl->hdcp14_present) {
			if (hdmi_ctrl->auth_state && !hdmi_ctrl->hdcp22_present)
				hdcp1_set_enc(false);
		}

		hdmi_ctrl->auth_state = false;

		if (sde_hdmi_tx_is_encryption_set(hdmi_ctrl) ||
			!sde_hdmi_tx_is_stream_shareable(hdmi_ctrl))
			rc = sde_hdmi_config_avmute(hdmi, true);

		if (sde_hdmi_tx_is_panel_on(hdmi_ctrl)) {
			pr_debug("%s: Reauthenticating\n", __func__);
			if (hdmi_ctrl->hdcp_ops && hdmi_ctrl->hdcp_data) {
				rc = hdmi_ctrl->hdcp_ops->reauthenticate(
					 hdmi_ctrl->hdcp_data);
				if (rc)
					pr_err("%s: HDCP reauth failed. rc=%d\n",
						   __func__, rc);
			} else
				pr_err("%s: NULL HDCP Ops and Data\n",
					   __func__);
		} else {
			pr_debug("%s: Not reauthenticating. Cable not conn\n",
					 __func__);
		}

		break;
		case HDCP_STATE_AUTH_FAIL_NOREAUTH:
		if (hdmi_ctrl->hdcp1_use_sw_keys && hdmi_ctrl->hdcp14_present) {
			if (hdmi_ctrl->auth_state && !hdmi_ctrl->hdcp22_present)
				hdcp1_set_enc(false);
		}

		hdmi_ctrl->auth_state = false;

		break;
	case HDCP_STATE_AUTH_ENC_NONE:
		hdmi_ctrl->enc_lvl = HDCP_STATE_AUTH_ENC_NONE;
		if (sde_hdmi_tx_is_panel_on(hdmi_ctrl))
			rc = sde_hdmi_config_avmute(hdmi, false);
		break;
	case HDCP_STATE_AUTH_ENC_1X:
	case HDCP_STATE_AUTH_ENC_2P2:
		hdmi_ctrl->enc_lvl = hdmi_ctrl->hdcp_status;

		if (sde_hdmi_tx_is_panel_on(hdmi_ctrl) &&
			sde_hdmi_tx_is_stream_shareable(hdmi_ctrl)) {
			rc = sde_hdmi_config_avmute(hdmi, false);
		} else {
			rc = sde_hdmi_config_avmute(hdmi, true);
		}
		break;
	default:
		break;
		/* do nothing */
	}
}

/**
 * _sde_hdmi_update_pll_delta() - Update the HDMI pixel clock as per input ppm
 *
 * @ppm: ppm is parts per million multiplied by 1000.
 * return: 0 on success, non-zero in case of failure.
 *
 * The input ppm will be clipped if it's more than or less than 5% of the TMDS
 * clock rate defined by HDMI spec.
 */
static int _sde_hdmi_update_pll_delta(struct sde_hdmi *display, s32 ppm)
{
	struct hdmi *hdmi = display->ctrl.ctrl;
	u64 cur_pclk, dst_pclk;
	u64 clip_pclk;
	int rc = 0;

	mutex_lock(&display->display_lock);

	if (!hdmi->power_on || !display->connected) {
		SDE_ERROR("HDMI display is not ready\n");
		mutex_unlock(&display->display_lock);
		return -EINVAL;
	}

	if (!display->pll_update_enable) {
		SDE_ERROR("PLL update function is not enabled\n");
		mutex_unlock(&display->display_lock);
		return -EINVAL;
	}

	/* get current pclk */
	cur_pclk = hdmi->actual_pixclock;
	/* get desired pclk */
	dst_pclk = cur_pclk * (1000000000 + ppm);
	do_div(dst_pclk, 1000000000);

	clip_pclk = _sde_hdmi_clip_valid_pclk(hdmi, dst_pclk);

	/* update pclk */
	if (clip_pclk != cur_pclk) {
		SDE_DEBUG("PCLK changes from %llu to %llu when delta is %d\n",
				cur_pclk, clip_pclk, ppm);

		rc = clk_set_rate(hdmi->pwr_clks[0], clip_pclk);
		if (rc < 0) {
			SDE_ERROR("HDMI PLL update failed\n");
			mutex_unlock(&display->display_lock);
			return rc;
		}

		hdmi->actual_pixclock = clip_pclk;
	}

	mutex_unlock(&display->display_lock);

	return rc;
}

static ssize_t _sde_hdmi_debugfs_pll_delta_write(struct file *file,
		    const char __user *user_buf, size_t count, loff_t *ppos)
{
	struct sde_hdmi *display = file->private_data;
	char buf[10];
	int ppm = 0;

	if (!display)
		return -ENODEV;

	if (count >= sizeof(buf))
		return -EFAULT;

	if (copy_from_user(buf, user_buf, count))
		return -EFAULT;

	buf[count] = 0;	/* end of string */

	if (kstrtoint(buf, 0, &ppm))
		return -EFAULT;

	if (ppm)
		_sde_hdmi_update_pll_delta(display, ppm);

	return count;
}

static const struct file_operations pll_delta_fops = {
	.open = simple_open,
	.write = _sde_hdmi_debugfs_pll_delta_write,
};

/**
 * _sde_hdmi_enable_pll_update() - Enable the HDMI PLL update function
 *
 * @enable: non-zero to enable PLL update function, 0 to disable.
 * return: 0 on success, non-zero in case of failure.
 *
 */
static int _sde_hdmi_enable_pll_update(struct sde_hdmi *display, s32 enable)
{
	struct hdmi *hdmi = display->ctrl.ctrl;
	int rc = 0;

	mutex_lock(&display->display_lock);

	if (!hdmi->power_on || !display->connected) {
		SDE_ERROR("HDMI display is not ready\n");
		mutex_unlock(&display->display_lock);
		return -EINVAL;
	}

	if (!enable && hdmi->actual_pixclock != hdmi->pixclock) {
		/* reset pixel clock when disable */
		rc = clk_set_rate(hdmi->pwr_clks[0], hdmi->pixclock);
		if (rc < 0) {
			SDE_ERROR("reset clock rate failed\n");
			mutex_unlock(&display->display_lock);
			return rc;
		}
	}
	hdmi->actual_pixclock = hdmi->pixclock;

	display->pll_update_enable = !!enable;

	mutex_unlock(&display->display_lock);

	SDE_DEBUG("HDMI PLL update: %s\n",
			display->pll_update_enable ? "enable" : "disable");

	return rc;
}

static ssize_t _sde_hdmi_debugfs_pll_enable_read(struct file *file,
		char __user *buff, size_t count, loff_t *ppos)
{
	struct sde_hdmi *display = file->private_data;
	char *buf;
	u32 len = 0;

	if (!display)
		return -ENODEV;

	if (*ppos)
		return 0;

	buf = kzalloc(SZ_1K, GFP_KERNEL);
	if (!buf)
		return -ENOMEM;

	len += snprintf(buf, SZ_4K, "%s\n",
			display->pll_update_enable ? "enable" : "disable");

	if (copy_to_user(buff, buf, len)) {
		kfree(buf);
		return -EFAULT;
	}

	*ppos += len;

	kfree(buf);
	return len;
}

static ssize_t _sde_hdmi_debugfs_pll_enable_write(struct file *file,
		const char __user *user_buf, size_t count, loff_t *ppos)
{
	struct sde_hdmi *display = file->private_data;
	char buf[10];
	int enable = 0;

	if (!display)
		return -ENODEV;

	if (count >= sizeof(buf))
		return -EFAULT;

	if (copy_from_user(buf, user_buf, count))
		return -EFAULT;

	buf[count] = 0; /* end of string */

	if (kstrtoint(buf, 0, &enable))
		return -EFAULT;

	_sde_hdmi_enable_pll_update(display, enable);

	return count;
}

static const struct file_operations pll_enable_fops = {
	.open = simple_open,
	.read = _sde_hdmi_debugfs_pll_enable_read,
	.write = _sde_hdmi_debugfs_pll_enable_write,
};

static int _sde_hdmi_debugfs_init(struct sde_hdmi *display)
{
	int rc = 0;
	struct dentry *dir, *dump_file, *edid_modes;
	struct dentry *edid_vsdb_info, *edid_hdr_info, *edid_hfvsdb_info;
	struct dentry *edid_vcdb_info, *edid_vendor_name;
	struct dentry *src_hdcp14_support, *src_hdcp22_support;
	struct dentry *sink_hdcp22_support, *hdmi_hdcp_state;
	struct dentry *pll_delta_file, *pll_enable_file;

	dir = debugfs_create_dir(display->name, NULL);
	if (!dir) {
		rc = -ENOMEM;
		SDE_ERROR("[%s]debugfs create dir failed, rc = %d\n",
			display->name, rc);
		goto error;
	}

	dump_file = debugfs_create_file("dump_info",
					0444,
					dir,
					display,
					&dump_info_fops);
	if (IS_ERR_OR_NULL(dump_file)) {
		rc = PTR_ERR(dump_file);
		SDE_ERROR("[%s]debugfs create dump_info file failed, rc=%d\n",
		       display->name, rc);
		goto error_remove_dir;
	}

	pll_delta_file = debugfs_create_file("pll_delta",
					0644,
					dir,
					display,
					&pll_delta_fops);
	if (IS_ERR_OR_NULL(pll_delta_file)) {
		rc = PTR_ERR(pll_delta_file);
		SDE_ERROR("[%s]debugfs create pll_delta file failed, rc=%d\n",
		       display->name, rc);
		goto error_remove_dir;
	}

	pll_enable_file = debugfs_create_file("pll_enable",
					0644,
					dir,
					display,
					&pll_enable_fops);
	if (IS_ERR_OR_NULL(pll_enable_file)) {
		rc = PTR_ERR(pll_enable_file);
		SDE_ERROR("[%s]debugfs create pll_enable file failed, rc=%d\n",
		       display->name, rc);
		goto error_remove_dir;
	}

	edid_modes = debugfs_create_file("edid_modes",
					0444,
					dir,
					display,
					&edid_modes_fops);

	if (IS_ERR_OR_NULL(edid_modes)) {
		rc = PTR_ERR(edid_modes);
		SDE_ERROR("[%s]debugfs create file failed, rc=%d\n",
		       display->name, rc);
		goto error_remove_dir;
	}

	edid_vsdb_info = debugfs_create_file("edid_vsdb_info",
						0444,
						dir,
						display,
						&edid_vsdb_info_fops);

	if (IS_ERR_OR_NULL(edid_vsdb_info)) {
		rc = PTR_ERR(edid_vsdb_info);
		SDE_ERROR("[%s]debugfs create file failed, rc=%d\n",
		       display->name, rc);
		goto error_remove_dir;
	}

	edid_hdr_info = debugfs_create_file("edid_hdr_info",
						0444,
						dir,
						display,
						&edid_hdr_info_fops);
	if (IS_ERR_OR_NULL(edid_hdr_info)) {
		rc = PTR_ERR(edid_hdr_info);
		SDE_ERROR("[%s]debugfs create file failed, rc=%d\n",
		       display->name, rc);
		goto error_remove_dir;
	}

	edid_hfvsdb_info = debugfs_create_file("edid_hfvsdb_info",
						0444,
						dir,
						display,
						&edid_hfvsdb_info_fops);

	if (IS_ERR_OR_NULL(edid_hfvsdb_info)) {
		rc = PTR_ERR(edid_hfvsdb_info);
		SDE_ERROR("[%s]debugfs create file failed, rc=%d\n",
		       display->name, rc);
		goto error_remove_dir;
	}

	edid_vcdb_info = debugfs_create_file("edid_vcdb_info",
						0444,
						dir,
						display,
						&edid_vcdb_info_fops);

	if (IS_ERR_OR_NULL(edid_vcdb_info)) {
		rc = PTR_ERR(edid_vcdb_info);
		SDE_ERROR("[%s]debugfs create file failed, rc=%d\n",
		       display->name, rc);
		goto error_remove_dir;
	}

	edid_vendor_name = debugfs_create_file("edid_vendor_name",
						0444,
						dir,
						display,
						&edid_vendor_name_fops);

	if (IS_ERR_OR_NULL(edid_vendor_name)) {
		rc = PTR_ERR(edid_vendor_name);
		SDE_ERROR("[%s]debugfs create file failed, rc=%d\n",
		       display->name, rc);
		goto error_remove_dir;
	}

	src_hdcp14_support = debugfs_create_file("src_hdcp14_support",
						0444,
						dir,
						display,
						&hdcp_src_14_support_fops);

	if (IS_ERR_OR_NULL(src_hdcp14_support)) {
		rc = PTR_ERR(src_hdcp14_support);
		SDE_ERROR("[%s]debugfs create file failed, rc=%d\n",
		       display->name, rc);
		goto error_remove_dir;
	}

	src_hdcp22_support = debugfs_create_file("src_hdcp22_support",
						0444,
						dir,
						display,
						&hdcp_src_22_support_fops);

	if (IS_ERR_OR_NULL(src_hdcp22_support)) {
		rc = PTR_ERR(src_hdcp22_support);
		SDE_ERROR("[%s]debugfs create file failed, rc=%d\n",
		       display->name, rc);
		goto error_remove_dir;
	}

	sink_hdcp22_support = debugfs_create_file("sink_hdcp22_support",
						0444,
						dir,
						display,
						&hdcp_sink_22_support_fops);

	if (IS_ERR_OR_NULL(sink_hdcp22_support)) {
		rc = PTR_ERR(sink_hdcp22_support);
		SDE_ERROR("[%s]debugfs create file failed, rc=%d\n",
		       display->name, rc);
		goto error_remove_dir;
	}

	hdmi_hdcp_state = debugfs_create_file("hdmi_hdcp_state",
						0444,
						dir,
						display,
						&sde_hdmi_hdcp_state_fops);

	if (IS_ERR_OR_NULL(hdmi_hdcp_state)) {
		rc = PTR_ERR(hdmi_hdcp_state);
		SDE_ERROR("[%s]debugfs create file failed, rc=%d\n",
		       display->name, rc);
		goto error_remove_dir;
	}

	display->root = dir;
	return rc;
error_remove_dir:
	debugfs_remove(dir);
error:
	return rc;
}

static void _sde_hdmi_debugfs_deinit(struct sde_hdmi *display)
{
	debugfs_remove(display->root);
}

static void _sde_hdmi_phy_reset(struct hdmi *hdmi)
{
	unsigned int val;

	val = hdmi_read(hdmi, REG_HDMI_PHY_CTRL);

	if (val & HDMI_PHY_CTRL_SW_RESET_LOW)
		hdmi_write(hdmi, REG_HDMI_PHY_CTRL,
				val & ~HDMI_PHY_CTRL_SW_RESET);
	 else
		 hdmi_write(hdmi, REG_HDMI_PHY_CTRL,
				val | HDMI_PHY_CTRL_SW_RESET);

	if (val & HDMI_PHY_CTRL_SW_RESET_PLL_LOW)
		hdmi_write(hdmi, REG_HDMI_PHY_CTRL,
				val & ~HDMI_PHY_CTRL_SW_RESET_PLL);
	else
		hdmi_write(hdmi, REG_HDMI_PHY_CTRL,
				val | HDMI_PHY_CTRL_SW_RESET_PLL);

	if (val & HDMI_PHY_CTRL_SW_RESET_LOW)
		hdmi_write(hdmi, REG_HDMI_PHY_CTRL,
				val | HDMI_PHY_CTRL_SW_RESET);
	 else
		hdmi_write(hdmi, REG_HDMI_PHY_CTRL,
				val & ~HDMI_PHY_CTRL_SW_RESET);

	if (val & HDMI_PHY_CTRL_SW_RESET_PLL_LOW)
		hdmi_write(hdmi, REG_HDMI_PHY_CTRL,
				val | HDMI_PHY_CTRL_SW_RESET_PLL);
	else
		hdmi_write(hdmi, REG_HDMI_PHY_CTRL,
				val & ~HDMI_PHY_CTRL_SW_RESET_PLL);
}

static int _sde_hdmi_gpio_config(struct hdmi *hdmi, bool on)
{
	const struct hdmi_platform_config *config = hdmi->config;
	int ret;

	if (on) {
		if (config->ddc_clk_gpio != -1) {
			ret = gpio_request(config->ddc_clk_gpio,
				"HDMI_DDC_CLK");
			if (ret) {
				SDE_ERROR("'%s'(%d) gpio_request failed: %d\n",
					"HDMI_DDC_CLK", config->ddc_clk_gpio,
					ret);
				goto error_ddc_clk_gpio;
			}
			gpio_set_value_cansleep(config->ddc_clk_gpio, 1);
		}

		if (config->ddc_data_gpio != -1) {
			ret = gpio_request(config->ddc_data_gpio,
				"HDMI_DDC_DATA");
			if (ret) {
				SDE_ERROR("'%s'(%d) gpio_request failed: %d\n",
					"HDMI_DDC_DATA", config->ddc_data_gpio,
					ret);
				goto error_ddc_data_gpio;
			}
			gpio_set_value_cansleep(config->ddc_data_gpio, 1);
		}

		ret = gpio_request(config->hpd_gpio, "HDMI_HPD");
		if (ret) {
			SDE_ERROR("'%s'(%d) gpio_request failed: %d\n",
				"HDMI_HPD", config->hpd_gpio, ret);
			goto error_hpd_gpio;
		}
		gpio_direction_output(config->hpd_gpio, 1);
		if (config->hpd5v_gpio != -1) {
			ret = gpio_request(config->hpd5v_gpio, "HDMI_HPD_5V");
			if (ret) {
				SDE_ERROR("'%s'(%d) gpio_request failed: %d\n",
						  "HDMI_HPD_5V",
						  config->hpd5v_gpio,
						  ret);
				goto error_hpd5v_gpio;
			}
			gpio_set_value_cansleep(config->hpd5v_gpio, 1);
		}

		if (config->mux_en_gpio != -1) {
			ret = gpio_request(config->mux_en_gpio, "HDMI_MUX_EN");
			if (ret) {
				SDE_ERROR("'%s'(%d) gpio_request failed: %d\n",
					"HDMI_MUX_EN", config->mux_en_gpio,
					ret);
				goto error_en_gpio;
			}
			gpio_set_value_cansleep(config->mux_en_gpio, 1);
		}

		if (config->mux_sel_gpio != -1) {
			ret = gpio_request(config->mux_sel_gpio,
				"HDMI_MUX_SEL");
			if (ret) {
				SDE_ERROR("'%s'(%d) gpio_request failed: %d\n",
					"HDMI_MUX_SEL", config->mux_sel_gpio,
					ret);
				goto error_sel_gpio;
			}
			gpio_set_value_cansleep(config->mux_sel_gpio, 0);
		}

		if (config->mux_lpm_gpio != -1) {
			ret = gpio_request(config->mux_lpm_gpio,
					"HDMI_MUX_LPM");
			if (ret) {
				SDE_ERROR("'%s'(%d) gpio_request failed: %d\n",
					"HDMI_MUX_LPM",
					config->mux_lpm_gpio, ret);
				goto error_lpm_gpio;
			}
			gpio_set_value_cansleep(config->mux_lpm_gpio, 1);
		}
		SDE_DEBUG("gpio on");
	} else {
		if (config->ddc_clk_gpio != -1)
			gpio_free(config->ddc_clk_gpio);

		if (config->ddc_data_gpio != -1)
			gpio_free(config->ddc_data_gpio);

		gpio_free(config->hpd_gpio);

		if (config->hpd5v_gpio != -1)
			gpio_free(config->hpd5v_gpio);

		if (config->mux_en_gpio != -1) {
			gpio_set_value_cansleep(config->mux_en_gpio, 0);
			gpio_free(config->mux_en_gpio);
		}

		if (config->mux_sel_gpio != -1) {
			gpio_set_value_cansleep(config->mux_sel_gpio, 1);
			gpio_free(config->mux_sel_gpio);
		}

		if (config->mux_lpm_gpio != -1) {
			gpio_set_value_cansleep(config->mux_lpm_gpio, 0);
			gpio_free(config->mux_lpm_gpio);
		}
		SDE_DEBUG("gpio off");
	}

	return 0;

error_lpm_gpio:
	if (config->mux_sel_gpio != -1)
		gpio_free(config->mux_sel_gpio);
error_sel_gpio:
	if (config->mux_en_gpio != -1)
		gpio_free(config->mux_en_gpio);
error_en_gpio:
	gpio_free(config->hpd5v_gpio);
error_hpd5v_gpio:
	gpio_free(config->hpd_gpio);
error_hpd_gpio:
	if (config->ddc_data_gpio != -1)
		gpio_free(config->ddc_data_gpio);
error_ddc_data_gpio:
	if (config->ddc_clk_gpio != -1)
		gpio_free(config->ddc_clk_gpio);
error_ddc_clk_gpio:
	return ret;
}

static int _sde_hdmi_hpd_enable(struct sde_hdmi *sde_hdmi)
{
	struct hdmi *hdmi = sde_hdmi->ctrl.ctrl;
	const struct hdmi_platform_config *config = hdmi->config;
	struct device *dev = &hdmi->pdev->dev;
	uint32_t hpd_ctrl;
	int i, ret;
	unsigned long flags;
	struct drm_connector *connector;
	struct msm_drm_private *priv;
	struct sde_kms *sde_kms;

	connector = hdmi->connector;
	priv = connector->dev->dev_private;
	sde_kms = to_sde_kms(priv->kms);

	for (i = 0; i < config->hpd_reg_cnt; i++) {
		ret = regulator_enable(hdmi->hpd_regs[i]);
		if (ret) {
			SDE_ERROR("failed to enable hpd regulator: %s (%d)\n",
					config->hpd_reg_names[i], ret);
			goto fail;
		}
	}

	ret = pinctrl_pm_select_default_state(dev);
	if (ret) {
		SDE_ERROR("pinctrl state chg failed: %d\n", ret);
		goto fail;
	}

	ret = _sde_hdmi_gpio_config(hdmi, true);
	if (ret) {
		SDE_ERROR("failed to configure GPIOs: %d\n", ret);
		goto fail;
	}

	for (i = 0; i < config->hpd_clk_cnt; i++) {
		if (config->hpd_freq && config->hpd_freq[i]) {
			ret = clk_set_rate(hdmi->hpd_clks[i],
					config->hpd_freq[i]);
			if (ret)
				pr_warn("failed to set clk %s (%d)\n",
						config->hpd_clk_names[i], ret);
		}

		ret = clk_prepare_enable(hdmi->hpd_clks[i]);
		if (ret) {
			SDE_ERROR("failed to enable hpd clk: %s (%d)\n",
					config->hpd_clk_names[i], ret);
			goto fail;
		}
	}

	if (!sde_hdmi->cont_splash_enabled) {
		sde_hdmi_set_mode(hdmi, false);
		_sde_hdmi_phy_reset(hdmi);
		sde_hdmi_set_mode(hdmi, true);
	}

	hdmi_write(hdmi, REG_HDMI_USEC_REFTIMER, 0x0001001b);

	/* set timeout to 4.1ms (max) for hardware debounce */
	spin_lock_irqsave(&hdmi->reg_lock, flags);
	hpd_ctrl = hdmi_read(hdmi, REG_HDMI_HPD_CTRL);
	hpd_ctrl |= HDMI_HPD_CTRL_TIMEOUT(0x1fff);

	hdmi_write(hdmi, REG_HDMI_HPD_CTRL,
			HDMI_HPD_CTRL_ENABLE | hpd_ctrl);

	/* enable HPD events: */
	hdmi_write(hdmi, REG_HDMI_HPD_INT_CTRL,
			HDMI_HPD_INT_CTRL_INT_CONNECT |
			HDMI_HPD_INT_CTRL_INT_EN);

	/* Toggle HPD circuit to trigger HPD sense */
	hdmi_write(hdmi, REG_HDMI_HPD_CTRL,
			~HDMI_HPD_CTRL_ENABLE & hpd_ctrl);
	hdmi_write(hdmi, REG_HDMI_HPD_CTRL,
			HDMI_HPD_CTRL_ENABLE | hpd_ctrl);
	spin_unlock_irqrestore(&hdmi->reg_lock, flags);

	if (!sde_hdmi->non_pluggable)
		hdmi->hpd_off = false;
	SDE_DEBUG("enabled hdmi hpd\n");
	return 0;

fail:
	return ret;
}

int sde_hdmi_core_enable(struct sde_hdmi *sde_hdmi)
{
	struct hdmi *hdmi = sde_hdmi->ctrl.ctrl;
	const struct hdmi_platform_config *config = hdmi->config;
	struct device *dev = &hdmi->pdev->dev;
	int i, ret = 0;

	for (i = 0; i < config->hpd_reg_cnt; i++) {
		ret = regulator_enable(hdmi->hpd_regs[i]);
		if (ret) {
			SDE_ERROR("failed to enable hpd regulator: %s (%d)\n",
					config->hpd_reg_names[i], ret);
			goto err_regulator_enable;
		}
	}

	ret = pinctrl_pm_select_default_state(dev);
	if (ret) {
		SDE_ERROR("pinctrl state chg failed: %d\n", ret);
		goto err_pinctrl_state;
	}

	ret = _sde_hdmi_gpio_config(hdmi, true);
	if (ret) {
		SDE_ERROR("failed to configure GPIOs: %d\n", ret);
		goto err_gpio_config;
	}

	for (i = 0; i < config->hpd_clk_cnt; i++) {
		if (config->hpd_freq && config->hpd_freq[i]) {
			ret = clk_set_rate(hdmi->hpd_clks[i],
					config->hpd_freq[i]);
			if (ret)
				pr_warn("failed to set clk %s (%d)\n",
						config->hpd_clk_names[i], ret);
		}

		ret = clk_prepare_enable(hdmi->hpd_clks[i]);
		if (ret) {
			SDE_ERROR("failed to enable hpd clk: %s (%d)\n",
					config->hpd_clk_names[i], ret);
			goto err_clk_prepare_enable;
		}
	}
	sde_hdmi_set_mode(hdmi, true);
	goto exit;

err_clk_prepare_enable:
	for (i = 0; i < config->hpd_clk_cnt; i++)
		clk_disable_unprepare(hdmi->hpd_clks[i]);
err_gpio_config:
	_sde_hdmi_gpio_config(hdmi, false);
err_pinctrl_state:
	pinctrl_pm_select_sleep_state(dev);
err_regulator_enable:
	for (i = 0; i < config->hpd_reg_cnt; i++)
		regulator_disable(hdmi->hpd_regs[i]);
exit:
	return ret;
}

static void _sde_hdmi_hpd_disable(struct sde_hdmi *sde_hdmi)
{
	struct hdmi *hdmi = sde_hdmi->ctrl.ctrl;
	const struct hdmi_platform_config *config = hdmi->config;
	struct device *dev = &hdmi->pdev->dev;
	int i, ret = 0;
	unsigned long flags;

	if (!sde_hdmi->non_pluggable && hdmi->hpd_off) {
		pr_warn("hdmi display hpd was already disabled\n");
		return;
	}

	spin_lock_irqsave(&hdmi->reg_lock, flags);
	/* Disable HPD interrupt */
	hdmi_write(hdmi, REG_HDMI_HPD_CTRL, 0);
	hdmi_write(hdmi, REG_HDMI_HPD_INT_CTRL, 0);
	hdmi_write(hdmi, REG_HDMI_HPD_INT_STATUS, 0);
	spin_unlock_irqrestore(&hdmi->reg_lock, flags);

	sde_hdmi_set_mode(hdmi, false);

	for (i = 0; i < config->hpd_clk_cnt; i++)
		clk_disable_unprepare(hdmi->hpd_clks[i]);

	ret = _sde_hdmi_gpio_config(hdmi, false);
	if (ret)
		pr_warn("failed to unconfigure GPIOs: %d\n", ret);

	ret = pinctrl_pm_select_sleep_state(dev);
	if (ret)
		pr_warn("pinctrl state chg failed: %d\n", ret);

	for (i = 0; i < config->hpd_reg_cnt; i++) {
		ret = regulator_disable(hdmi->hpd_regs[i]);
		if (ret)
			pr_warn("failed to disable hpd regulator: %s (%d)\n",
					config->hpd_reg_names[i], ret);
	}

	if (!sde_hdmi->non_pluggable)
		hdmi->hpd_off = true;
	SDE_DEBUG("disabled hdmi hpd\n");
}

/**
 * _sde_hdmi_update_hpd_state() - Update the HDMI HPD clock state
 *
 * @state: non-zero to disbale HPD clock, 0 to enable.
 * return: 0 on success, non-zero in case of failure.
 *
 */
static int
_sde_hdmi_update_hpd_state(struct sde_hdmi *hdmi_display, u64 state)
{
	struct hdmi *hdmi = hdmi_display->ctrl.ctrl;
	int rc = 0;

	if (hdmi_display->non_pluggable)
		return 0;

	SDE_DEBUG("changing hdmi hpd state to %llu\n", state);

	if (state == SDE_MODE_HPD_ON) {
		if (!hdmi->hpd_off)
			pr_warn("hdmi display hpd was already enabled\n");
		rc = _sde_hdmi_hpd_enable(hdmi_display);
	} else
		_sde_hdmi_hpd_disable(hdmi_display);

	return rc;
}

void sde_hdmi_core_disable(struct sde_hdmi *sde_hdmi)
{
	/* HPD contains all the core clock and pwr */
	_sde_hdmi_hpd_disable(sde_hdmi);
}

static void _sde_hdmi_cec_update_phys_addr(struct sde_hdmi *display)
{
	struct edid *edid = display->edid_ctrl->edid;

	if (edid)
		cec_notifier_set_phys_addr_from_edid(display->notifier, edid);
	else
		cec_notifier_set_phys_addr(display->notifier,
			CEC_PHYS_ADDR_INVALID);

}

static void _sde_hdmi_init_ddc(struct sde_hdmi *display, struct hdmi *hdmi)
{
	display->ddc_ctrl.io = &display->io[HDMI_TX_CORE_IO];
	init_completion(&display->ddc_ctrl.rx_status_done);
}

static void _sde_hdmi_map_regs(struct sde_hdmi *display, struct hdmi *hdmi)
{
	display->io[HDMI_TX_CORE_IO].base = hdmi->mmio;
	display->io[HDMI_TX_CORE_IO].len = hdmi->mmio_len;
	display->io[HDMI_TX_QFPROM_IO].base = hdmi->qfprom_mmio;
	display->io[HDMI_TX_QFPROM_IO].len = hdmi->qfprom_mmio_len;
	display->io[HDMI_TX_HDCP_IO].base = hdmi->hdcp_mmio;
	display->io[HDMI_TX_HDCP_IO].len = hdmi->hdcp_mmio_len;
}

static void _sde_hdmi_hotplug_work(struct work_struct *work)
{
	struct sde_hdmi *sde_hdmi =
		container_of(work, struct sde_hdmi, hpd_work);
	struct drm_connector *connector;
	struct hdmi *hdmi = NULL;
	u32 hdmi_ctrl;

	if (!sde_hdmi || !sde_hdmi->ctrl.ctrl ||
		!sde_hdmi->ctrl.ctrl->connector ||
		!sde_hdmi->edid_ctrl) {
		SDE_ERROR("sde_hdmi=%p or hdmi or connector is NULL\n",
				sde_hdmi);
		return;
	}
	hdmi = sde_hdmi->ctrl.ctrl;
	connector = sde_hdmi->ctrl.ctrl->connector;

	if (sde_hdmi->connected) {
		hdmi_ctrl = hdmi_read(hdmi, REG_HDMI_CTRL);
		hdmi_write(hdmi, REG_HDMI_CTRL, hdmi_ctrl | HDMI_CTRL_ENABLE);
		sde_get_edid(connector, hdmi->i2c,
		(void **)&sde_hdmi->edid_ctrl);
		hdmi_write(hdmi, REG_HDMI_CTRL, hdmi_ctrl);
		hdmi->hdmi_mode = sde_detect_hdmi_monitor(sde_hdmi->edid_ctrl);
	} else
		sde_free_edid((void **)&sde_hdmi->edid_ctrl);

	drm_helper_hpd_irq_event(connector->dev);
	_sde_hdmi_cec_update_phys_addr(sde_hdmi);
}

static void _sde_hdmi_connector_irq(struct sde_hdmi *sde_hdmi)
{
	struct hdmi *hdmi = sde_hdmi->ctrl.ctrl;
	uint32_t hpd_int_status, hpd_int_ctrl;

	/* Process HPD: */
	hpd_int_status = hdmi_read(hdmi, REG_HDMI_HPD_INT_STATUS);
	hpd_int_ctrl   = hdmi_read(hdmi, REG_HDMI_HPD_INT_CTRL);

	if ((hpd_int_ctrl & HDMI_HPD_INT_CTRL_INT_EN) &&
			(hpd_int_status & HDMI_HPD_INT_STATUS_INT)) {
		sde_hdmi->connected = !!(hpd_int_status &
					HDMI_HPD_INT_STATUS_CABLE_DETECTED);
		/* ack & disable (temporarily) HPD events: */
		hdmi_write(hdmi, REG_HDMI_HPD_INT_CTRL,
			HDMI_HPD_INT_CTRL_INT_ACK);

		SDE_HDMI_DEBUG("status=%04x, ctrl=%04x", hpd_int_status,
				hpd_int_ctrl);

		/* detect disconnect if we are connected or visa versa: */
		hpd_int_ctrl = HDMI_HPD_INT_CTRL_INT_EN;
		if (!sde_hdmi->connected)
			hpd_int_ctrl |= HDMI_HPD_INT_CTRL_INT_CONNECT;
		hdmi_write(hdmi, REG_HDMI_HPD_INT_CTRL, hpd_int_ctrl);

		queue_work(hdmi->workq, &sde_hdmi->hpd_work);
	}
}

static void _sde_hdmi_cec_irq(struct sde_hdmi *sde_hdmi)
{
	struct hdmi *hdmi = sde_hdmi->ctrl.ctrl;
	u32 cec_intr = hdmi_read(hdmi, REG_HDMI_CEC_INT);

	/* Routing interrupt to external CEC drivers */
	if (cec_intr)
		generic_handle_irq(irq_find_mapping(
				sde_hdmi->irq_domain, 1));
}


static irqreturn_t _sde_hdmi_irq(int irq, void *dev_id)
{
	struct sde_hdmi *display = dev_id;
	struct hdmi *hdmi;

	if (!display || !display->ctrl.ctrl) {
		SDE_ERROR("sde_hdmi=%pK or hdmi is NULL\n", display);
		return IRQ_NONE;
	}

	hdmi = display->ctrl.ctrl;
	/* Process HPD: */
	_sde_hdmi_connector_irq(display);

	/* Process Scrambling ISR */
	sde_hdmi_ddc_scrambling_isr((void *)display);

	/* Process DDC2 */
	sde_hdmi_ddc_hdcp2p2_isr((void *)display);

	/* Process DDC: */
	hdmi_i2c_irq(hdmi->i2c);

	/* Process HDCP: */
	if (display->hdcp_ops && display->hdcp_data) {
		if (display->hdcp_ops->isr) {
			if (display->hdcp_ops->isr(
				display->hdcp_data))
				DEV_ERR("%s: hdcp_1x_isr failed\n",
						__func__);
		}
	}

	/* Process CEC: */
	_sde_hdmi_cec_irq(display);

	return IRQ_HANDLED;
}

static int _sde_hdmi_audio_info_setup(struct platform_device *pdev,
	struct msm_ext_disp_audio_setup_params *params)
{
	int rc = -EPERM;
	struct sde_hdmi *display = NULL;
	struct hdmi *hdmi = NULL;

	display = platform_get_drvdata(pdev);

	if (!display || !params) {
		SDE_ERROR("invalid param(s), display %pK, params %pK\n",
				display, params);
		return -ENODEV;
	}

	hdmi = display->ctrl.ctrl;

	if (hdmi->hdmi_mode)
		rc = sde_hdmi_audio_on(hdmi, params);

	return rc;
}

static int _sde_hdmi_get_audio_edid_blk(struct platform_device *pdev,
	struct msm_ext_disp_audio_edid_blk *blk)
{
	struct sde_hdmi *display = platform_get_drvdata(pdev);

	if (!display || !blk) {
		SDE_ERROR("invalid param(s), display %pK, blk %pK\n",
			display, blk);
		return -ENODEV;
	}

	blk->audio_data_blk = display->edid_ctrl->audio_data_block;
	blk->audio_data_blk_size = display->edid_ctrl->adb_size;

	blk->spk_alloc_data_blk = display->edid_ctrl->spkr_alloc_data_block;
	blk->spk_alloc_data_blk_size = display->edid_ctrl->sadb_size;

	return 0;
}

static int _sde_hdmi_get_cable_status(struct platform_device *pdev, u32 vote)
{
	struct sde_hdmi *display = NULL;
	struct hdmi *hdmi = NULL;

	display = platform_get_drvdata(pdev);

	if (!display) {
		SDE_ERROR("invalid param(s), display %pK\n", display);
		return -ENODEV;
	}

	hdmi = display->ctrl.ctrl;

	return hdmi->power_on && display->connected;
}

static void _sde_hdmi_audio_codec_ready(struct platform_device *pdev)
{
	struct sde_hdmi *display = platform_get_drvdata(pdev);

	if (!display) {
		SDE_ERROR("invalid param(s), display %pK\n", display);
		return;
	}

	mutex_lock(&display->display_lock);
	if (!display->codec_ready) {
		display->codec_ready = true;

		if (display->client_notify_pending)
			sde_hdmi_notify_clients(display, display->connected);
	}
	mutex_unlock(&display->display_lock);
}

static int _sde_hdmi_ext_disp_init(struct sde_hdmi *display)
{
	int rc = 0;
	struct device_node *pd_np;
	const char *phandle = "qcom,msm_ext_disp";

	if (!display) {
		SDE_ERROR("Invalid params\n");
		return -EINVAL;
	}

	display->ext_audio_data.type = EXT_DISPLAY_TYPE_HDMI;
	display->ext_audio_data.pdev = display->pdev;
	display->ext_audio_data.codec_ops.audio_info_setup =
		_sde_hdmi_audio_info_setup;
	display->ext_audio_data.codec_ops.get_audio_edid_blk =
		_sde_hdmi_get_audio_edid_blk;
	display->ext_audio_data.codec_ops.cable_status =
		_sde_hdmi_get_cable_status;
	display->ext_audio_data.codec_ops.codec_ready =
		_sde_hdmi_audio_codec_ready;

	if (!display->pdev->dev.of_node) {
		SDE_ERROR("[%s]cannot find sde_hdmi of_node\n", display->name);
		return -ENODEV;
	}

	pd_np = of_parse_phandle(display->pdev->dev.of_node, phandle, 0);
	if (!pd_np) {
		SDE_ERROR("[%s]cannot find %s device node\n",
			display->name, phandle);
		return -ENODEV;
	}

	display->ext_pdev = of_find_device_by_node(pd_np);
	if (!display->ext_pdev) {
		SDE_ERROR("[%s]cannot find %s platform device\n",
			display->name, phandle);
		return -ENODEV;
	}

	rc = msm_ext_disp_register_intf(display->ext_pdev,
			&display->ext_audio_data);
	if (rc)
		SDE_ERROR("[%s]failed to register disp\n", display->name);

	return rc;
}

void sde_hdmi_notify_clients(struct sde_hdmi *display, bool connected)
{
	int state = connected ?
		EXT_DISPLAY_CABLE_CONNECT : EXT_DISPLAY_CABLE_DISCONNECT;

	if (display && display->ext_audio_data.intf_ops.hpd) {
		struct hdmi *hdmi = display->ctrl.ctrl;
		u32 flags = MSM_EXT_DISP_HPD_ASYNC_VIDEO;

		if (hdmi->hdmi_mode)
			flags |= MSM_EXT_DISP_HPD_AUDIO;

		display->ext_audio_data.intf_ops.hpd(display->ext_pdev,
				display->ext_audio_data.type, state, flags);
	}
}

void sde_hdmi_set_mode(struct hdmi *hdmi, bool power_on)
{
	uint32_t ctrl = 0;
	unsigned long flags;

	spin_lock_irqsave(&hdmi->reg_lock, flags);
	ctrl = hdmi_read(hdmi, REG_HDMI_CTRL);
	if (power_on) {
		ctrl |= HDMI_CTRL_ENABLE;
		if (!hdmi->hdmi_mode) {
			ctrl |= HDMI_CTRL_HDMI;
			hdmi_write(hdmi, REG_HDMI_CTRL, ctrl);
			ctrl &= ~HDMI_CTRL_HDMI;
		} else {
			ctrl |= HDMI_CTRL_HDMI;
		}
	} else {
		ctrl &= ~HDMI_CTRL_HDMI;
	}

	hdmi_write(hdmi, REG_HDMI_CTRL, ctrl);
	spin_unlock_irqrestore(&hdmi->reg_lock, flags);
	SDE_HDMI_DEBUG("HDMI Core: %s, HDMI_CTRL=0x%08x\n",
			power_on ? "Enable" : "Disable", ctrl);
}

#define DDC_WRITE_MAX_BYTE_NUM 32

int sde_hdmi_scdc_read(struct hdmi *hdmi, u32 data_type, u32 *val)
{
	int rc = 0;
	u8 data_buf[2] = {0};
	u16 dev_addr, data_len;
	u8 offset;

	if (!hdmi || !hdmi->i2c || !val) {
		SDE_ERROR("Bad Parameters\n");
		return -EINVAL;
	}

	if (data_type >= HDMI_TX_SCDC_MAX) {
		SDE_ERROR("Unsupported data type\n");
		return -EINVAL;
	}

	dev_addr = 0xA8;

	switch (data_type) {
	case HDMI_TX_SCDC_SCRAMBLING_STATUS:
		data_len = 1;
		offset = HDMI_SCDC_SCRAMBLER_STATUS;
		break;
	case HDMI_TX_SCDC_SCRAMBLING_ENABLE:
	case HDMI_TX_SCDC_TMDS_BIT_CLOCK_RATIO_UPDATE:
		data_len = 1;
		offset = HDMI_SCDC_TMDS_CONFIG;
		break;
	case HDMI_TX_SCDC_CLOCK_DET_STATUS:
	case HDMI_TX_SCDC_CH0_LOCK_STATUS:
	case HDMI_TX_SCDC_CH1_LOCK_STATUS:
	case HDMI_TX_SCDC_CH2_LOCK_STATUS:
		data_len = 1;
		offset = HDMI_SCDC_STATUS_FLAGS_0;
		break;
	case HDMI_TX_SCDC_CH0_ERROR_COUNT:
		data_len = 2;
		offset = HDMI_SCDC_ERR_DET_0_L;
		break;
	case HDMI_TX_SCDC_CH1_ERROR_COUNT:
		data_len = 2;
		offset = HDMI_SCDC_ERR_DET_1_L;
		break;
	case HDMI_TX_SCDC_CH2_ERROR_COUNT:
		data_len = 2;
		offset = HDMI_SCDC_ERR_DET_2_L;
		break;
	case HDMI_TX_SCDC_READ_ENABLE:
		data_len = 1;
		offset = HDMI_SCDC_CONFIG_0;
		break;
	default:
		break;
	}

	rc = hdmi_ddc_read(hdmi, dev_addr, offset, data_buf,
					   data_len, true);
	if (rc) {
		SDE_ERROR("DDC Read failed for %d\n", data_type);
		return rc;
	}

	switch (data_type) {
	case HDMI_TX_SCDC_SCRAMBLING_STATUS:
		*val = (data_buf[0] & BIT(0)) ? 1 : 0;
		break;
	case HDMI_TX_SCDC_SCRAMBLING_ENABLE:
		*val = (data_buf[0] & BIT(0)) ? 1 : 0;
		break;
	case HDMI_TX_SCDC_TMDS_BIT_CLOCK_RATIO_UPDATE:
		*val = (data_buf[0] & BIT(1)) ? 1 : 0;
		break;
	case HDMI_TX_SCDC_CLOCK_DET_STATUS:
		*val = (data_buf[0] & BIT(0)) ? 1 : 0;
		break;
	case HDMI_TX_SCDC_CH0_LOCK_STATUS:
		*val = (data_buf[0] & BIT(1)) ? 1 : 0;
		break;
	case HDMI_TX_SCDC_CH1_LOCK_STATUS:
		*val = (data_buf[0] & BIT(2)) ? 1 : 0;
		break;
	case HDMI_TX_SCDC_CH2_LOCK_STATUS:
		*val = (data_buf[0] & BIT(3)) ? 1 : 0;
		break;
	case HDMI_TX_SCDC_CH0_ERROR_COUNT:
	case HDMI_TX_SCDC_CH1_ERROR_COUNT:
	case HDMI_TX_SCDC_CH2_ERROR_COUNT:
		if (data_buf[1] & BIT(7))
			*val = (data_buf[0] | ((data_buf[1] & 0x7F) << 8));
		else
			*val = 0;
		break;
	case HDMI_TX_SCDC_READ_ENABLE:
		*val = (data_buf[0] & BIT(0)) ? 1 : 0;
		break;
	default:
		break;
	}

	return 0;
}

int sde_hdmi_scdc_write(struct hdmi *hdmi, u32 data_type, u32 val)
{
	int rc = 0;
	u8 data_buf[2] = {0};
	u8 read_val = 0;
	u16 dev_addr, data_len;
	u8 offset;

	if (!hdmi || !hdmi->i2c) {
		SDE_ERROR("Bad Parameters\n");
		return -EINVAL;
	}

	if (data_type >= HDMI_TX_SCDC_MAX) {
		SDE_ERROR("Unsupported data type\n");
		return -EINVAL;
	}

	dev_addr = 0xA8;

	switch (data_type) {
	case HDMI_TX_SCDC_SCRAMBLING_ENABLE:
	case HDMI_TX_SCDC_TMDS_BIT_CLOCK_RATIO_UPDATE:
		dev_addr = 0xA8;
		data_len = 1;
		offset = HDMI_SCDC_TMDS_CONFIG;
		rc = hdmi_ddc_read(hdmi, dev_addr, offset, &read_val,
						   data_len, true);
		if (rc) {
			SDE_ERROR("scdc read failed\n");
			return rc;
		}
		if (data_type == HDMI_TX_SCDC_SCRAMBLING_ENABLE) {
			data_buf[0] = ((((u8)(read_val & 0xFF)) & (~BIT(0))) |
						   ((u8)(val & BIT(0))));
		} else {
			data_buf[0] = ((((u8)(read_val & 0xFF)) & (~BIT(1))) |
						   (((u8)(val & BIT(0))) << 1));
		}
		break;
	case HDMI_TX_SCDC_READ_ENABLE:
		data_len = 1;
		offset = HDMI_SCDC_CONFIG_0;
		data_buf[0] = (u8)(val & 0x1);
		break;
	default:
		SDE_ERROR("Cannot write to read only reg (%d)\n",
				  data_type);
		return -EINVAL;
	}

	rc = hdmi_ddc_write(hdmi, dev_addr, offset, data_buf,
						data_len, true);
	if (rc) {
		SDE_ERROR("DDC Read failed for %d\n", data_type);
		return rc;
	}
	return 0;
}

int sde_hdmi_get_info(struct msm_display_info *info,
				void *display)
{
	int rc = 0;
	struct sde_hdmi *hdmi_display = (struct sde_hdmi *)display;
	struct hdmi *hdmi = hdmi_display->ctrl.ctrl;

	if (!display || !info) {
		SDE_ERROR("display=%p or info=%p is NULL\n", display, info);
		return -EINVAL;
	}

	mutex_lock(&hdmi_display->display_lock);

	info->intf_type = DRM_MODE_CONNECTOR_HDMIA;
	info->num_of_h_tiles = 1;
	info->h_tile_instance[0] = 0;
	if (hdmi_display->non_pluggable) {
		info->capabilities = MSM_DISPLAY_CAP_VID_MODE;
		hdmi_display->connected = true;
		hdmi->hdmi_mode = true;
	} else {
		info->capabilities = MSM_DISPLAY_CAP_HOT_PLUG |
				MSM_DISPLAY_CAP_EDID | MSM_DISPLAY_CAP_VID_MODE;
	}
	info->is_connected = hdmi_display->connected;
	info->max_width = HDMI_DISPLAY_MAX_WIDTH;
	info->max_height = HDMI_DISPLAY_MAX_HEIGHT;
	info->compression = MSM_DISPLAY_COMPRESS_NONE;

	mutex_unlock(&hdmi_display->display_lock);
	return rc;
}

static void sde_hdmi_panel_set_hdr_infoframe(struct sde_hdmi *display,
struct drm_msm_ext_panel_hdr_metadata *hdr_meta)
{
	u32 packet_payload = 0;
	u32 packet_header = 0;
	u32 packet_control = 0;
	u32 const type_code = 0x87;
	u32 const version = 0x01;
	u32 const length = 0x1a;
	u32 const descriptor_id = 0x00;
	struct hdmi *hdmi;
	struct drm_connector *connector;

	if (!display || !hdr_meta) {
		SDE_ERROR("invalid input\n");
		return;
	}

	hdmi = display->ctrl.ctrl;
	connector = display->ctrl.ctrl->connector;

	if (!hdmi || !connector) {
		SDE_ERROR("invalid input\n");
		return;
	}

	/* Setup Packet header and payload */
	packet_header = type_code | (version << 8) | (length << 16);
	hdmi_write(hdmi, HDMI_GENERIC0_HDR, packet_header);

	packet_payload = (hdr_meta->eotf << 8);
	if (connector->hdr_metadata_type_one) {
		packet_payload |= (descriptor_id << 16)
			| (HDMI_GET_LSB(hdr_meta->display_primaries_x[0])
			   << 24);
		hdmi_write(hdmi, HDMI_GENERIC0_0, packet_payload);
	} else {
		pr_debug("Metadata Type 1 not supported\n");
		hdmi_write(hdmi, HDMI_GENERIC0_0, packet_payload);
		goto enable_packet_control;
	}

	packet_payload =
	(HDMI_GET_MSB(hdr_meta->display_primaries_x[0]))
	| (HDMI_GET_LSB(hdr_meta->display_primaries_y[0]) << 8)
	| (HDMI_GET_MSB(hdr_meta->display_primaries_y[0]) << 16)
	| (HDMI_GET_LSB(hdr_meta->display_primaries_x[1]) << 24);
	hdmi_write(hdmi, HDMI_GENERIC0_1, packet_payload);

	packet_payload =
		(HDMI_GET_MSB(hdr_meta->display_primaries_x[1]))
		| (HDMI_GET_LSB(hdr_meta->display_primaries_y[1]) << 8)
		| (HDMI_GET_MSB(hdr_meta->display_primaries_y[1]) << 16)
		| (HDMI_GET_LSB(hdr_meta->display_primaries_x[2]) << 24);
	hdmi_write(hdmi, HDMI_GENERIC0_2, packet_payload);

	packet_payload =
		(HDMI_GET_MSB(hdr_meta->display_primaries_x[2]))
		| (HDMI_GET_LSB(hdr_meta->display_primaries_y[2]) << 8)
		| (HDMI_GET_MSB(hdr_meta->display_primaries_y[2]) << 16)
		| (HDMI_GET_LSB(hdr_meta->white_point_x) << 24);
	hdmi_write(hdmi, HDMI_GENERIC0_3, packet_payload);

	packet_payload =
		(HDMI_GET_MSB(hdr_meta->white_point_x))
		| (HDMI_GET_LSB(hdr_meta->white_point_y) << 8)
		| (HDMI_GET_MSB(hdr_meta->white_point_y) << 16)
		| (HDMI_GET_LSB(hdr_meta->max_luminance) << 24);
	hdmi_write(hdmi, HDMI_GENERIC0_4, packet_payload);

	packet_payload =
		(HDMI_GET_MSB(hdr_meta->max_luminance))
		| (HDMI_GET_LSB(hdr_meta->min_luminance) << 8)
		| (HDMI_GET_MSB(hdr_meta->min_luminance) << 16)
		| (HDMI_GET_LSB(hdr_meta->max_content_light_level) << 24);
	hdmi_write(hdmi, HDMI_GENERIC0_5, packet_payload);

	packet_payload =
		(HDMI_GET_MSB(hdr_meta->max_content_light_level))
		| (HDMI_GET_LSB(hdr_meta->max_average_light_level) << 8)
		| (HDMI_GET_MSB(hdr_meta->max_average_light_level) << 16);
	hdmi_write(hdmi, HDMI_GENERIC0_6, packet_payload);

enable_packet_control:
	/*
	 * GENERIC0_LINE | GENERIC0_CONT | GENERIC0_SEND
	 * Setup HDMI TX generic packet control
	 * Enable this packet to transmit every frame
	 * Enable HDMI TX engine to transmit Generic packet 1
	 */
	packet_control = hdmi_read(hdmi, HDMI_GEN_PKT_CTRL);
	packet_control |= BIT(0) | BIT(1) | BIT(2) | BIT(16);
	hdmi_write(hdmi, HDMI_GEN_PKT_CTRL, packet_control);
}

static void sde_hdmi_update_colorimetry(struct sde_hdmi *display,
	bool use_bt2020)
{
	struct hdmi *hdmi;
	struct drm_connector *connector;
	bool mode_is_yuv = false;
	struct drm_display_mode *mode;
	u32 mode_fmt_flags = 0;
	u8 checksum;
	u32 avi_info0 = 0;
	u32 avi_info1 = 0;
	u8 avi_iframe[HDMI_AVI_INFOFRAME_BUFFER_SIZE] = {0};
	u8 *avi_frame = &avi_iframe[HDMI_INFOFRAME_HEADER_SIZE];
	struct hdmi_avi_infoframe info;

	if (!display) {
		SDE_ERROR("invalid input\n");
		return;
	}

	hdmi = display->ctrl.ctrl;

	if (!hdmi) {
		SDE_ERROR("invalid input\n");
		return;
	}

	connector = display->ctrl.ctrl->connector;

	if (!connector) {
		SDE_ERROR("invalid input\n");
		return;
	}

	if (!connector->hdr_supported) {
		SDE_DEBUG("HDR is not supported\n");
		return;
	}

	/* If sink doesn't support BT2020, just return */
	if (!(connector->color_enc_fmt & DRM_EDID_COLORIMETRY_BT2020_YCC) ||
	    !(connector->color_enc_fmt & DRM_EDID_COLORIMETRY_BT2020_RGB)) {
		SDE_DEBUG("BT2020 colorimetry is not supported\n");
		return;
	}

	/* If there is no change in colorimetry, just return */
	if (use_bt2020 && display->bt2020_colorimetry)
		return;
	else if (!use_bt2020 && !display->bt2020_colorimetry)
		return;

	mode = &display->mode;
	/* Cache the format flags before clearing */
	mode_fmt_flags = mode->flags;
	/**
	 * Clear the RGB/YUV format flags before calling upstream API
	 * as the API also compares the flags and then returns a mode
	 */
	mode->flags &= ~SDE_DRM_MODE_FLAG_FMT_MASK;
	drm_hdmi_avi_infoframe_from_display_mode(&info, mode);
	/* Restore the format flags */
	mode->flags = mode_fmt_flags;

	/* Mode should only support YUV and not both to set the flag */
	if ((mode->private_flags & MSM_MODE_FLAG_COLOR_FORMAT_YCBCR420)
	    && !(mode->private_flags & MSM_MODE_FLAG_COLOR_FORMAT_RGB444)) {
		mode_is_yuv = true;
	}


	if (!display->bt2020_colorimetry && use_bt2020) {
		/**
		 * 1. Update colorimetry to use extended
		 * 2. Change extended to use BT2020
		 * 3. Change colorspace based on mode
		 * 4. Use limited as BT2020 is always limited
		 */
		info.colorimetry = SDE_HDMI_USE_EXTENDED_COLORIMETRY;
		info.extended_colorimetry = SDE_HDMI_BT2020_COLORIMETRY;
		if (mode_is_yuv)
			info.colorspace = HDMI_COLORSPACE_YUV420;
		if (connector->yuv_qs)
			info.ycc_quantization_range =
				HDMI_YCC_QUANTIZATION_RANGE_LIMITED;
	} else if (display->bt2020_colorimetry && !use_bt2020) {
		/**
		 * 1. Update colorimetry to non-extended
		 * 2. Change colorspace based on mode
		 * 3. Restore quantization to full if QS
		 *	  is enabled
		 */
		info.colorimetry = SDE_HDMI_DEFAULT_COLORIMETRY;
		if (mode_is_yuv)
			info.colorspace = HDMI_COLORSPACE_YUV420;
		if (connector->yuv_qs)
			info.ycc_quantization_range =
				HDMI_YCC_QUANTIZATION_RANGE_FULL;
	}

	hdmi_avi_infoframe_pack(&info, avi_iframe, sizeof(avi_iframe));
	checksum = avi_iframe[HDMI_INFOFRAME_HEADER_SIZE - 1];
	avi_info0 = checksum |
		LEFT_SHIFT_BYTE(avi_frame[0]) |
		LEFT_SHIFT_WORD(avi_frame[1]) |
		LEFT_SHIFT_24BITS(avi_frame[2]);

	avi_info1 = avi_frame[3] |
		LEFT_SHIFT_BYTE(avi_frame[4]) |
		LEFT_SHIFT_WORD(avi_frame[5]) |
		LEFT_SHIFT_24BITS(avi_frame[6]);

	hdmi_write(hdmi, REG_HDMI_AVI_INFO(0), avi_info0);
	hdmi_write(hdmi, REG_HDMI_AVI_INFO(1), avi_info1);
	display->bt2020_colorimetry = use_bt2020;
}

static void sde_hdmi_clear_hdr_infoframe(struct sde_hdmi *display)
{
	struct hdmi *hdmi;
	struct drm_connector *connector;
	u32 packet_control = 0;

	if (!display) {
		SDE_ERROR("invalid input\n");
		return;
	}

	hdmi = display->ctrl.ctrl;
	connector = display->ctrl.ctrl->connector;

	if (!hdmi || !connector) {
		SDE_ERROR("invalid input\n");
		return;
	}

	packet_control = hdmi_read(hdmi, HDMI_GEN_PKT_CTRL);
	packet_control &= ~HDMI_GEN_PKT_CTRL_CLR_MASK;
	hdmi_write(hdmi, HDMI_GEN_PKT_CTRL, packet_control);
}

int sde_hdmi_set_property(struct drm_connector *connector,
			struct drm_connector_state *state,
			int property_index,
			uint64_t value,
			void *display)
{
	int rc = 0;

	if (!connector || !display) {
		SDE_ERROR("connector=%pK or display=%pK is NULL\n",
			connector, display);
		return -EINVAL;
	}

	SDE_DEBUG("\n");

	if (property_index == CONNECTOR_PROP_PLL_ENABLE)
		rc = _sde_hdmi_enable_pll_update(display, value);
	else if (property_index == CONNECTOR_PROP_PLL_DELTA)
		rc = _sde_hdmi_update_pll_delta(display, value);
	else if (property_index == CONNECTOR_PROP_HPD_OFF)
		rc = _sde_hdmi_update_hpd_state(display, value);

	return rc;
}

int sde_hdmi_get_property(struct drm_connector *connector,
	struct drm_connector_state *state,
	int property_index,
	uint64_t *value,
	void *display)
{
	struct sde_hdmi *hdmi_display = display;
	int rc = 0;

	if (!connector || !hdmi_display) {
		SDE_ERROR("connector=%pK or display=%pK is NULL\n",
			connector, hdmi_display);
		return -EINVAL;
	}

	mutex_lock(&hdmi_display->display_lock);
	if (property_index == CONNECTOR_PROP_PLL_ENABLE)
		*value = hdmi_display->pll_update_enable ? 1 : 0;
	if (property_index == CONNECTOR_PROP_HDCP_VERSION)
		*value = hdmi_display->sink_hdcp_ver;
	mutex_unlock(&hdmi_display->display_lock);

	return rc;
}

u32 sde_hdmi_get_num_of_displays(void)
{
	u32 count = 0;
	struct sde_hdmi *display;

	mutex_lock(&sde_hdmi_list_lock);

	list_for_each_entry(display, &sde_hdmi_list, list)
		count++;

	mutex_unlock(&sde_hdmi_list_lock);
	return count;
}

int sde_hdmi_get_displays(void **display_array, u32 max_display_count)
{
	struct sde_hdmi *display;
	int i = 0;

	SDE_DEBUG("\n");

	if (!display_array || !max_display_count) {
		if (!display_array)
			SDE_ERROR("invalid param\n");
		return 0;
	}

	mutex_lock(&sde_hdmi_list_lock);
	list_for_each_entry(display, &sde_hdmi_list, list) {
		if (i >= max_display_count)
			break;
		display_array[i++] = display;
	}
	mutex_unlock(&sde_hdmi_list_lock);

	return i;
}

int sde_hdmi_connector_pre_deinit(struct drm_connector *connector,
		void *display)
{
	struct sde_hdmi *sde_hdmi = (struct sde_hdmi *)display;

	if (!sde_hdmi || !sde_hdmi->ctrl.ctrl) {
		SDE_ERROR("sde_hdmi=%p or hdmi is NULL\n", sde_hdmi);
		return -EINVAL;
	}

	_sde_hdmi_hpd_disable(sde_hdmi);

	return 0;
}

static void _sde_hdmi_get_tx_version(struct sde_hdmi *sde_hdmi)
{
	struct hdmi *hdmi = sde_hdmi->ctrl.ctrl;

	sde_hdmi->hdmi_tx_version = hdmi_read(hdmi, REG_HDMI_VERSION);
	sde_hdmi->hdmi_tx_major_version =
		SDE_GET_MAJOR_VER(sde_hdmi->hdmi_tx_version);

	switch (sde_hdmi->hdmi_tx_major_version) {
	case (HDMI_TX_VERSION_3):
		sde_hdmi->max_pclk_khz = HDMI_TX_3_MAX_PCLK_RATE;
		break;
	case (HDMI_TX_VERSION_4):
		sde_hdmi->max_pclk_khz = HDMI_TX_4_MAX_PCLK_RATE;
		break;
	default:
		sde_hdmi->max_pclk_khz = HDMI_DEFAULT_MAX_PCLK_RATE;
		break;
	}
	SDE_DEBUG("sde_hdmi->hdmi_tx_version = 0x%x\n",
		sde_hdmi->hdmi_tx_version);
	SDE_DEBUG("sde_hdmi->hdmi_tx_major_version = 0x%x\n",
		sde_hdmi->hdmi_tx_major_version);
	SDE_DEBUG("sde_hdmi->max_pclk_khz = 0x%x\n",
		sde_hdmi->max_pclk_khz);
}

static int sde_hdmi_tx_check_capability(struct sde_hdmi *sde_hdmi)
{
	u32 hdmi_disabled, hdcp_disabled, reg_val;
	int ret = 0;
	struct hdmi *hdmi = sde_hdmi->ctrl.ctrl;

	/* check if hdmi and hdcp are disabled */
	if (sde_hdmi->hdmi_tx_major_version < HDMI_TX_VERSION_4) {
		hdcp_disabled = hdmi_qfprom_read(hdmi,
		QFPROM_RAW_FEAT_CONFIG_ROW0_LSB) & BIT(31);

		hdmi_disabled = hdmi_qfprom_read(hdmi,
		QFPROM_RAW_FEAT_CONFIG_ROW0_MSB) & BIT(0);
	} else {
		reg_val = hdmi_qfprom_read(hdmi,
		QFPROM_RAW_FEAT_CONFIG_ROW0_LSB + QFPROM_RAW_VERSION_4);
		hdcp_disabled = reg_val & BIT(12);

		hdmi_disabled = reg_val & BIT(13);

		reg_val = hdmi_qfprom_read(hdmi, SEC_CTRL_HW_VERSION);

		SDE_DEBUG("SEC_CTRL_HW_VERSION reg_val = 0x%x\n", reg_val);
		/*
		 * With HDCP enabled on capable hardware, check if HW
		 * or SW keys should be used.
		 */
		if (!hdcp_disabled && (reg_val >= HDCP_SEL_MIN_SEC_VERSION)) {
			reg_val = hdmi_qfprom_read(hdmi,
			QFPROM_RAW_FEAT_CONFIG_ROW0_MSB +
			QFPROM_RAW_VERSION_4);

			if (!(reg_val & BIT(23)))
				sde_hdmi->hdcp1_use_sw_keys = true;
		}
	}

	if (sde_hdmi->hdmi_tx_major_version >= HDMI_TX_VERSION_4)
		sde_hdmi->dc_feature_supported = true;

	SDE_DEBUG("%s: Features <HDMI:%s, HDCP:%s, Deep Color:%s>\n", __func__,
			hdmi_disabled ? "OFF" : "ON",
			hdcp_disabled ? "OFF" : "ON",
			sde_hdmi->dc_feature_supported ? "ON" : "OFF");

	if (hdmi_disabled) {
		DEV_ERR("%s: HDMI disabled\n", __func__);
		ret = -ENODEV;
		goto end;
	}

	sde_hdmi->hdcp14_present = !hdcp_disabled;

 end:
	return ret;
} /* hdmi_tx_check_capability */

static int _sde_hdmi_init_hdcp(struct sde_hdmi *hdmi_ctrl)
{
	struct sde_hdcp_init_data hdcp_init_data;
	void *hdcp_data;
	int rc = 0;
	struct hdmi *hdmi;

	if (!hdmi_ctrl) {
		SDE_ERROR("sde_hdmi is NULL\n");
		return -EINVAL;
	}

	hdmi = hdmi_ctrl->ctrl.ctrl;
	hdcp_init_data.phy_addr      = hdmi->mmio_phy_addr;
	hdcp_init_data.core_io       = &hdmi_ctrl->io[HDMI_TX_CORE_IO];
	hdcp_init_data.qfprom_io     = &hdmi_ctrl->io[HDMI_TX_QFPROM_IO];
	hdcp_init_data.hdcp_io       = &hdmi_ctrl->io[HDMI_TX_HDCP_IO];
	hdcp_init_data.mutex         = &hdmi_ctrl->hdcp_mutex;
	hdcp_init_data.workq         = hdmi->workq;
	hdcp_init_data.notify_status = sde_hdmi_tx_hdcp_cb;
	hdcp_init_data.cb_data       = (void *)hdmi_ctrl;
	hdcp_init_data.hdmi_tx_ver   = hdmi_ctrl->hdmi_tx_major_version;
	hdcp_init_data.sec_access    = true;
	hdcp_init_data.client_id     = HDCP_CLIENT_HDMI;
	hdcp_init_data.ddc_ctrl      = &hdmi_ctrl->ddc_ctrl;

	if (hdmi_ctrl->hdcp14_present) {
		hdcp_data = sde_hdcp_1x_init(&hdcp_init_data);

		if (IS_ERR_OR_NULL(hdcp_data)) {
			DEV_ERR("%s: hdcp 1.4 init failed\n", __func__);
			rc = -EINVAL;
			kfree(hdcp_data);
			goto end;
		} else {
			hdmi_ctrl->hdcp_feat_data[SDE_HDCP_1x] = hdcp_data;
			SDE_HDMI_DEBUG("%s: HDCP 1.4 initialized\n", __func__);
		}
	}

	hdcp_data = sde_hdmi_hdcp2p2_init(&hdcp_init_data);

	if (IS_ERR_OR_NULL(hdcp_data)) {
		DEV_ERR("%s: hdcp 2.2 init failed\n", __func__);
		rc = -EINVAL;
		goto end;
	} else {
		hdmi_ctrl->hdcp_feat_data[SDE_HDCP_2P2] = hdcp_data;
		SDE_HDMI_DEBUG("%s: HDCP 2.2 initialized\n", __func__);
	}

end:
	return rc;
}

int sde_hdmi_connector_post_init(struct drm_connector *connector,
		void *info,
		void *display)
{
	int rc = 0;
	struct sde_hdmi *sde_hdmi = (struct sde_hdmi *)display;
	struct hdmi *hdmi;

	if (!sde_hdmi) {
		SDE_ERROR("sde_hdmi is NULL\n");
		return -EINVAL;
	}

	hdmi = sde_hdmi->ctrl.ctrl;
	if (!hdmi) {
		SDE_ERROR("hdmi is NULL\n");
		return -EINVAL;
	}

	if (info)
		sde_kms_info_add_keystr(info,
				"display type",
				sde_hdmi->display_type);

	hdmi->connector = connector;
	INIT_WORK(&sde_hdmi->hpd_work, _sde_hdmi_hotplug_work);

	if (sde_hdmi->non_pluggable) {
		/* Disable HPD interrupt */
		hdmi_write(hdmi, REG_HDMI_HPD_CTRL, 0);
		hdmi_write(hdmi, REG_HDMI_HPD_INT_CTRL, 0);
		hdmi_write(hdmi, REG_HDMI_HPD_INT_STATUS, 0);
	} else {
		/* Enable HPD detection if non_pluggable flag is not defined */
		rc = _sde_hdmi_hpd_enable(sde_hdmi);
		if (rc)
			SDE_ERROR("failed to enable HPD: %d\n", rc);
	}

	_sde_hdmi_get_tx_version(sde_hdmi);

	sde_hdmi_tx_check_capability(sde_hdmi);

	_sde_hdmi_init_hdcp(sde_hdmi);

	return rc;
}

int sde_hdmi_start_hdcp(struct drm_connector *connector)
{
	int rc;
	struct sde_connector *c_conn = to_sde_connector(connector);
	struct sde_hdmi *display = (struct sde_hdmi *)c_conn->display;
	struct hdmi *hdmi = display->ctrl.ctrl;

	if (!hdmi) {
		SDE_ERROR("%s: invalid input\n", __func__);
		return -EINVAL;
	}

	if (!sde_hdmi_tx_is_hdcp_enabled(display))
		return 0;

	if (sde_hdmi_tx_is_encryption_set(display))
		sde_hdmi_config_avmute(hdmi, true);

	rc = display->hdcp_ops->authenticate(display->hdcp_data);
	if (rc)
		SDE_ERROR("%s: hdcp auth failed. rc=%d\n", __func__, rc);

	return rc;
}

enum drm_connector_status
sde_hdmi_connector_detect(struct drm_connector *connector,
		bool force,
		void *display)
{
	enum drm_connector_status status = connector_status_unknown;
	struct msm_display_info info;
	int rc;

	if (!connector || !display) {
		SDE_ERROR("connector=%p or display=%p is NULL\n",
			connector, display);
		return status;
	}

	/* get display dsi_info */
	memset(&info, 0x0, sizeof(info));
	rc = sde_hdmi_get_info(&info, display);
	if (rc) {
		SDE_ERROR("failed to get display info, rc=%d\n", rc);
		return connector_status_disconnected;
	}

	if (info.capabilities & MSM_DISPLAY_CAP_HOT_PLUG)
		status = (info.is_connected ? connector_status_connected :
					      connector_status_disconnected);
	else
		status = connector_status_connected;

	connector->display_info.width_mm = info.width_mm;
	connector->display_info.height_mm = info.height_mm;

	return status;
}

int sde_hdmi_pre_kickoff(struct drm_connector *connector,
	void *display,
	struct msm_display_kickoff_params *params)
{
	struct sde_hdmi *hdmi_display = (struct sde_hdmi *)display;
	struct drm_msm_ext_panel_hdr_ctrl *hdr_ctrl;
	struct drm_msm_ext_panel_hdr_metadata *hdr_meta;
	u8 hdr_op;

	if (!connector || !display || !params ||
		!params->hdr_ctrl) {
		pr_err("Invalid params\n");
		return -EINVAL;
	}

	hdr_ctrl = params->hdr_ctrl;
	hdr_meta = &hdr_ctrl->hdr_meta;

	if (!hdr_meta) {
		SDE_ERROR("Invalid params\n");
		return -EINVAL;
	}

	hdr_op = sde_hdmi_hdr_get_ops(hdmi_display->curr_hdr_state,
		hdr_ctrl->hdr_state);

	if (hdr_op == HDR_SEND_INFO) {
		if (connector->hdr_supported)
			sde_hdmi_panel_set_hdr_infoframe(display,
				&hdr_ctrl->hdr_meta);
		if (hdr_meta->eotf)
			sde_hdmi_update_colorimetry(hdmi_display,
				true);
		else
			sde_hdmi_update_colorimetry(hdmi_display,
				false);
	} else if (hdr_op == HDR_CLEAR_INFO)
		sde_hdmi_clear_hdr_infoframe(display);

	hdmi_display->curr_hdr_state = hdr_ctrl->hdr_state;

	return 0;
}

bool sde_hdmi_mode_needs_full_range(void *display)
{
	struct sde_hdmi *hdmi_display = (struct sde_hdmi *)display;
	struct drm_display_mode *mode;
	u32 mode_fmt_flags = 0;
	u32 cea_mode;

	if (!hdmi_display) {
		SDE_ERROR("invalid input\n");
		return false;
	}

	mode = &hdmi_display->mode;
	/* Cache the format flags before clearing */
	mode_fmt_flags = mode->flags;
	/**
	 * Clear the RGB/YUV format flags before calling upstream API
	 * as the API also compares the flags and then returns a mode
	 */
	mode->flags &= ~SDE_DRM_MODE_FLAG_FMT_MASK;
	cea_mode = drm_match_cea_mode(mode);
	/* Restore the format flags */
	mode->flags = mode_fmt_flags;

	if (cea_mode > SDE_HDMI_VIC_640x480)
		return false;

	return true;
}

enum sde_csc_type sde_hdmi_get_csc_type(struct drm_connector *conn,
	void *display)
{
	struct sde_hdmi *hdmi_display = (struct sde_hdmi *)display;
	struct sde_connector_state *c_state;
	struct drm_msm_ext_panel_hdr_ctrl *hdr_ctrl;
	struct drm_msm_ext_panel_hdr_metadata *hdr_meta;

	if (!hdmi_display || !conn) {
		SDE_ERROR("invalid input\n");
		goto error;
	}

	c_state = to_sde_connector_state(conn->state);

	if (!c_state) {
		SDE_ERROR("invalid input\n");
		goto error;
	}

	hdr_ctrl = &c_state->hdr_ctrl;
	hdr_meta = &hdr_ctrl->hdr_meta;

	if ((hdr_ctrl->hdr_state == HDR_ENABLE)
		&& (hdr_meta->eotf != 0))
		return SDE_CSC_RGB2YUV_2020L;
	else if (sde_hdmi_mode_needs_full_range(hdmi_display)
		|| conn->yuv_qs)
		return SDE_CSC_RGB2YUV_601FR;

error:
	return SDE_CSC_RGB2YUV_601L;
}

int sde_hdmi_connector_get_modes(struct drm_connector *connector, void *display)
{
	struct sde_hdmi *hdmi_display = (struct sde_hdmi *)display;
	struct drm_display_mode *mode, *m;
	int ret = 0;

	if (!connector || !display) {
		SDE_ERROR("connector=%p or display=%p is NULL\n",
			connector, display);
		return 0;
	}

	if (hdmi_display->non_pluggable) {
		list_for_each_entry(mode, &hdmi_display->mode_list, head) {
			m = drm_mode_duplicate(connector->dev, mode);
			if (!m) {
				SDE_ERROR("failed to add hdmi mode %dx%d\n",
					mode->hdisplay, mode->vdisplay);
				break;
			}
			drm_mode_probed_add(connector, m);
		}
		ret = hdmi_display->num_of_modes;
	} else {
		/* pluggable case assumes EDID is read when HPD */
		ret = _sde_edid_update_modes(connector,
			hdmi_display->edid_ctrl);
	}

	return ret;
}

enum drm_mode_status sde_hdmi_mode_valid(struct drm_connector *connector,
		struct drm_display_mode *mode,
		void *display)
{
	struct sde_hdmi *hdmi_display = (struct sde_hdmi *)display;
	struct hdmi *hdmi;
	struct msm_drm_private *priv;
	struct msm_kms *kms;
	long actual, requested;

	if (!connector || !display || !mode) {
		SDE_ERROR("connector=%p or display=%p or mode=%p is NULL\n",
			connector, display, mode);
		return 0;
	}

	hdmi = hdmi_display->ctrl.ctrl;
	priv = connector->dev->dev_private;
	kms = priv->kms;
	requested = 1000 * mode->clock;
	actual = kms->funcs->round_pixclk(kms,
			requested, hdmi->encoder);

	SDE_HDMI_DEBUG("requested=%ld, actual=%ld", requested, actual);

	if (actual != requested)
		return MODE_CLOCK_RANGE;

	/* if no format flags are present remove the mode */
	if (!(mode->flags & SDE_DRM_MODE_FLAG_FMT_MASK)) {
		SDE_HDMI_DEBUG("removing following mode from list\n");
		drm_mode_debug_printmodeline(mode);
		return MODE_BAD;
	}

	return MODE_OK;
}

int sde_hdmi_dev_init(struct sde_hdmi *display)
{
	if (!display) {
		SDE_ERROR("Invalid params\n");
		return -EINVAL;
	}
	return 0;
}

int sde_hdmi_dev_deinit(struct sde_hdmi *display)
{
	if (!display) {
		SDE_ERROR("Invalid params\n");
		return -EINVAL;
	}
	if (display->hdcp_feat_data[SDE_HDCP_1x])
		sde_hdcp_1x_deinit(display->hdcp_feat_data[SDE_HDCP_1x]);

	if (display->hdcp_feat_data[SDE_HDCP_2P2])
		sde_hdmi_hdcp2p2_deinit(display->hdcp_feat_data[SDE_HDCP_2P2]);

	return 0;
}

static int _sde_hdmi_cec_init(struct sde_hdmi *display)
{
	struct platform_device *pdev = display->pdev;

	display->notifier = cec_notifier_get(&pdev->dev);
	if (!display->notifier) {
		SDE_ERROR("CEC notifier get failed\n");
		return -ENOMEM;
	}

	return 0;
}

static void _sde_hdmi_cec_deinit(struct sde_hdmi *display)
{
	cec_notifier_set_phys_addr(display->notifier, CEC_PHYS_ADDR_INVALID);
	cec_notifier_put(display->notifier);
}

static int sde_hdmi_bind(struct device *dev, struct device *master, void *data)
{
	int rc = 0;
	struct sde_hdmi_ctrl *display_ctrl = NULL;
	struct sde_hdmi *display = NULL;
	struct drm_device *drm = NULL;
	struct msm_drm_private *priv = NULL;
	struct platform_device *pdev = to_platform_device(dev);

	SDE_HDMI_DEBUG(" %s +\n", __func__);
	if (!dev || !pdev || !master) {
		pr_err("invalid param(s), dev %pK, pdev %pK, master %pK\n",
			dev, pdev, master);
		return -EINVAL;
	}

	drm = dev_get_drvdata(master);
	display = platform_get_drvdata(pdev);
	if (!drm || !display) {
		pr_err("invalid param(s), drm %pK, display %pK\n",
			   drm, display);
		return -EINVAL;
	}

	priv = drm->dev_private;
	mutex_lock(&display->display_lock);

	rc = _sde_hdmi_debugfs_init(display);
	if (rc) {
		SDE_ERROR("[%s]Debugfs init failed, rc=%d\n",
				display->name, rc);
		goto debug_error;
	}

	rc = _sde_hdmi_ext_disp_init(display);
	if (rc) {
		SDE_ERROR("[%s]Ext Disp init failed, rc=%d\n",
				display->name, rc);
		goto ext_error;
	}

	rc = _sde_hdmi_cec_init(display);
	if (rc) {
		SDE_ERROR("[%s]CEC init failed, rc=%d\n",
				display->name, rc);
		goto ext_error;
	}

	display->edid_ctrl = sde_edid_init();
	if (!display->edid_ctrl) {
		SDE_ERROR("[%s]sde edid init failed\n",
				display->name);
		rc = -ENOMEM;
		goto cec_error;
	}

	display_ctrl = &display->ctrl;
	display_ctrl->ctrl = priv->hdmi;
	display->drm_dev = drm;

	_sde_hdmi_map_regs(display, priv->hdmi);
	_sde_hdmi_init_ddc(display, priv->hdmi);

	display->enc_lvl = HDCP_STATE_AUTH_ENC_NONE;

	INIT_DELAYED_WORK(&display->hdcp_cb_work,
					  sde_hdmi_tx_hdcp_cb_work);
	mutex_init(&display->hdcp_mutex);
	mutex_unlock(&display->display_lock);
	return rc;

cec_error:
	(void)_sde_hdmi_cec_deinit(display);
ext_error:
	(void)_sde_hdmi_debugfs_deinit(display);
debug_error:
	mutex_unlock(&display->display_lock);
	return rc;
}


static void sde_hdmi_unbind(struct device *dev, struct device *master,
		void *data)
{
	struct sde_hdmi *display = NULL;

	if (!dev) {
		SDE_ERROR("invalid params\n");
		return;
	}

	display = platform_get_drvdata(to_platform_device(dev));
	if (!display) {
		SDE_ERROR("Invalid display device\n");
		return;
	}
	mutex_lock(&display->display_lock);
	(void)_sde_hdmi_debugfs_deinit(display);
	(void)sde_edid_deinit((void **)&display->edid_ctrl);
	(void)_sde_hdmi_cec_deinit(display);
	display->drm_dev = NULL;
	mutex_unlock(&display->display_lock);
}

static const struct component_ops sde_hdmi_comp_ops = {
	.bind = sde_hdmi_bind,
	.unbind = sde_hdmi_unbind,
};

static int _sde_hdmi_parse_dt_modes(struct device_node *np,
					struct list_head *head,
					u32 *num_of_modes)
{
	int rc = 0;
	struct drm_display_mode *mode;
	u32 mode_count = 0;
	struct device_node *node = NULL;
	struct device_node *root_node = NULL;
	const char *name;
	u32 h_front_porch, h_pulse_width, h_back_porch;
	u32 v_front_porch, v_pulse_width, v_back_porch;
	bool h_active_high, v_active_high;
	u32 flags = 0;
	root_node = of_get_child_by_name(np, "qcom,customize-modes");
	if (!root_node) {
		root_node = of_parse_phandle(np, "qcom,customize-modes", 0);
		if (!root_node) {
			DRM_INFO("No entry present for qcom,customize-modes");
			goto end;
		}
	}
	for_each_child_of_node(root_node, node) {
		rc = 0;
		mode = kzalloc(sizeof(*mode), GFP_KERNEL);
		if (!mode) {
			SDE_ERROR("Out of memory\n");
			rc =  -ENOMEM;
			continue;
		}

		rc = of_property_read_string(node, "qcom,mode-name",
						&name);
		if (rc) {
			SDE_ERROR("failed to read qcom,mode-name, rc=%d\n", rc);
			goto fail;
		}
		strlcpy(mode->name, name, DRM_DISPLAY_MODE_LEN);

		rc = of_property_read_u32(node, "qcom,mode-h-active",
						&mode->hdisplay);
		if (rc) {
			SDE_ERROR("failed to read h-active, rc=%d\n", rc);
			goto fail;
		}

		rc = of_property_read_u32(node, "qcom,mode-h-front-porch",
						&h_front_porch);
		if (rc) {
			SDE_ERROR("failed to read h-front-porch, rc=%d\n", rc);
			goto fail;
		}

		rc = of_property_read_u32(node, "qcom,mode-h-pulse-width",
						&h_pulse_width);
		if (rc) {
			SDE_ERROR("failed to read h-pulse-width, rc=%d\n", rc);
			goto fail;
		}

		rc = of_property_read_u32(node, "qcom,mode-h-back-porch",
						&h_back_porch);
		if (rc) {
			SDE_ERROR("failed to read h-back-porch, rc=%d\n", rc);
			goto fail;
		}

		h_active_high = of_property_read_bool(node,
						"qcom,mode-h-active-high");

		rc = of_property_read_u32(node, "qcom,mode-v-active",
						&mode->vdisplay);
		if (rc) {
			SDE_ERROR("failed to read v-active, rc=%d\n", rc);
			goto fail;
		}

		rc = of_property_read_u32(node, "qcom,mode-v-front-porch",
						&v_front_porch);
		if (rc) {
			SDE_ERROR("failed to read v-front-porch, rc=%d\n", rc);
			goto fail;
		}

		rc = of_property_read_u32(node, "qcom,mode-v-pulse-width",
						&v_pulse_width);
		if (rc) {
			SDE_ERROR("failed to read v-pulse-width, rc=%d\n", rc);
			goto fail;
		}

		rc = of_property_read_u32(node, "qcom,mode-v-back-porch",
						&v_back_porch);
		if (rc) {
			SDE_ERROR("failed to read v-back-porch, rc=%d\n", rc);
			goto fail;
		}

		v_active_high = of_property_read_bool(node,
						"qcom,mode-v-active-high");

		rc = of_property_read_u32(node, "qcom,mode-refresh-rate",
						&mode->vrefresh);
		if (rc) {
			SDE_ERROR("failed to read refresh-rate, rc=%d\n", rc);
			goto fail;
		}

		rc = of_property_read_u32(node, "qcom,mode-clock-in-khz",
						&mode->clock);
		if (rc) {
			SDE_ERROR("failed to read clock, rc=%d\n", rc);
			goto fail;
		}

		mode->hsync_start = mode->hdisplay + h_front_porch;
		mode->hsync_end = mode->hsync_start + h_pulse_width;
		mode->htotal = mode->hsync_end + h_back_porch;
		mode->vsync_start = mode->vdisplay + v_front_porch;
		mode->vsync_end = mode->vsync_start + v_pulse_width;
		mode->vtotal = mode->vsync_end + v_back_porch;
		if (h_active_high)
			flags |= DRM_MODE_FLAG_PHSYNC;
		else
			flags |= DRM_MODE_FLAG_NHSYNC;
		if (v_active_high)
			flags |= DRM_MODE_FLAG_PVSYNC;
		else
			flags |= DRM_MODE_FLAG_NVSYNC;

		flags |= DRM_MODE_FLAG_SUPPORTS_RGB;
		mode->flags = flags;

		if (!rc) {
			mode_count++;
			list_add_tail(&mode->head, head);
		}

		SDE_DEBUG("mode[%d] h[%d,%d,%d,%d] v[%d,%d,%d,%d] %d %xH %d\n",
			mode_count - 1, mode->hdisplay, mode->hsync_start,
			mode->hsync_end, mode->htotal, mode->vdisplay,
			mode->vsync_start, mode->vsync_end, mode->vtotal,
			mode->vrefresh, mode->flags, mode->clock);
fail:
		if (rc) {
			kfree(mode);
			continue;
		}
	}

	if (num_of_modes)
		*num_of_modes = mode_count;

end:
	return rc;
}

static int _sde_hdmi_parse_dt(struct device_node *node,
				struct sde_hdmi *display)
{
	int rc = 0;

	struct hdmi *hdmi = display->ctrl.ctrl;

	display->name = of_get_property(node, "label", NULL);

	display->display_type = of_get_property(node,
						"qcom,display-type", NULL);
	if (!display->display_type)
		display->display_type = "unknown";

	display->non_pluggable = of_property_read_bool(node,
						"qcom,non-pluggable");

	display->skip_ddc = of_property_read_bool(node,
						"qcom,skip_ddc");
<<<<<<< HEAD
	if (!display->non_pluggable)
		hdmi_i2c_destroy(hdmi->i2c);
=======
>>>>>>> 3730242c

	rc = _sde_hdmi_parse_dt_modes(node, &display->mode_list,
					&display->num_of_modes);
	if (rc)
		SDE_ERROR("parse_dt_modes failed rc=%d\n", rc);

	return rc;
}

static int _sde_hdmi_dev_probe(struct platform_device *pdev)
{
	int rc;
	struct sde_hdmi *display;
	int ret = 0;


	SDE_DEBUG("\n");

	if (!pdev || !pdev->dev.of_node) {
		SDE_ERROR("pdev not found\n");
		return -ENODEV;
	}

	display = devm_kzalloc(&pdev->dev, sizeof(*display), GFP_KERNEL);
	if (!display)
		return -ENOMEM;

	INIT_LIST_HEAD(&display->mode_list);
	rc = _sde_hdmi_parse_dt(pdev->dev.of_node, display);
	if (rc)
		SDE_ERROR("parse dt failed, rc=%d\n", rc);

	mutex_init(&display->display_lock);
	display->pdev = pdev;
	platform_set_drvdata(pdev, display);
	mutex_lock(&sde_hdmi_list_lock);
	list_add(&display->list, &sde_hdmi_list);
	mutex_unlock(&sde_hdmi_list_lock);
	if (!sde_hdmi_dev_init(display)) {
		ret = component_add(&pdev->dev, &sde_hdmi_comp_ops);
		if (ret) {
			pr_err("component add failed\n");
			goto out;
		}
	}
	return 0;

out:
	if (rc)
		devm_kfree(&pdev->dev, display);
	return rc;
}

static int _sde_hdmi_dev_remove(struct platform_device *pdev)
{
	struct sde_hdmi *display;
	struct sde_hdmi *pos, *tmp;
	struct drm_display_mode *mode, *n;

	if (!pdev) {
		SDE_ERROR("Invalid device\n");
		return -EINVAL;
	}

	display = platform_get_drvdata(pdev);

	mutex_lock(&sde_hdmi_list_lock);
	list_for_each_entry_safe(pos, tmp, &sde_hdmi_list, list) {
		if (pos == display) {
			list_del(&display->list);
			break;
		}
	}
	mutex_unlock(&sde_hdmi_list_lock);

	list_for_each_entry_safe(mode, n, &display->mode_list, head) {
		list_del(&mode->head);
		kfree(mode);
	}

	platform_set_drvdata(pdev, NULL);
	devm_kfree(&pdev->dev, display);
	return 0;
}

static struct platform_driver sde_hdmi_driver = {
	.probe = _sde_hdmi_dev_probe,
	.remove = _sde_hdmi_dev_remove,
	.driver = {
		.name = "sde_hdmi",
		.of_match_table = sde_hdmi_dt_match,
	},
};

static int sde_hdmi_irqdomain_map(struct irq_domain *domain,
		unsigned int irq, irq_hw_number_t hwirq)
{
	struct sde_hdmi *display;
	int rc;

	if (!domain || !domain->host_data) {
		pr_err("invalid parameters domain\n");
		return -EINVAL;
	}
	display = domain->host_data;

	irq_set_chip_and_handler(irq, &dummy_irq_chip, handle_level_irq);
	rc = irq_set_chip_data(irq, display);

	return rc;
}

static const struct irq_domain_ops sde_hdmi_irqdomain_ops = {
	.map = sde_hdmi_irqdomain_map,
	.xlate = irq_domain_xlate_onecell,
};

int sde_hdmi_drm_init(struct sde_hdmi *display, struct drm_encoder *enc)
{
	int rc = 0;
	struct msm_drm_private *priv = NULL;
	struct hdmi *hdmi;
	struct platform_device *pdev;

	DBG("");
	if (!display || !display->drm_dev || !enc) {
		SDE_ERROR("display=%p or enc=%p or drm_dev is NULL\n",
			display, enc);
		return -EINVAL;
	}

	mutex_lock(&display->display_lock);
	priv = display->drm_dev->dev_private;
	hdmi = display->ctrl.ctrl;

	if (!priv || !hdmi) {
		SDE_ERROR("priv=%p or hdmi=%p is NULL\n",
			priv, hdmi);
		mutex_unlock(&display->display_lock);
		return -EINVAL;
	}

	pdev = hdmi->pdev;
	hdmi->dev = display->drm_dev;
	hdmi->encoder = enc;

	hdmi_audio_infoframe_init(&hdmi->audio.infoframe);

	hdmi->bridge = sde_hdmi_bridge_init(hdmi, display);
	if (IS_ERR(hdmi->bridge)) {
		rc = PTR_ERR(hdmi->bridge);
		SDE_ERROR("failed to create HDMI bridge: %d\n", rc);
		hdmi->bridge = NULL;
		goto error;
	}
	hdmi->irq = irq_of_parse_and_map(pdev->dev.of_node, 0);
	if (hdmi->irq < 0) {
		rc = hdmi->irq;
		SDE_ERROR("failed to get irq: %d\n", rc);
		goto error;
	}

	rc = devm_request_irq(&pdev->dev, hdmi->irq,
			_sde_hdmi_irq, IRQF_TRIGGER_HIGH,
			"sde_hdmi_isr", display);
	if (rc < 0) {
		SDE_ERROR("failed to request IRQ%u: %d\n",
				hdmi->irq, rc);
		goto error;
	}

	display->irq_domain = irq_domain_add_linear(pdev->dev.of_node, 8,
				&sde_hdmi_irqdomain_ops, display);
	if (!display->irq_domain) {
		SDE_ERROR("failed to create IRQ domain\n");
		goto error;
	}

	enc->bridge = hdmi->bridge;
	priv->bridges[priv->num_bridges++] = hdmi->bridge;

	/*
	 * After initialising HDMI bridge, we need to check
	 * whether the early display is enabled for HDMI.
	 * If yes, we need to increase refcount of hdmi power
	 * clocks. This can skip the clock disabling operation in
	 * clock_late_init when finding clk.count == 1.
	 */
	if (display->cont_splash_enabled) {
		sde_hdmi_bridge_power_on(hdmi->bridge);
		hdmi->power_on = true;
	}

	mutex_unlock(&display->display_lock);
	return 0;

error:
	/* bridge is normally destroyed by drm: */
	if (hdmi->bridge) {
		hdmi_bridge_destroy(hdmi->bridge);
		hdmi->bridge = NULL;
	}
	mutex_unlock(&display->display_lock);
	return rc;
}

int sde_hdmi_drm_deinit(struct sde_hdmi *display)
{
	int rc = 0;

	if (!display) {
		SDE_ERROR("Invalid params\n");
		return -EINVAL;
	}

	if (display->irq_domain)
		irq_domain_remove(display->irq_domain);

	return rc;
}

static int __init sde_hdmi_register(void)
{
	int rc = 0;

	DBG("");
	rc = platform_driver_register(&sde_hdmi_driver);
	return rc;
}

static void __exit sde_hdmi_unregister(void)
{
	platform_driver_unregister(&sde_hdmi_driver);
}

module_init(sde_hdmi_register);
module_exit(sde_hdmi_unregister);<|MERGE_RESOLUTION|>--- conflicted
+++ resolved
@@ -3092,11 +3092,6 @@
 
 	display->skip_ddc = of_property_read_bool(node,
 						"qcom,skip_ddc");
-<<<<<<< HEAD
-	if (!display->non_pluggable)
-		hdmi_i2c_destroy(hdmi->i2c);
-=======
->>>>>>> 3730242c
 
 	rc = _sde_hdmi_parse_dt_modes(node, &display->mode_list,
 					&display->num_of_modes);
