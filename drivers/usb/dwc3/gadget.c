/**
 * gadget.c - DesignWare USB3 DRD Controller Gadget Framework Link
 *
 * Copyright (C) 2010-2011 Texas Instruments Incorporated - http://www.ti.com
 * Copyright (C) 2018 XiaoMi, Inc.
 *
 * Authors: Felipe Balbi <balbi@ti.com>,
 *	    Sebastian Andrzej Siewior <bigeasy@linutronix.de>
 *
 * This program is free software: you can redistribute it and/or modify
 * it under the terms of the GNU General Public License version 2  of
 * the License as published by the Free Software Foundation.
 *
 * This program is distributed in the hope that it will be useful,
 * but WITHOUT ANY WARRANTY; without even the implied warranty of
 * MERCHANTABILITY or FITNESS FOR A PARTICULAR PURPOSE.  See the
 * GNU General Public License for more details.
 */

#include <linux/kernel.h>
#include <linux/delay.h>
#include <linux/slab.h>
#include <linux/spinlock.h>
#include <linux/platform_device.h>
#include <linux/pm_runtime.h>
#include <linux/ratelimit.h>
#include <linux/interrupt.h>
#include <linux/io.h>
#include <linux/list.h>
#include <linux/dma-mapping.h>

#include <linux/usb/ch9.h>
#include <linux/usb/composite.h>
#include <linux/usb/gadget.h>
#include <linux/power/charge_log.h>

#include "debug.h"
#include "core.h"
#include "gadget.h"
#include "debug.h"
#include "io.h"

<<<<<<< HEAD
#undef pr_err
#define pr_err usb_logs_err

#undef dev_info
#define dev_info usb_dev_info

#undef dev_err
#define dev_err usb_dev_err

=======
>>>>>>> 9415f723
static void dwc3_gadget_wakeup_interrupt(struct dwc3 *dwc, bool remote_wakeup);
static int dwc3_gadget_wakeup_int(struct dwc3 *dwc);

/**
 * dwc3_gadget_set_test_mode - Enables USB2 Test Modes
 * @dwc: pointer to our context structure
 * @mode: the mode to set (J, K SE0 NAK, Force Enable)
 *
 * Caller should take care of locking. This function will
 * return 0 on success or -EINVAL if wrong Test Selector
 * is passed
 */
int dwc3_gadget_set_test_mode(struct dwc3 *dwc, int mode)
{
	u32		reg;

	reg = dwc3_readl(dwc->regs, DWC3_DCTL);
	reg &= ~DWC3_DCTL_TSTCTRL_MASK;

	switch (mode) {
	case TEST_J:
	case TEST_K:
	case TEST_SE0_NAK:
	case TEST_PACKET:
	case TEST_FORCE_EN:
		reg |= mode << 1;
		break;
	default:
		return -EINVAL;
	}

	dwc3_writel(dwc->regs, DWC3_DCTL, reg);

	return 0;
}

/**
 * dwc3_gadget_get_link_state - Gets current state of USB Link
 * @dwc: pointer to our context structure
 *
 * Caller should take care of locking. This function will
 * return the link state on success (>= 0) or -ETIMEDOUT.
 */
int dwc3_gadget_get_link_state(struct dwc3 *dwc)
{
	u32		reg;

	reg = dwc3_readl(dwc->regs, DWC3_DSTS);

	return DWC3_DSTS_USBLNKST(reg);
}

/**
 * dwc3_gadget_set_link_state - Sets USB Link to a particular State
 * @dwc: pointer to our context structure
 * @state: the state to put link into
 *
 * Caller should take care of locking. This function will
 * return 0 on success or -ETIMEDOUT.
 */
int dwc3_gadget_set_link_state(struct dwc3 *dwc, enum dwc3_link_state state)
{
	int		retries = 10000;
	u32		reg;

	/*
	 * Wait until device controller is ready. Only applies to 1.94a and
	 * later RTL.
	 */
	if (dwc->revision >= DWC3_REVISION_194A) {
		while (--retries) {
			reg = dwc3_readl(dwc->regs, DWC3_DSTS);
			if (reg & DWC3_DSTS_DCNRD)
				udelay(5);
			else
				break;
		}

		if (retries <= 0)
			return -ETIMEDOUT;
	}

	reg = dwc3_readl(dwc->regs, DWC3_DCTL);
	reg &= ~DWC3_DCTL_ULSTCHNGREQ_MASK;

	/* set requested state */
	reg |= DWC3_DCTL_ULSTCHNGREQ(state);
	dwc3_writel(dwc->regs, DWC3_DCTL, reg);

	/*
	 * The following code is racy when called from dwc3_gadget_wakeup,
	 * and is not needed, at least on newer versions
	 */
	if (dwc->revision >= DWC3_REVISION_194A)
		return 0;

	/* wait for a change in DSTS */
	retries = 10000;
	while (--retries) {
		reg = dwc3_readl(dwc->regs, DWC3_DSTS);

		if (DWC3_DSTS_USBLNKST(reg) == state)
			return 0;

		udelay(5);
	}

	dwc3_trace(trace_dwc3_gadget,
			"link state change request timed out");

	return -ETIMEDOUT;
}

/**
 * dwc3_gadget_resize_tx_fifos - reallocate fifo spaces for current use-case
 * @dwc: pointer to our context structure
 *
 * This function will a best effort FIFO allocation in order
 * to improve FIFO usage and throughput, while still allowing
 * us to enable as many endpoints as possible.
 *
 * Keep in mind that this operation will be highly dependent
 * on the configured size for RAM1 - which contains TxFifo -,
 * the amount of endpoints enabled on coreConsultant tool, and
 * the width of the Master Bus.
 *
 * In the ideal world, we would always be able to satisfy the
 * following equation:
 *
 * ((512 + 2 * MDWIDTH-Bytes) + (Number of IN Endpoints - 1) * \
 * (3 * (1024 + MDWIDTH-Bytes) + MDWIDTH-Bytes)) / MDWIDTH-Bytes
 *
 * Unfortunately, due to many variables that's not always the case.
 */
int dwc3_gadget_resize_tx_fifos(struct dwc3 *dwc, struct dwc3_ep *dep)
{
<<<<<<< HEAD
	int		fifo_size, mdwidth, max_packet = 1024;
	int		tmp, mult = 1;
=======
	int		last_fifo_depth = 0;
	int		ram1_depth;
	int		fifo_size;
	int		mdwidth;
	int		num;
	int		num_eps;
	int		max_packet = 1024;
	struct usb_composite_dev *cdev = get_gadget_data(&dwc->gadget);
>>>>>>> 9415f723

	if (!(cdev && cdev->config) || !dwc->needs_fifo_resize)
		return 0;

<<<<<<< HEAD
	/* resize IN endpoints excepts ep0 */
	if (!usb_endpoint_dir_in(dep->endpoint.desc) ||
			dep->endpoint.ep_num == 0)
		return 0;

	/* Don't resize already resized IN endpoint */
	if (dep->fifo_depth) {
		dev_dbg(dwc->dev, "%s fifo_depth:%d is already set\n",
				dep->endpoint.name, dep->fifo_depth);
		return 0;
	}
=======
	num_eps = dwc->num_in_eps;
	ram1_depth = DWC3_RAM1_DEPTH(dwc->hwparams.hwparams7);
	mdwidth = DWC3_MDWIDTH(dwc->hwparams.hwparams0);
>>>>>>> 9415f723

	mdwidth = DWC3_MDWIDTH(dwc->hwparams.hwparams0);
	/* MDWIDTH is represented in bits, we need it in bytes */
	mdwidth >>= 3;
	last_fifo_depth = (dwc3_readl(dwc->regs, DWC3_GTXFIFOSIZ(0)) & 0xFFFF);
	dev_dbg(dwc->dev, "%s: num eps:%d max_packet:%d last_fifo_depth:%04x\n",
				__func__, num_eps, max_packet, last_fifo_depth);

<<<<<<< HEAD
	if (dep->endpoint.ep_type == EP_TYPE_GSI || dep->endpoint.endless)
		mult = 3;

	if (((dep->endpoint.maxburst > 1) &&
			usb_endpoint_xfer_bulk(dep->endpoint.desc))
			|| usb_endpoint_xfer_isoc(dep->endpoint.desc))
		mult = 3;

	tmp = ((max_packet + mdwidth) * mult) + mdwidth;
	fifo_size = DIV_ROUND_UP(tmp, mdwidth);
	dep->fifo_depth = fifo_size;
	fifo_size |= (dwc3_readl(dwc->regs, DWC3_GTXFIFOSIZ(0)) & 0xffff0000)
						+ (dwc->last_fifo_depth << 16);
	dwc->last_fifo_depth += (fifo_size & 0xffff);

	dev_dbg(dwc->dev, "%s ep_num:%d last_fifo_depth:%04x fifo_depth:%d\n",
		dep->endpoint.name, dep->endpoint.ep_num, dwc->last_fifo_depth,
		dep->fifo_depth);

	dbg_event(0xFF, "resize_fifo", dep->number);
	dbg_event(0xFF, "fifo_depth", dep->fifo_depth);
	/* Check fifo size allocation doesn't exceed available RAM size. */
	if (dwc->tx_fifo_size &&
		((dwc->last_fifo_depth * mdwidth) >= dwc->tx_fifo_size)) {
		dev_err(dwc->dev, "Fifosize(%d) > RAM size(%d) %s depth:%d\n",
			(dwc->last_fifo_depth * mdwidth), dwc->tx_fifo_size,
			dep->endpoint.name, fifo_size);
		dwc->last_fifo_depth -= (fifo_size & 0xffff);
		dep->fifo_depth = 0;
		WARN_ON(1);
		return -ENOMEM;
=======
	/* Don't resize ep0IN TxFIFO, start with ep1IN only. */
	for (num = 1; num < num_eps; num++) {
		/* bit0 indicates direction; 1 means IN ep */
		struct dwc3_ep	*dep = dwc->eps[(num << 1) | 1];
		int		mult = 1;
		int		tmp;

		tmp = max_packet + mdwidth;
		/*
		 * Interfaces like MBIM or ECM is having multiple data
		 * interfaces. SET_CONFIG() happens before set_alt with
		 * data interface 1 which results into calling this API
		 * before GSI endpoint enabled. This results no txfifo
		 * resize with GSI endpoint causing low throughput. Hence
		 * use mult as 3 for GSI IN endpoint always irrespective
		 * USB speed.
		 */
		if (dep->endpoint.ep_type == EP_TYPE_GSI ||
				dep->endpoint.endless)
			mult = 3;

		if (!(dep->flags & DWC3_EP_ENABLED)) {
			dev_dbg(dwc->dev, "ep%dIn not enabled", num);
			goto resize_fifo;
		}

		if (((dep->endpoint.maxburst > 1) &&
				usb_endpoint_xfer_bulk(dep->endpoint.desc))
				|| usb_endpoint_xfer_isoc(dep->endpoint.desc))
			mult = 3;

resize_fifo:
		tmp *= mult;
		tmp += mdwidth;

		fifo_size = DIV_ROUND_UP(tmp, mdwidth);

		fifo_size |= (last_fifo_depth << 16);

		dwc3_trace(trace_dwc3_gadget, "%s: Fifo Addr %04x Size %d",
				dep->name, last_fifo_depth, fifo_size & 0xffff);

		last_fifo_depth += (fifo_size & 0xffff);
		if (dwc->tx_fifo_size &&
				(last_fifo_depth >= dwc->tx_fifo_size)) {
			/*
			 * Fifo size allocated exceeded available RAM size.
			 * Hence return error.
			 */
			dev_err(dwc->dev, "Fifosize(%d) > available RAM(%d)\n",
					last_fifo_depth, dwc->tx_fifo_size);
			return -ENOMEM;
		}

		dwc3_writel(dwc->regs, DWC3_GTXFIFOSIZ(num), fifo_size);

>>>>>>> 9415f723
	}

	dwc3_writel(dwc->regs, DWC3_GTXFIFOSIZ(dep->endpoint.ep_num),
							fifo_size);
	return 0;
}

void dwc3_gadget_giveback(struct dwc3_ep *dep, struct dwc3_request *req,
		int status)
{
	struct dwc3			*dwc = dep->dwc;
	unsigned int			unmap_after_complete = false;
	int				i;

	if (req->queued) {
		i = 0;
		do {
			dep->busy_slot++;
			/*
			 * Skip LINK TRB. We can't use req->trb and check for
			 * DWC3_TRBCTL_LINK_TRB because it points the TRB we
			 * just completed (not the LINK TRB).
			 */
			if (((dep->busy_slot & DWC3_TRB_MASK) ==
				DWC3_TRB_NUM- 1) &&
				usb_endpoint_xfer_isoc(dep->endpoint.desc))
				dep->busy_slot++;
		} while(++i < req->request.num_mapped_sgs);
		req->queued = false;
	}
	list_del(&req->list);
	req->trb = NULL;

	if (req->request.status == -EINPROGRESS)
		req->request.status = status;

	/*
	 * NOTICE we don't want to unmap before calling ->complete() if we're
	 * dealing with a bounced ep0 request. If we unmap it here, we would end
	 * up overwritting the contents of req->buf and this could confuse the
	 * gadget driver.
	 */
	if (dwc->ep0_bounced && dep->number <= 1) {
		dwc->ep0_bounced = false;
		unmap_after_complete = true;
	} else {
		usb_gadget_unmap_request(&dwc->gadget,
				&req->request, req->direction);
	}

	dev_dbg(dwc->dev, "request %pK from %s completed %d/%d ===> %d\n",
			req, dep->name, req->request.actual,
			req->request.length, status);
	trace_dwc3_gadget_giveback(req);

	dbg_done(dep->number, req->request.actual, req->request.status);
	spin_unlock(&dwc->lock);
	usb_gadget_giveback_request(&dep->endpoint, &req->request);
	spin_lock(&dwc->lock);

	if (unmap_after_complete)
		usb_gadget_unmap_request(&dwc->gadget,
				&req->request, req->direction);
}

int dwc3_send_gadget_generic_command(struct dwc3 *dwc, unsigned cmd, u32 param)
{
	u32		timeout = 500;
	u32		reg;

	trace_dwc3_gadget_generic_cmd(cmd, param);

	dwc3_writel(dwc->regs, DWC3_DGCMDPAR, param);
	dwc3_writel(dwc->regs, DWC3_DGCMD, cmd | DWC3_DGCMD_CMDACT);

	do {
		reg = dwc3_readl(dwc->regs, DWC3_DGCMD);
		if (!(reg & DWC3_DGCMD_CMDACT)) {
			dwc3_trace(trace_dwc3_gadget,
					"Command Complete --> %d",
					DWC3_DGCMD_STATUS(reg));
			if (DWC3_DGCMD_STATUS(reg))
				return -EINVAL;
			return 0;
		}

		/*
		 * We can't sleep here, because it's also called from
		 * interrupt context.
		 */
		timeout--;
		if (!timeout) {
			dwc3_trace(trace_dwc3_gadget,
					"Command Timed Out");
			return -ETIMEDOUT;
		}
		udelay(1);
	} while (1);
}

int dwc3_send_gadget_ep_cmd(struct dwc3 *dwc, unsigned ep,
		unsigned cmd, struct dwc3_gadget_ep_cmd_params *params)
{
	struct dwc3_ep		*dep = dwc->eps[ep];
	u32			timeout = 3000;
	u32			reg;

	trace_dwc3_gadget_ep_cmd(dep, cmd, params);

	dwc3_writel(dwc->regs, DWC3_DEPCMDPAR0(ep), params->param0);
	dwc3_writel(dwc->regs, DWC3_DEPCMDPAR1(ep), params->param1);
	dwc3_writel(dwc->regs, DWC3_DEPCMDPAR2(ep), params->param2);

	dwc3_writel(dwc->regs, DWC3_DEPCMD(ep), cmd | DWC3_DEPCMD_CMDACT);
	do {
		reg = dwc3_readl(dwc->regs, DWC3_DEPCMD(ep));
		if (!(reg & DWC3_DEPCMD_CMDACT)) {
			dwc3_trace(trace_dwc3_gadget,
					"Command Complete --> %d",
					DWC3_DEPCMD_STATUS(reg));

			/* SW issues START TRANSFER command to isochronous ep
			 * with future frame interval. If future interval time
			 * has already passed when core recieves command, core
			 * will respond with an error(bit13 in Command complete
			 * event. Hence return error in this case.
			 */
			if (reg & 0x2000)
				return -EAGAIN;
			else if (DWC3_DEPCMD_STATUS(reg))
				return -EINVAL;
			return 0;
		}

		/*
		 * We can't sleep here, because it is also called from
		 * interrupt context.
		 */
		timeout--;
		if (!timeout) {
			dwc3_trace(trace_dwc3_gadget,
					"Command Timed Out");
			dev_err(dwc->dev, "%s command timeout for %s\n",
				dwc3_gadget_ep_cmd_string(cmd), dep->name);
			if (!(cmd & DWC3_DEPCMD_ENDTRANSFER)) {
				dwc->ep_cmd_timeout_cnt++;
				dwc3_notify_event(dwc,
					DWC3_CONTROLLER_RESTART_USB_SESSION, 0);
			}
			return -ETIMEDOUT;
		}
		if ((cmd & DWC3_DEPCMD_SETTRANSFRESOURCE))
			udelay(20);
		else
			udelay(1);
	} while (1);
}

static int dwc3_alloc_trb_pool(struct dwc3_ep *dep)
{
	struct dwc3		*dwc = dep->dwc;
	u32			num_trbs = DWC3_TRB_NUM;

	if (dep->trb_pool)
		return 0;

	dep->trb_pool = dma_zalloc_coherent(dwc->dev,
			sizeof(struct dwc3_trb) * num_trbs,
			&dep->trb_pool_dma, GFP_KERNEL);
	if (!dep->trb_pool) {
		dev_err(dep->dwc->dev, "failed to allocate trb pool for %s\n",
				dep->name);
		return -ENOMEM;
	}
	dep->num_trbs = num_trbs;

	return 0;
}

static void dwc3_free_trb_pool(struct dwc3_ep *dep)
{
	struct dwc3		*dwc = dep->dwc;

	/* Freeing of GSI EP TRBs are handled by GSI EP ops. */
	if (dep->endpoint.ep_type == EP_TYPE_GSI)
		return;

	/*
	 * Clean up ep ring to avoid getting xferInProgress due to stale trbs
	 * with HWO bit set from previous composition when update transfer cmd
	 * is issued.
	 */
	if (dep->number > 1 && dep->trb_pool && dep->trb_pool_dma) {
		memset(&dep->trb_pool[0], 0,
			sizeof(struct dwc3_trb) * dep->num_trbs);
		dbg_event(dep->number, "Clr_TRB", 0);
<<<<<<< HEAD

		dma_free_coherent(dwc->dev,
			sizeof(struct dwc3_trb) * DWC3_TRB_NUM, dep->trb_pool,
			dep->trb_pool_dma);

=======

		dma_free_coherent(dwc->dev,
			sizeof(struct dwc3_trb) * DWC3_TRB_NUM, dep->trb_pool,
			dep->trb_pool_dma);

>>>>>>> 9415f723
		dep->trb_pool = NULL;
		dep->trb_pool_dma = 0;
	}
}

static int dwc3_gadget_set_xfer_resource(struct dwc3 *dwc, struct dwc3_ep *dep);

/**
 * dwc3_gadget_start_config - Configure EP resources
 * @dwc: pointer to our controller context structure
 * @dep: endpoint that is being enabled
 *
 * The assignment of transfer resources cannot perfectly follow the
 * data book due to the fact that the controller driver does not have
 * all knowledge of the configuration in advance. It is given this
 * information piecemeal by the composite gadget framework after every
 * SET_CONFIGURATION and SET_INTERFACE. Trying to follow the databook
 * programming model in this scenario can cause errors. For two
 * reasons:
 *
 * 1) The databook says to do DEPSTARTCFG for every SET_CONFIGURATION
 * and SET_INTERFACE (8.1.5). This is incorrect in the scenario of
 * multiple interfaces.
 *
 * 2) The databook does not mention doing more DEPXFERCFG for new
 * endpoint on alt setting (8.1.6).
 *
 * The following simplified method is used instead:
 *
 * All hardware endpoints can be assigned a transfer resource and this
 * setting will stay persistent until either a core reset or
 * hibernation. So whenever we do a DEPSTARTCFG(0) we can go ahead and
 * do DEPXFERCFG for every hardware endpoint as well. We are
 * guaranteed that there are as many transfer resources as endpoints.
 *
 * This function is called for each endpoint when it is being enabled
 * but is triggered only when called for EP0-out, which always happens
 * first, and which should only happen in one of the above conditions.
 */
static int dwc3_gadget_start_config(struct dwc3 *dwc, struct dwc3_ep *dep)
{
	struct dwc3_gadget_ep_cmd_params params;
	u32			cmd;
	int			i;
	int			ret;

	if (dep->number)
		return 0;

	memset(&params, 0x00, sizeof(params));
	cmd = DWC3_DEPCMD_DEPSTARTCFG;

	ret = dwc3_send_gadget_ep_cmd(dwc, 0, cmd, &params);
	if (ret)
		return ret;

	for (i = 0; i < DWC3_ENDPOINTS_NUM; i++) {
		struct dwc3_ep *dep = dwc->eps[i];

		if (!dep)
			continue;

		ret = dwc3_gadget_set_xfer_resource(dwc, dep);
		if (ret)
			return ret;
	}

	return 0;
}

static int dwc3_gadget_set_ep_config(struct dwc3 *dwc, struct dwc3_ep *dep,
		const struct usb_endpoint_descriptor *desc,
		const struct usb_ss_ep_comp_descriptor *comp_desc,
		bool ignore, bool restore)
{
	struct dwc3_gadget_ep_cmd_params params;

	memset(&params, 0x00, sizeof(params));

	params.param0 = DWC3_DEPCFG_EP_TYPE(usb_endpoint_type(desc))
		| DWC3_DEPCFG_MAX_PACKET_SIZE(usb_endpoint_maxp(desc));

	/* Burst size is only needed in SuperSpeed mode */
	if (dwc->gadget.speed == USB_SPEED_SUPER) {
		u32 burst = dep->endpoint.maxburst - 1;

		params.param0 |= DWC3_DEPCFG_BURST_SIZE(burst);
	}

	if (ignore)
		params.param0 |= DWC3_DEPCFG_IGN_SEQ_NUM;

	if (restore) {
		params.param0 |= DWC3_DEPCFG_ACTION_RESTORE;
		params.param2 |= dep->saved_state;
	}

	if (!dep->endpoint.endless) {
		pr_debug("%s(): enable xfer_complete_int for %s\n",
				__func__, dep->endpoint.name);
		params.param1 = DWC3_DEPCFG_XFER_COMPLETE_EN
				| DWC3_DEPCFG_XFER_NOT_READY_EN;
	} else {
		pr_debug("%s(): disable xfer_complete_int for %s\n",
				 __func__, dep->endpoint.name);
	}

	if (usb_ss_max_streams(comp_desc) && usb_endpoint_xfer_bulk(desc)) {
		params.param1 |= DWC3_DEPCFG_STREAM_CAPABLE
			| DWC3_DEPCFG_STREAM_EVENT_EN;
		dep->stream_capable = true;
	}

	if (usb_endpoint_xfer_isoc(desc))
		params.param1 |= DWC3_DEPCFG_XFER_IN_PROGRESS_EN;

	/*
	 * We are doing 1:1 mapping for endpoints, meaning
	 * Physical Endpoints 2 maps to Logical Endpoint 2 and
	 * so on. We consider the direction bit as part of the physical
	 * endpoint number. So USB endpoint 0x81 is 0x03.
	 */
	params.param1 |= DWC3_DEPCFG_EP_NUMBER(dep->number);

	/*
	 * We must use the lower 16 TX FIFOs even though
	 * HW might have more
	 */
	if (dep->direction)
		params.param0 |= DWC3_DEPCFG_FIFO_NUMBER(dep->number >> 1);

	if (desc->bInterval) {
		params.param1 |= DWC3_DEPCFG_BINTERVAL_M1(desc->bInterval - 1);
		dep->interval = 1 << (desc->bInterval - 1);
	}

	return dwc3_send_gadget_ep_cmd(dwc, dep->number,
			DWC3_DEPCMD_SETEPCONFIG, &params);
}

static int dwc3_gadget_set_xfer_resource(struct dwc3 *dwc, struct dwc3_ep *dep)
{
	struct dwc3_gadget_ep_cmd_params params;

	memset(&params, 0x00, sizeof(params));

	params.param0 = DWC3_DEPXFERCFG_NUM_XFER_RES(1);

	return dwc3_send_gadget_ep_cmd(dwc, dep->number,
			DWC3_DEPCMD_SETTRANSFRESOURCE, &params);
}

/**
 * __dwc3_gadget_ep_enable - Initializes a HW endpoint
 * @dep: endpoint to be initialized
 * @desc: USB Endpoint Descriptor
 *
 * Caller should take care of locking
 */
static int __dwc3_gadget_ep_enable(struct dwc3_ep *dep,
		const struct usb_endpoint_descriptor *desc,
		const struct usb_ss_ep_comp_descriptor *comp_desc,
		bool ignore, bool restore)
{
	struct dwc3		*dwc = dep->dwc;
	u32			reg;
	int			ret;

	dwc3_trace(trace_dwc3_gadget, "Enabling %s", dep->name);

	if (!(dep->flags & DWC3_EP_ENABLED)) {
		dep->endpoint.desc = desc;
		dep->comp_desc = comp_desc;
		dep->type = usb_endpoint_type(desc);
		ret = dwc3_gadget_resize_tx_fifos(dwc, dep);
		if (ret) {
			dep->endpoint.desc = NULL;
			dep->comp_desc = NULL;
			dep->type = 0;
			return ret;
		}

		ret = dwc3_gadget_start_config(dwc, dep);
		if (ret) {
			dev_err(dwc->dev, "start_config() failed for %s\n",
								dep->name);
			return ret;
		}
	}

	ret = dwc3_gadget_set_ep_config(dwc, dep, desc, comp_desc, ignore,
			restore);
	if (ret) {
		dev_err(dwc->dev, "set_ep_config() failed for %s\n", dep->name);
		return ret;
	}

	if (!(dep->flags & DWC3_EP_ENABLED)) {
		struct dwc3_trb	*trb_st_hw;
		struct dwc3_trb	*trb_link;

		dep->flags |= DWC3_EP_ENABLED;

		reg = dwc3_readl(dwc->regs, DWC3_DALEPENA);
		reg |= DWC3_DALEPENA_EP(dep->number);
		dwc3_writel(dwc->regs, DWC3_DALEPENA, reg);

		if (!usb_endpoint_xfer_isoc(desc))
			return 0;

		/* Link TRB for ISOC. The HWO bit is never reset */
		trb_st_hw = &dep->trb_pool[0];

		trb_link = &dep->trb_pool[DWC3_TRB_NUM - 1];
		memset(trb_link, 0, sizeof(*trb_link));

		trb_link->bpl = lower_32_bits(dwc3_trb_dma_offset(dep, trb_st_hw));
		trb_link->bph = upper_32_bits(dwc3_trb_dma_offset(dep, trb_st_hw));
		trb_link->ctrl |= DWC3_TRBCTL_LINK_TRB;
		trb_link->ctrl |= DWC3_TRB_CTRL_HWO;
	}

	switch (usb_endpoint_type(desc)) {
	case USB_ENDPOINT_XFER_CONTROL:
		strlcat(dep->name, "-control", sizeof(dep->name));
		break;
	case USB_ENDPOINT_XFER_ISOC:
		strlcat(dep->name, "-isoc", sizeof(dep->name));
		break;
	case USB_ENDPOINT_XFER_BULK:
		strlcat(dep->name, "-bulk", sizeof(dep->name));
		break;
	case USB_ENDPOINT_XFER_INT:
		strlcat(dep->name, "-int", sizeof(dep->name));
		break;
	default:
		dev_err(dwc->dev, "invalid endpoint transfer type\n");
	}

	return 0;
}

static void dwc3_remove_requests(struct dwc3 *dwc, struct dwc3_ep *dep)
{
	struct dwc3_request		*req;

	if (!list_empty(&dep->req_queued)) {
		dwc3_stop_active_transfer(dwc, dep->number, true);

		/* - giveback all requests to gadget driver */
		while (!list_empty(&dep->req_queued)) {
			req = next_request(&dep->req_queued);

			dwc3_gadget_giveback(dep, req, -ESHUTDOWN);
		}
	}

	while (!list_empty(&dep->request_list)) {
		req = next_request(&dep->request_list);

		dwc3_gadget_giveback(dep, req, -ESHUTDOWN);
	}
}

/**
 * __dwc3_gadget_ep_disable - Disables a HW endpoint
 * @dep: the endpoint to disable
 *
 * This function also removes requests which are currently processed ny the
 * hardware and those which are not yet scheduled.
 * Caller should take care of locking.
 */
static int __dwc3_gadget_ep_disable(struct dwc3_ep *dep)
{
	struct dwc3		*dwc = dep->dwc;
	u32			reg;

	dwc3_trace(trace_dwc3_gadget, "Disabling %s", dep->name);

	if (dep->endpoint.ep_type == EP_TYPE_NORMAL)
		dwc3_remove_requests(dwc, dep);
	else if (dep->endpoint.ep_type == EP_TYPE_GSI)
		dwc3_stop_active_transfer(dwc, dep->number, true);

	/* make sure HW endpoint isn't stalled */
	if (dep->flags & DWC3_EP_STALL)
		__dwc3_gadget_ep_set_halt(dep, 0, false);

	reg = dwc3_readl(dwc->regs, DWC3_DALEPENA);
	reg &= ~DWC3_DALEPENA_EP(dep->number);
	dwc3_writel(dwc->regs, DWC3_DALEPENA, reg);

	dep->stream_capable = false;
	dep->endpoint.desc = NULL;
	dep->comp_desc = NULL;
	dep->type = 0;
	dep->flags = 0;

	/* Keep GSI ep names with "-gsi" suffix */
	if (!strnstr(dep->name, "gsi", 10)) {
		snprintf(dep->name, sizeof(dep->name), "ep%d%s",
			dep->number >> 1,
			(dep->number & 1) ? "in" : "out");
	}

	return 0;
}

/* -------------------------------------------------------------------------- */

static int dwc3_gadget_ep0_enable(struct usb_ep *ep,
		const struct usb_endpoint_descriptor *desc)
{
	return -EINVAL;
}

static int dwc3_gadget_ep0_disable(struct usb_ep *ep)
{
	return -EINVAL;
}

/* -------------------------------------------------------------------------- */

static int dwc3_gadget_ep_enable(struct usb_ep *ep,
		const struct usb_endpoint_descriptor *desc)
{
	struct dwc3_ep			*dep;
	struct dwc3			*dwc;
	unsigned long			flags;
	int				ret;

	if (!ep || !desc || desc->bDescriptorType != USB_DT_ENDPOINT) {
		pr_debug("dwc3: invalid parameters. ep=%pK, desc=%pK, DT=%d\n",
			ep, desc, desc ? desc->bDescriptorType : 0);
		return -EINVAL;
	}

	if (!desc->wMaxPacketSize) {
		pr_debug("dwc3: missing wMaxPacketSize\n");
		return -EINVAL;
	}

	dep = to_dwc3_ep(ep);
	dwc = dep->dwc;

	if (dep->flags & DWC3_EP_ENABLED) {
		dev_WARN_ONCE(dwc->dev, true, "%s is already enabled\n",
				dep->name);
		return 0;
	}

	spin_lock_irqsave(&dwc->lock, flags);
	ret = __dwc3_gadget_ep_enable(dep, desc, ep->comp_desc, false, false);
	dbg_event(dep->number, "ENABLE", ret);
	spin_unlock_irqrestore(&dwc->lock, flags);

	return ret;
}

static int dwc3_gadget_ep_disable(struct usb_ep *ep)
{
	struct dwc3_ep			*dep;
	struct dwc3			*dwc;
	unsigned long			flags;
	int				ret;

	if (!ep) {
		pr_debug("dwc3: invalid parameters\n");
		return -EINVAL;
	}

	dep = to_dwc3_ep(ep);
	dwc = dep->dwc;

	if (!(dep->flags & DWC3_EP_ENABLED)) {
		dev_dbg(dwc->dev, "%s is already disabled\n", dep->name);
		dbg_event(dep->number, "ALRDY DISABLED", dep->flags);
		return 0;
	}

	spin_lock_irqsave(&dwc->lock, flags);
	ret = __dwc3_gadget_ep_disable(dep);
	dbg_event(dep->number, "DISABLE", ret);
	spin_unlock_irqrestore(&dwc->lock, flags);

	return ret;
}

static struct usb_request *dwc3_gadget_ep_alloc_request(struct usb_ep *ep,
	gfp_t gfp_flags)
{
	struct dwc3_request		*req;
	struct dwc3_ep			*dep = to_dwc3_ep(ep);

	req = kzalloc(sizeof(*req), gfp_flags);
	if (!req)
		return NULL;

	req->epnum	= dep->number;
	req->dep	= dep;
	req->request.dma = DMA_ERROR_CODE;

	trace_dwc3_alloc_request(req);

	return &req->request;
}

static void dwc3_gadget_ep_free_request(struct usb_ep *ep,
		struct usb_request *request)
{
	struct dwc3_request		*req = to_dwc3_request(request);

	trace_dwc3_free_request(req);
	kfree(req);
}

/**
 * dwc3_prepare_one_trb - setup one TRB from one request
 * @dep: endpoint for which this request is prepared
 * @req: dwc3_request pointer
 */
static void dwc3_prepare_one_trb(struct dwc3_ep *dep,
		struct dwc3_request *req, dma_addr_t dma,
		unsigned length, unsigned last, unsigned chain, unsigned node)
{
	struct dwc3_trb		*trb;

	dwc3_trace(trace_dwc3_gadget, "%s: req %pK dma %08llx length %d%s%s",
			dep->name, req, (unsigned long long) dma,
			length, last ? " last" : "",
			chain ? " chain" : "");


	trb = &dep->trb_pool[dep->free_slot & DWC3_TRB_MASK];

	if (!req->trb) {
		dwc3_gadget_move_request_queued(req);
		req->trb = trb;
		req->trb_dma = dwc3_trb_dma_offset(dep, trb);
		req->start_slot = dep->free_slot & DWC3_TRB_MASK;
	}

	dep->free_slot++;
	/* Skip the LINK-TRB on ISOC */
	if (((dep->free_slot & DWC3_TRB_MASK) == DWC3_TRB_NUM - 1) &&
			usb_endpoint_xfer_isoc(dep->endpoint.desc))
		dep->free_slot++;

	trb->size = DWC3_TRB_SIZE_LENGTH(length);
	trb->bpl = lower_32_bits(dma);
	trb->bph = upper_32_bits(dma);

	switch (usb_endpoint_type(dep->endpoint.desc)) {
	case USB_ENDPOINT_XFER_CONTROL:
		trb->ctrl = DWC3_TRBCTL_CONTROL_SETUP;
		break;

	case USB_ENDPOINT_XFER_ISOC:
		if (!node)
			trb->ctrl = DWC3_TRBCTL_ISOCHRONOUS_FIRST;
		else
			trb->ctrl = DWC3_TRBCTL_ISOCHRONOUS;

		if (!req->request.no_interrupt && !chain)
			trb->ctrl |= DWC3_TRB_CTRL_IOC;
		break;

	case USB_ENDPOINT_XFER_BULK:
	case USB_ENDPOINT_XFER_INT:
		trb->ctrl = DWC3_TRBCTL_NORMAL;
		if (req->request.num_mapped_sgs > 0) {
			if (!last && !chain &&
				!req->request.no_interrupt)
				trb->ctrl |= DWC3_TRB_CTRL_IOC;
		}
		break;
	default:
		/*
		 * This is only possible with faulty memory because we
		 * checked it already :)
		 */
		BUG();
	}

	if (usb_endpoint_xfer_isoc(dep->endpoint.desc)) {
		trb->ctrl |= DWC3_TRB_CTRL_ISP_IMI;
		trb->ctrl |= DWC3_TRB_CTRL_CSP;
	} else if (last) {
		trb->ctrl |= DWC3_TRB_CTRL_LST;
	}

	if (chain)
		trb->ctrl |= DWC3_TRB_CTRL_CHN;

	if (usb_endpoint_xfer_bulk(dep->endpoint.desc) && dep->stream_capable)
		trb->ctrl |= DWC3_TRB_CTRL_SID_SOFN(req->request.stream_id);

	trb->ctrl |= DWC3_TRB_CTRL_HWO;

	trace_dwc3_prepare_trb(dep, trb);
}

/*
 * dwc3_prepare_trbs - setup TRBs from requests
 * @dep: endpoint for which requests are being prepared
 * @starting: true if the endpoint is idle and no requests are queued.
 *
 * The function goes through the requests list and sets up TRBs for the
 * transfers. The function returns once there are no more TRBs available or
 * it runs out of requests.
 */
static void dwc3_prepare_trbs(struct dwc3_ep *dep, bool starting)
{
	struct dwc3_request	*req, *n;
	u32			trbs_left;
	u32			max;
	unsigned int		last_one = 0;

	BUILD_BUG_ON_NOT_POWER_OF_2(DWC3_TRB_NUM);

	/* the first request must not be queued */
	trbs_left = (dep->busy_slot - dep->free_slot) & DWC3_TRB_MASK;

	/* Can't wrap around on a non-isoc EP since there's no link TRB */
	if (!usb_endpoint_xfer_isoc(dep->endpoint.desc)) {
		max = DWC3_TRB_NUM - (dep->free_slot & DWC3_TRB_MASK);
		if (trbs_left > max)
			trbs_left = max;
	}

	/*
	 * If busy & slot are equal than it is either full or empty. If we are
	 * starting to process requests then we are empty. Otherwise we are
	 * full and don't do anything
	 */
	if (!trbs_left) {
		if (!starting)
			return;
		trbs_left = DWC3_TRB_NUM;
		/*
		 * In case we start from scratch, we queue the ISOC requests
		 * starting from slot 1. This is done because we use ring
		 * buffer and have no LST bit to stop us. Instead, we place
		 * IOC bit every TRB_NUM/4. We try to avoid having an interrupt
		 * after the first request so we start at slot 1 and have
		 * 7 requests proceed before we hit the first IOC.
		 * Other transfer types don't use the ring buffer and are
		 * processed from the first TRB until the last one. Since we
		 * don't wrap around we have to start at the beginning.
		 */
		if (usb_endpoint_xfer_isoc(dep->endpoint.desc)) {
			dep->busy_slot = 1;
			dep->free_slot = 1;
		} else {
			dep->busy_slot = 0;
			dep->free_slot = 0;
		}
	}

	/* The last TRB is a link TRB, not used for xfer */
	if ((trbs_left <= 1) && usb_endpoint_xfer_isoc(dep->endpoint.desc))
		return;

	list_for_each_entry_safe(req, n, &dep->request_list, list) {
		unsigned	length;
		dma_addr_t	dma;
		last_one = false;

		if (req->request.num_mapped_sgs > 0) {
			struct usb_request *request = &req->request;
			struct scatterlist *sg = request->sg;
			struct scatterlist *s;
			int		i;

			for_each_sg(sg, s, request->num_mapped_sgs, i) {
				unsigned chain = true;

				length = sg_dma_len(s);
				dma = sg_dma_address(s);

				if (i == (request->num_mapped_sgs - 1) ||
						sg_is_last(s)) {
					if (list_empty(&dep->request_list))
						last_one = true;
					chain = false;
				}

				trbs_left--;
				if (!trbs_left)
					last_one = true;

				if (last_one)
					chain = false;

				dwc3_prepare_one_trb(dep, req, dma, length,
						last_one, chain, i);

				if (last_one)
					break;
			}
			dbg_queue(dep->number, &req->request, trbs_left);

			if (last_one)
				break;
		} else {
			dma = req->request.dma;
			length = req->request.length;
			trbs_left--;

			if (!trbs_left)
				last_one = 1;

			/* Is this the last request? */
			if (list_is_last(&req->list, &dep->request_list))
				last_one = 1;

			dwc3_prepare_one_trb(dep, req, dma, length,
					last_one, false, 0);

			dbg_queue(dep->number, &req->request, 0);
			if (last_one)
				break;
		}
	}
}

static int __dwc3_gadget_kick_transfer(struct dwc3_ep *dep, u16 cmd_param,
		int start_new)
{
	struct dwc3_gadget_ep_cmd_params params;
	struct dwc3_request		*req, *req1, *n;
	struct dwc3			*dwc = dep->dwc;
	int				ret;
	u32				cmd;

	if (start_new && (dep->flags & DWC3_EP_BUSY)) {
		dwc3_trace(trace_dwc3_gadget, "%s: endpoint busy", dep->name);
		return -EBUSY;
	}

	/*
	 * If we are getting here after a short-out-packet we don't enqueue any
	 * new requests as we try to set the IOC bit only on the last request.
	 */
	if (start_new) {
		if (list_empty(&dep->req_queued))
			dwc3_prepare_trbs(dep, start_new);

		/* req points to the first request which will be sent */
		req = next_request(&dep->req_queued);
	} else {
		dwc3_prepare_trbs(dep, start_new);

		/*
		 * req points to the first request where HWO changed from 0 to 1
		 */
		req = next_request(&dep->req_queued);
	}
	if (!req) {
		dep->flags |= DWC3_EP_PENDING_REQUEST;
		dbg_event(dep->number, "NO REQ", 0);
		return 0;
	}

	memset(&params, 0, sizeof(params));

	if (start_new) {
		params.param0 = upper_32_bits(req->trb_dma);
		params.param1 = lower_32_bits(req->trb_dma);
		cmd = DWC3_DEPCMD_STARTTRANSFER;
	} else {
		cmd = DWC3_DEPCMD_UPDATETRANSFER;
	}

	cmd |= DWC3_DEPCMD_PARAM(cmd_param);
	ret = dwc3_send_gadget_ep_cmd(dwc, dep->number, cmd, &params);
	if (ret < 0) {
		dev_dbg(dwc->dev, "failed to send STARTTRANSFER command\n");

		if ((ret == -EAGAIN) && start_new &&
				usb_endpoint_xfer_isoc(dep->endpoint.desc)) {
			/* If bit13 in Command complete event is set, software
			 * must issue ENDTRANSFER command and wait for
			 * Xfernotready event to queue the requests again.
			 */
			if (!dep->resource_index) {
				dep->resource_index =
					 dwc3_gadget_ep_get_transfer_index(dwc,
								dep->number);
				WARN_ON_ONCE(!dep->resource_index);
			}
			dwc3_stop_active_transfer(dwc, dep->number, true);
			list_for_each_entry_safe_reverse(req1, n,
						 &dep->req_queued, list) {
				req1->trb = NULL;
				dwc3_gadget_move_request_list_front(req1);
				if (req->request.num_mapped_sgs)
					dep->busy_slot +=
						 req->request.num_mapped_sgs;
				else
					dep->busy_slot++;
				if ((dep->busy_slot & DWC3_TRB_MASK) ==
							DWC3_TRB_NUM - 1)
					dep->busy_slot++;
			}
			return ret;
		}

		/*
		 * FIXME we need to iterate over the list of requests
		 * here and stop, unmap, free and del each of the linked
		 * requests instead of what we do now.
		 */
		usb_gadget_unmap_request(&dwc->gadget, &req->request,
				req->direction);
		list_del(&req->list);
		return ret;
	}

	dep->flags |= DWC3_EP_BUSY;

	if (start_new) {
		dep->resource_index = dwc3_gadget_ep_get_transfer_index(dwc,
				dep->number);
		WARN_ON_ONCE(!dep->resource_index);
	}

	return 0;
}

static void __dwc3_gadget_start_isoc(struct dwc3 *dwc,
		struct dwc3_ep *dep, u32 cur_uf)
{
	u32 uf;
	int ret;

	dep->current_uf = cur_uf;

	if (list_empty(&dep->request_list)) {
		dwc3_trace(trace_dwc3_gadget,
				"ISOC ep %s run out for requests",
				dep->name);
		dep->flags |= DWC3_EP_PENDING_REQUEST;
		return;
	}

	/* 4 micro frames in the future */
	uf = cur_uf + dep->interval * 4;

	ret = __dwc3_gadget_kick_transfer(dep, uf, 1);
	if (ret < 0)
		dbg_event(dep->number, "ISOC QUEUE", ret);
}

static void dwc3_gadget_start_isoc(struct dwc3 *dwc,
		struct dwc3_ep *dep, const struct dwc3_event_depevt *event)
{
	u32 cur_uf, mask;

	mask = ~(dep->interval - 1);
	cur_uf = event->parameters & mask;

	__dwc3_gadget_start_isoc(dwc, dep, cur_uf);
}

static int __dwc3_gadget_ep_queue(struct dwc3_ep *dep, struct dwc3_request *req)
{
	struct dwc3		*dwc = dep->dwc;
	int			ret;

	if (req->request.status == -EINPROGRESS) {
		ret = -EBUSY;
		dev_err(dwc->dev, "%s: %pK request already in queue",
					dep->name, req);
		return ret;
	}

	req->request.actual	= 0;
	req->request.status	= -EINPROGRESS;
	req->direction		= dep->direction;
	req->epnum		= dep->number;

	trace_dwc3_ep_queue(req);

	/*
	 * We only add to our list of requests now and
	 * start consuming the list once we get XferNotReady
	 * IRQ.
	 *
	 * That way, we avoid doing anything that we don't need
	 * to do now and defer it until the point we receive a
	 * particular token from the Host side.
	 *
	 * This will also avoid Host cancelling URBs due to too
	 * many NAKs.
	 */
	ret = usb_gadget_map_request(&dwc->gadget, &req->request,
			dep->direction);
	if (ret)
		return ret;

	list_add_tail(&req->list, &dep->request_list);

	/*
	 * There are a few special cases:
	 *
	 * 1. XferNotReady with empty list of requests. We need to kick the
	 *    transfer here in that situation, otherwise we will be NAKing
	 *    forever. If we get XferNotReady before gadget driver has a
	 *    chance to queue a request, we will ACK the IRQ but won't be
	 *    able to receive the data until the next request is queued.
	 *    The following code is handling exactly that.
	 *
	 */
	if (dep->flags & DWC3_EP_PENDING_REQUEST) {
		/*
		 * If xfernotready is already elapsed and it is a case
		 * of isoc transfer, then issue END TRANSFER, so that
		 * you can receive xfernotready again and can have
		 * notion of current microframe.
		 */
		if (usb_endpoint_xfer_isoc(dep->endpoint.desc)) {
			/* If xfernotready event is recieved before issuing
			 * START TRANSFER command, don't issue END TRANSFER.
			 * Rather start queueing the requests by issuing START
			 * TRANSFER command.
			 */
			if (list_empty(&dep->req_queued) && dep->resource_index)
				dwc3_stop_active_transfer(dwc, dep->number, true);
			else
				__dwc3_gadget_start_isoc(dwc, dep,
							dep->current_uf);
			dep->flags &= ~DWC3_EP_PENDING_REQUEST;
			return 0;
		}

		ret = __dwc3_gadget_kick_transfer(dep, 0, true);
		if (!ret)
			dep->flags &= ~DWC3_EP_PENDING_REQUEST;
		else if (ret != -EBUSY)
			dbg_event(dep->number, "XfNR QUEUE", ret);

		goto out;
	}

	/*
	 * 2. XferInProgress on Isoc EP with an active transfer. We need to
	 *    kick the transfer here after queuing a request, otherwise the
	 *    core may not see the modified TRB(s).
	 */
	if (usb_endpoint_xfer_isoc(dep->endpoint.desc) &&
			(dep->flags & DWC3_EP_BUSY) &&
			!(dep->flags & DWC3_EP_MISSED_ISOC)) {
		WARN_ON_ONCE(!dep->resource_index);
		ret = __dwc3_gadget_kick_transfer(dep, dep->resource_index,
				false);
		if (ret && ret != -EBUSY)
			dbg_event(dep->number, "XfIP QUEUE", ret);
		goto out;
	}

	/*
	 * 4. Stream Capable Bulk Endpoints. We need to start the transfer
	 * right away, otherwise host will not know we have streams to be
	 * handled.
	 */
	if (dep->stream_capable)
		ret = __dwc3_gadget_kick_transfer(dep, 0, true);

out:
	if (ret && ret != -EBUSY) {
		dbg_event(dep->number, "QUEUE err", ret);
		dev_dbg(dwc->dev, "%s: failed to kick transfers\n",
				dep->name);
	}
	if (ret == -EBUSY)
		ret = 0;

	return ret;
}

static int dwc3_gadget_wakeup(struct usb_gadget *g)
{
	struct dwc3		*dwc = gadget_to_dwc(g);

	schedule_work(&dwc->wakeup_work);
	return 0;
}

static bool dwc3_gadget_is_suspended(struct dwc3 *dwc)
{
	if (atomic_read(&dwc->in_lpm) ||
		dwc->link_state == DWC3_LINK_STATE_U3)
		return true;
	return false;
}

static void __dwc3_gadget_ep_zlp_complete(struct usb_ep *ep,
		struct usb_request *request)
{
	dwc3_gadget_ep_free_request(ep, request);
}

static int __dwc3_gadget_ep_queue_zlp(struct dwc3 *dwc, struct dwc3_ep *dep)
{
	struct dwc3_request		*req;
	struct usb_request		*request;
	struct usb_ep			*ep = &dep->endpoint;

	dwc3_trace(trace_dwc3_gadget, "queueing ZLP\n");
	request = dwc3_gadget_ep_alloc_request(ep, GFP_ATOMIC);
	if (!request)
		return -ENOMEM;

	request->length = 0;
	request->buf = dwc->zlp_buf;
	request->complete = __dwc3_gadget_ep_zlp_complete;

	req = to_dwc3_request(request);

	return __dwc3_gadget_ep_queue(dep, req);
}

static int dwc3_gadget_ep_queue(struct usb_ep *ep, struct usb_request *request,
	gfp_t gfp_flags)
{
	struct dwc3_request		*req = to_dwc3_request(request);
	struct dwc3_ep			*dep = to_dwc3_ep(ep);
	struct dwc3			*dwc = dep->dwc;

	unsigned long			flags;
	int				ret;

	spin_lock_irqsave(&dwc->lock, flags);
	if (!dep->endpoint.desc) {
		dev_dbg(dwc->dev, "trying to queue request %pK to disabled %s\n",
				request, ep->name);
		ret = -ESHUTDOWN;
		goto out;
	}

	if (WARN(req->dep != dep, "request %pK belongs to '%s'\n",
				request, req->dep->name)) {
		ret = -EINVAL;
		goto out;
	}

	/*
	 * Queuing endless request to USB endpoint through generic ep queue
	 * API should not be allowed.
	 */
	if (dep->endpoint.endless) {
		dev_dbg(dwc->dev, "trying to queue endless request %p to %s\n",
				request, ep->name);
		spin_unlock_irqrestore(&dwc->lock, flags);
		return -EPERM;
	}

	if (dwc3_gadget_is_suspended(dwc)) {
		if (dwc->gadget.remote_wakeup)
			dwc3_gadget_wakeup(&dwc->gadget);
		ret = dwc->gadget.remote_wakeup ? -EAGAIN : -ENOTSUPP;
		goto out;
	}

	WARN(!dep->direction && (request->length % ep->desc->wMaxPacketSize),
		"trying to queue unaligned request (%d)\n", request->length);

	ret = __dwc3_gadget_ep_queue(dep, req);

	/*
	 * Okay, here's the thing, if gadget driver has requested for a ZLP by
	 * setting request->zero, instead of doing magic, we will just queue an
	 * extra usb_request ourselves so that it gets handled the same way as
	 * any other request.
	 */
	if (ret == 0 && request->zero && request->length &&
	    (request->length % ep->maxpacket == 0))
		ret = __dwc3_gadget_ep_queue_zlp(dwc, dep);

out:
	spin_unlock_irqrestore(&dwc->lock, flags);

	return ret;
}

static int dwc3_gadget_ep_dequeue(struct usb_ep *ep,
		struct usb_request *request)
{
	struct dwc3_request		*req = to_dwc3_request(request);
	struct dwc3_request		*r = NULL;

	struct dwc3_ep			*dep = to_dwc3_ep(ep);
	struct dwc3			*dwc = dep->dwc;

	unsigned long			flags;
	int				ret = 0;

	if (atomic_read(&dwc->in_lpm)) {
		dev_err(dwc->dev, "Unable to dequeue while in LPM\n");
		return -EAGAIN;
	}

	trace_dwc3_ep_dequeue(req);

	spin_lock_irqsave(&dwc->lock, flags);

	list_for_each_entry(r, &dep->request_list, list) {
		if (r == req)
			break;
	}

	if (r != req) {
		list_for_each_entry(r, &dep->req_queued, list) {
			if (r == req)
				break;
		}
		if (r == req) {
			/* wait until it is processed */
			dwc3_stop_active_transfer(dwc, dep->number, true);
			goto out1;
		}
		dev_err(dwc->dev, "request %pK was not queued to %s\n",
				request, ep->name);
		ret = -EINVAL;
		goto out0;
	}

out1:
	dbg_event(dep->number, "DEQUEUE", 0);
	/* giveback the request */
	dwc3_gadget_giveback(dep, req, -ECONNRESET);

out0:
	spin_unlock_irqrestore(&dwc->lock, flags);

	return ret;
}

int __dwc3_gadget_ep_set_halt(struct dwc3_ep *dep, int value, int protocol)
{
	struct dwc3_gadget_ep_cmd_params	params;
	struct dwc3				*dwc = dep->dwc;
	int					ret;

	memset(&params, 0x00, sizeof(params));

	if (value) {
		if (!protocol && ((dep->direction && dep->flags & DWC3_EP_BUSY) ||
				(!list_empty(&dep->req_queued) ||
				 !list_empty(&dep->request_list)))) {
			dev_dbg(dwc->dev, "%s: pending request, cannot halt\n",
					dep->name);
			return -EAGAIN;
		}

		ret = dwc3_send_gadget_ep_cmd(dwc, dep->number,
			DWC3_DEPCMD_SETSTALL, &params);
		if (ret)
			dev_err(dwc->dev, "failed to set STALL on %s\n",
					dep->name);
		else
			dep->flags |= DWC3_EP_STALL;
	} else {
		ret = dwc3_send_gadget_ep_cmd(dwc, dep->number,
			DWC3_DEPCMD_CLEARSTALL, &params);
		if (ret)
			dev_err(dwc->dev, "failed to clear STALL on %s\n",
					dep->name);
		else
			dep->flags &= ~(DWC3_EP_STALL | DWC3_EP_WEDGE);
	}

	return ret;
}

static int dwc3_gadget_ep_set_halt(struct usb_ep *ep, int value)
{
	struct dwc3_ep			*dep = to_dwc3_ep(ep);
	struct dwc3			*dwc = dep->dwc;

	unsigned long			flags;

	int				ret;

	if (!ep->desc) {
		dev_err(dwc->dev, "(%s)'s desc is NULL.\n", dep->name);
		return -EINVAL;
	}

	spin_lock_irqsave(&dwc->lock, flags);
	dbg_event(dep->number, "HALT", value);
	if (usb_endpoint_xfer_isoc(dep->endpoint.desc)) {
		dev_err(dwc->dev, "%s is of Isochronous type\n", dep->name);
		ret = -EINVAL;
		goto out;
	}

	ret = __dwc3_gadget_ep_set_halt(dep, value, false);
out:
	spin_unlock_irqrestore(&dwc->lock, flags);

	return ret;
}

static int dwc3_gadget_ep_set_wedge(struct usb_ep *ep)
{
	struct dwc3_ep			*dep = to_dwc3_ep(ep);
	struct dwc3			*dwc = dep->dwc;
	unsigned long			flags;
	int				ret;

	spin_lock_irqsave(&dwc->lock, flags);
	dbg_event(dep->number, "WEDGE", 0);
	dep->flags |= DWC3_EP_WEDGE;

	if (dep->number == 0 || dep->number == 1)
		ret = __dwc3_gadget_ep0_set_halt(ep, 1);
	else
		ret = __dwc3_gadget_ep_set_halt(dep, 1, false);
	spin_unlock_irqrestore(&dwc->lock, flags);

	return ret;
}

/* -------------------------------------------------------------------------- */

static struct usb_endpoint_descriptor dwc3_gadget_ep0_desc = {
	.bLength	= USB_DT_ENDPOINT_SIZE,
	.bDescriptorType = USB_DT_ENDPOINT,
	.bmAttributes	= USB_ENDPOINT_XFER_CONTROL,
};

static const struct usb_ep_ops dwc3_gadget_ep0_ops = {
	.enable		= dwc3_gadget_ep0_enable,
	.disable	= dwc3_gadget_ep0_disable,
	.alloc_request	= dwc3_gadget_ep_alloc_request,
	.free_request	= dwc3_gadget_ep_free_request,
	.queue		= dwc3_gadget_ep0_queue,
	.dequeue	= dwc3_gadget_ep_dequeue,
	.set_halt	= dwc3_gadget_ep0_set_halt,
	.set_wedge	= dwc3_gadget_ep_set_wedge,
};

static const struct usb_ep_ops dwc3_gadget_ep_ops = {
	.enable		= dwc3_gadget_ep_enable,
	.disable	= dwc3_gadget_ep_disable,
	.alloc_request	= dwc3_gadget_ep_alloc_request,
	.free_request	= dwc3_gadget_ep_free_request,
	.queue		= dwc3_gadget_ep_queue,
	.dequeue	= dwc3_gadget_ep_dequeue,
	.set_halt	= dwc3_gadget_ep_set_halt,
	.set_wedge	= dwc3_gadget_ep_set_wedge,
};

/* -------------------------------------------------------------------------- */

static int dwc3_gadget_get_frame(struct usb_gadget *g)
{
	struct dwc3		*dwc = gadget_to_dwc(g);
	u32			reg;

	reg = dwc3_readl(dwc->regs, DWC3_DSTS);
	return DWC3_DSTS_SOFFN(reg);
}

#define DWC3_PM_RESUME_RETRIES		20    /* Max Number of retries */
#define DWC3_PM_RESUME_DELAY		100   /* 100 msec */

static void dwc3_gadget_wakeup_work(struct work_struct *w)
{
	struct dwc3		*dwc;
	int			ret;
	static int		retry_count;

	dwc = container_of(w, struct dwc3, wakeup_work);

	ret = pm_runtime_get_sync(dwc->dev);
	if (ret) {
		/* pm_runtime_get_sync returns -EACCES error between
		 * late_suspend and early_resume, wait for system resume to
		 * finish and queue work again
		 */
		pr_debug("PM runtime get sync failed, ret %d\n", ret);
		if (ret == -EACCES) {
			pm_runtime_put_noidle(dwc->dev);
			if (retry_count == DWC3_PM_RESUME_RETRIES) {
				retry_count = 0;
				pr_err("pm_runtime_get_sync timed out\n");
				return;
			}
			msleep(DWC3_PM_RESUME_DELAY);
			retry_count++;
			schedule_work(&dwc->wakeup_work);
			return;
		}
	}
	retry_count = 0;
	dbg_event(0xFF, "Gdgwake gsyn",
		atomic_read(&dwc->dev->power.usage_count));

	ret = dwc3_gadget_wakeup_int(dwc);

	if (ret)
		pr_err("Remote wakeup failed. ret = %d.\n", ret);
	else
		pr_debug("Remote wakeup succeeded.\n");
<<<<<<< HEAD

	pm_runtime_put_noidle(dwc->dev);
	dbg_event(0xFF, "Gdgwake put",
		atomic_read(&dwc->dev->power.usage_count));
}

static int dwc3_gadget_wakeup_int(struct dwc3 *dwc)
{
	bool			link_recover_only = false;

=======

	pm_runtime_put_noidle(dwc->dev);
	dbg_event(0xFF, "Gdgwake put",
		atomic_read(&dwc->dev->power.usage_count));
}

static int dwc3_gadget_wakeup_int(struct dwc3 *dwc)
{
	bool			link_recover_only = false;

>>>>>>> 9415f723
	u32			reg;
	int			ret = 0;
	u8			link_state;
	unsigned long		flags;

	pr_debug("%s(): Entry\n", __func__);
	disable_irq(dwc->irq);
	spin_lock_irqsave(&dwc->lock, flags);
	/*
	 * According to the Databook Remote wakeup request should
	 * be issued only when the device is in early suspend state.
	 *
	 * We can check that via USB Link State bits in DSTS register.
	 */
	link_state = dwc3_get_link_state(dwc);

	switch (link_state) {
	case DWC3_LINK_STATE_RX_DET:	/* in HS, means Early Suspend */
	case DWC3_LINK_STATE_U3:	/* in HS, means SUSPEND */
		break;
	case DWC3_LINK_STATE_U1:
		if (dwc->gadget.speed != USB_SPEED_SUPER) {
			link_recover_only = true;
			break;
		}
		/* Intentional fallthrough */
	default:
		dev_dbg(dwc->dev, "can't wakeup from link state %d\n",
				link_state);
		ret = -EINVAL;
		goto out;
	}

	/* Enable LINK STATUS change event */
	reg = dwc3_readl(dwc->regs, DWC3_DEVTEN);
	reg |= DWC3_DEVTEN_ULSTCNGEN;
	dwc3_writel(dwc->regs, DWC3_DEVTEN, reg);
	/*
	 * memory barrier is required to make sure that required events
	 * with core is enabled before performing RECOVERY mechnism.
	 */
	mb();

	ret = dwc3_gadget_set_link_state(dwc, DWC3_LINK_STATE_RECOV);
	if (ret < 0) {
		dev_err(dwc->dev, "failed to put link in Recovery\n");
		/* Disable LINK STATUS change */
		reg = dwc3_readl(dwc->regs, DWC3_DEVTEN);
		reg &= ~DWC3_DEVTEN_ULSTCNGEN;
		dwc3_writel(dwc->regs, DWC3_DEVTEN, reg);
		/* Required to complete this operation before returning */
		mb();
		goto out;
	}

	/* Recent versions do this automatically */
	if (dwc->revision < DWC3_REVISION_194A) {
		/* write zeroes to Link Change Request */
		reg = dwc3_readl(dwc->regs, DWC3_DCTL);
		reg &= ~DWC3_DCTL_ULSTCHNGREQ_MASK;
		dwc3_writel(dwc->regs, DWC3_DCTL, reg);
	}

	spin_unlock_irqrestore(&dwc->lock, flags);
	enable_irq(dwc->irq);

	/*
	 * Have bigger value (16 sec) for timeout since some host PCs driving
	 * resume for very long time (e.g. 8 sec)
	 */
	ret = wait_event_interruptible_timeout(dwc->wait_linkstate,
			(dwc->link_state < DWC3_LINK_STATE_U3) ||
			(dwc->link_state == DWC3_LINK_STATE_SS_DIS),
			msecs_to_jiffies(16000));

	spin_lock_irqsave(&dwc->lock, flags);
	/* Disable link status change event */
	reg = dwc3_readl(dwc->regs, DWC3_DEVTEN);
	reg &= ~DWC3_DEVTEN_ULSTCNGEN;
	dwc3_writel(dwc->regs, DWC3_DEVTEN, reg);
	/*
	 * Complete this write before we go ahead and perform resume
	 * as we don't need link status change notificaiton anymore.
	 */
	mb();

	if (!ret) {
		dev_dbg(dwc->dev, "Timeout moving into state(%d)\n",
							dwc->link_state);
		ret = -EINVAL;
		spin_unlock_irqrestore(&dwc->lock, flags);
		goto out1;
	} else {
		ret = 0;
		/*
		 * If USB is disconnected OR received RESET from host,
		 * don't perform resume
		 */
		if (dwc->link_state == DWC3_LINK_STATE_SS_DIS ||
				dwc->gadget.state == USB_STATE_DEFAULT)
			link_recover_only = true;
	}

	/*
	 * According to DWC3 databook, the controller does not
	 * trigger a wakeup event when remote-wakeup is used.
	 * Hence, after remote-wakeup sequence is complete, and
	 * the device is back at U0 state, it is required that
	 * the resume sequence is initiated by SW.
	 */
	if (!link_recover_only)
		dwc3_gadget_wakeup_interrupt(dwc, true);

	spin_unlock_irqrestore(&dwc->lock, flags);
	pr_debug("%s: Exit\n", __func__);
	return ret;

out:
	spin_unlock_irqrestore(&dwc->lock, flags);
	enable_irq(dwc->irq);

out1:
	return ret;
}

static int dwc_gadget_func_wakeup(struct usb_gadget *g, int interface_id)
{
	int ret = 0;
	struct dwc3 *dwc = gadget_to_dwc(g);

	if (!g || (g->speed != USB_SPEED_SUPER))
		return -ENOTSUPP;

	if (dwc3_gadget_is_suspended(dwc)) {
		pr_debug("USB bus is suspended. Scheduling wakeup and returning -EAGAIN.\n");
		dwc3_gadget_wakeup(&dwc->gadget);
		return -EAGAIN;
	}

	if (dwc->revision < DWC3_REVISION_220A) {
		ret = dwc3_send_gadget_generic_command(dwc,
			DWC3_DGCMD_XMIT_FUNCTION, interface_id);
	} else {
		ret = dwc3_send_gadget_generic_command(dwc,
			DWC3_DGCMD_XMIT_DEV, 0x1 | (interface_id << 4));
	}

	if (ret)
		pr_err("Function wakeup HW command failed.\n");
	else
		pr_debug("Function wakeup HW command succeeded.\n");

	return ret;
}

static int dwc3_gadget_set_selfpowered(struct usb_gadget *g,
		int is_selfpowered)
{
	struct dwc3		*dwc = gadget_to_dwc(g);
	unsigned long		flags;

	spin_lock_irqsave(&dwc->lock, flags);
	g->is_selfpowered = !!is_selfpowered;
	spin_unlock_irqrestore(&dwc->lock, flags);

	return 0;
}

#define DWC3_SOFT_RESET_TIMEOUT	10  /* 10 msec */
static int dwc3_gadget_run_stop(struct dwc3 *dwc, int is_on, int suspend)
{
	u32			reg;
	u32			timeout = 500;
	ktime_t start, diff;

	reg = dwc3_readl(dwc->regs, DWC3_DCTL);
	if (is_on) {
		dbg_event(0xFF, "Pullup_enable", is_on);
		if (dwc->revision <= DWC3_REVISION_187A) {
			reg &= ~DWC3_DCTL_TRGTULST_MASK;
			reg |= DWC3_DCTL_TRGTULST_RX_DET;
		}

		if (dwc->revision >= DWC3_REVISION_194A)
			reg &= ~DWC3_DCTL_KEEP_CONNECT;

		start = ktime_get();
		/* issue device SoftReset */
		dwc3_writel(dwc->regs, DWC3_DCTL, reg | DWC3_DCTL_CSFTRST);
		do {
			reg = dwc3_readl(dwc->regs, DWC3_DCTL);
			if (!(reg & DWC3_DCTL_CSFTRST))
				break;

			diff = ktime_sub(ktime_get(), start);
			/* poll for max. 10ms */
			if (ktime_to_ms(diff) > DWC3_SOFT_RESET_TIMEOUT) {
				printk_ratelimited(KERN_ERR
					"%s:core Reset Timed Out\n", __func__);
				break;
			}
			cpu_relax();
		} while (true);


		dwc3_event_buffers_setup(dwc);
		dwc3_gadget_restart(dwc);
		reg = dwc3_readl(dwc->regs, DWC3_DCTL);
		reg |= DWC3_DCTL_RUN_STOP;

		if (dwc->has_hibernation)
			reg |= DWC3_DCTL_KEEP_CONNECT;

		dwc->pullups_connected = true;
	} else {
		dbg_event(0xFF, "Pullup_disable", is_on);
		dwc3_gadget_disable_irq(dwc);
		__dwc3_gadget_ep_disable(dwc->eps[0]);
		__dwc3_gadget_ep_disable(dwc->eps[1]);

		reg &= ~DWC3_DCTL_RUN_STOP;

		if (dwc->has_hibernation && !suspend)
			reg &= ~DWC3_DCTL_KEEP_CONNECT;

		dwc->pullups_connected = false;
		usb_gadget_set_state(&dwc->gadget, USB_STATE_NOTATTACHED);
	}

	dwc3_writel(dwc->regs, DWC3_DCTL, reg);

	do {
		reg = dwc3_readl(dwc->regs, DWC3_DSTS);
		if (is_on) {
			if (!(reg & DWC3_DSTS_DEVCTRLHLT))
				break;
		} else {
			if (reg & DWC3_DSTS_DEVCTRLHLT)
				break;
		}
		timeout--;
		if (!timeout) {
			dev_err(dwc->dev, "failed to %s controller\n",
					is_on ? "start" : "stop");
			if (is_on)
				dbg_event(0xFF, "STARTTOUT", reg);
			else
				dbg_event(0xFF, "STOPTOUT", reg);
			return -ETIMEDOUT;
		}
		udelay(1);
	} while (1);

	dwc3_trace(trace_dwc3_gadget, "gadget %s data soft-%s",
			dwc->gadget_driver
			? dwc->gadget_driver->function : "no-function",
			is_on ? "connect" : "disconnect");

	return 0;
}

static int dwc3_gadget_vbus_draw(struct usb_gadget *g, unsigned mA)
{
	struct dwc3		*dwc = gadget_to_dwc(g);

	dwc->vbus_draw = mA;
	dev_dbg(dwc->dev, "Notify controller from %s. mA = %d\n", __func__, mA);
	dwc3_notify_event(dwc, DWC3_CONTROLLER_SET_CURRENT_DRAW_EVENT, 0);
	return 0;
}

static int dwc3_gadget_pullup(struct usb_gadget *g, int is_on)
{
	struct dwc3		*dwc = gadget_to_dwc(g);
	unsigned long		flags;
	int			ret;

	is_on = !!is_on;

	dwc->softconnect = is_on;

	if ((dwc->is_drd && !dwc->vbus_active) || !dwc->gadget_driver) {
		/*
		 * Need to wait for vbus_session(on) from otg driver or to
		 * the udc_start.
		 */
		return 0;
	}

	pm_runtime_get_sync(dwc->dev);
	dbg_event(0xFF, "Pullup gsync",
		atomic_read(&dwc->dev->power.usage_count));

	spin_lock_irqsave(&dwc->lock, flags);

	/*
	 * If we are here after bus suspend notify otg state machine to
	 * increment pm usage count of dwc to prevent pm_runtime_suspend
	 * during enumeration.
	 */
<<<<<<< HEAD
	dev_info(dwc->dev, "Notify OTG from %s\n", __func__);
=======
	dev_dbg(dwc->dev, "Notify OTG from %s\n", __func__);
>>>>>>> 9415f723
	dwc->b_suspend = false;
	dwc3_notify_event(dwc, DWC3_CONTROLLER_NOTIFY_OTG_EVENT, 0);

	ret = dwc3_gadget_run_stop(dwc, is_on, false);
	spin_unlock_irqrestore(&dwc->lock, flags);

	pm_runtime_mark_last_busy(dwc->dev);
	pm_runtime_put_autosuspend(dwc->dev);
	dbg_event(0xFF, "Pullup put",
		atomic_read(&dwc->dev->power.usage_count));

	return ret;
}

void dwc3_gadget_enable_irq(struct dwc3 *dwc)
{
	u32			reg;

	/* Enable all but Start and End of Frame IRQs */
	reg = (DWC3_DEVTEN_VNDRDEVTSTRCVEDEN |
			DWC3_DEVTEN_EVNTOVERFLOWEN |
			DWC3_DEVTEN_CMDCMPLTEN |
			DWC3_DEVTEN_ERRTICERREN |
			DWC3_DEVTEN_WKUPEVTEN |
			DWC3_DEVTEN_CONNECTDONEEN |
			DWC3_DEVTEN_USBRSTEN |
			DWC3_DEVTEN_DISCONNEVTEN);

	/*
	 * Enable SUSPENDEVENT(BIT:6) for version 230A and above
	 * else enable USB Link change event (BIT:3) for older version
	 */
	if (dwc->revision < DWC3_REVISION_230A)
		reg |= DWC3_DEVTEN_ULSTCNGEN;
	else
		reg |= DWC3_DEVTEN_SUSPEND;

	dwc3_writel(dwc->regs, DWC3_DEVTEN, reg);
}

void dwc3_gadget_disable_irq(struct dwc3 *dwc)
{
	/* mask all interrupts */
	dwc3_writel(dwc->regs, DWC3_DEVTEN, 0x00);
}

static irqreturn_t dwc3_thread_interrupt(int irq, void *_dwc);
static void dwc3_gadget_disconnect_interrupt(struct dwc3 *dwc);

static int dwc3_gadget_vbus_session(struct usb_gadget *_gadget, int is_active)
{
	struct dwc3 *dwc = gadget_to_dwc(_gadget);
	unsigned long flags;

	if (!dwc->is_drd)
		return -EPERM;

	is_active = !!is_active;

	spin_lock_irqsave(&dwc->lock, flags);

	/* Mark that the vbus was powered */
	dwc->vbus_active = is_active;

	/*
	 * Check if upper level usb_gadget_driver was already registerd with
	 * this udc controller driver (if dwc3_gadget_start was called)
	 */
	if (dwc->gadget_driver && dwc->softconnect) {
		if (dwc->vbus_active) {
			/*
			 * Both vbus was activated by otg and pullup was
			 * signaled by the gadget driver.
			 */
			dwc3_gadget_run_stop(dwc, 1, false);
		} else {
			dwc3_gadget_run_stop(dwc, 0, false);
		}
	}

	/*
	 * Clearing run/stop bit might occur before disconnect event is seen.
	 * Make sure to let gadget driver know in that case.
	 */
	if (!dwc->vbus_active) {
		dev_dbg(dwc->dev, "calling disconnect from %s\n", __func__);
		dwc3_gadget_disconnect_interrupt(dwc);
	}

	spin_unlock_irqrestore(&dwc->lock, flags);
	return 0;
}

static int __dwc3_gadget_start(struct dwc3 *dwc)
{
	struct dwc3_ep		*dep;
	int			ret = 0;
	u32			reg;

	/*
	 * Use IMOD if enabled via dwc->imod_interval. Otherwise, if
	 * the core supports IMOD, disable it.
	 */
	if (dwc->imod_interval) {
		dwc3_writel(dwc->regs, DWC3_DEV_IMOD(0), dwc->imod_interval);
		dwc3_writel(dwc->regs, DWC3_GEVNTCOUNT(0), DWC3_GEVNTCOUNT_EHB);
	} else if (dwc3_has_imod(dwc)) {
		dwc3_writel(dwc->regs, DWC3_DEV_IMOD(0), 0);
	}

	reg = dwc3_readl(dwc->regs, DWC3_DCFG);
	reg &= ~(DWC3_DCFG_SPEED_MASK);

	/**
	 * WORKAROUND: DWC3 revision < 2.20a have an issue
	 * which would cause metastability state on Run/Stop
	 * bit if we try to force the IP to USB2-only mode.
	 *
	 * Because of that, we cannot configure the IP to any
	 * speed other than the SuperSpeed
	 *
	 * Refers to:
	 *
	 * STAR#9000525659: Clock Domain Crossing on DCTL in
	 * USB 2.0 Mode
	 */
	if (dwc->revision < DWC3_REVISION_220A) {
		reg |= DWC3_DCFG_SUPERSPEED;
	} else {
		switch (dwc->maximum_speed) {
		case USB_SPEED_LOW:
			reg |= DWC3_DSTS_LOWSPEED;
			break;
		case USB_SPEED_FULL:
			reg |= DWC3_DSTS_FULLSPEED1;
			break;
		case USB_SPEED_HIGH:
			reg |= DWC3_DSTS_HIGHSPEED;
			break;
		case USB_SPEED_SUPER:	/* FALLTHROUGH */
		case USB_SPEED_UNKNOWN:	/* FALTHROUGH */
		default:
			reg |= DWC3_DSTS_SUPERSPEED;
		}
	}
	dwc3_writel(dwc->regs, DWC3_DCFG, reg);

	/* Programs the number of outstanding pipelined transfer requests
	 * the AXI master pushes to the AXI slave.
	 */
	if (dwc->revision >= DWC3_REVISION_270A) {
		reg = dwc3_readl(dwc->regs, DWC3_GSBUSCFG1);
		reg &= ~DWC3_GSBUSCFG1_PIPETRANSLIMIT_MASK;
		reg |= DWC3_GSBUSCFG1_PIPETRANSLIMIT(0xe);
		dwc3_writel(dwc->regs, DWC3_GSBUSCFG1, reg);
	}

	/* Start with SuperSpeed Default */
	dwc3_gadget_ep0_desc.wMaxPacketSize = cpu_to_le16(512);

	dwc->delayed_status = false;
	/* reinitialize physical ep0-1 */
	dep = dwc->eps[0];
	dep->flags = 0;
	dep->endpoint.maxburst = 1;
	ret = __dwc3_gadget_ep_enable(dep, &dwc3_gadget_ep0_desc, NULL, false,
			false);
	if (ret) {
		dev_err(dwc->dev, "failed to enable %s\n", dep->name);
		return ret;
	}

	dep = dwc->eps[1];
	dep->flags = 0;
	dep->endpoint.maxburst = 1;
	ret = __dwc3_gadget_ep_enable(dep, &dwc3_gadget_ep0_desc, NULL, false,
			false);
	if (ret) {
		dev_err(dwc->dev, "failed to enable %s\n", dep->name);
		__dwc3_gadget_ep_disable(dwc->eps[0]);
		return ret;
	}

	/* begin to receive SETUP packets */
	dwc->ep0state = EP0_SETUP_PHASE;
	dwc->link_state = DWC3_LINK_STATE_SS_DIS;
	dwc3_ep0_out_start(dwc);

	dwc3_gadget_enable_irq(dwc);

	return ret;
}

/* Required gadget re-initialization before switching to gadget in OTG mode */
void dwc3_gadget_restart(struct dwc3 *dwc)
{
	__dwc3_gadget_start(dwc);
}

static int dwc3_gadget_start(struct usb_gadget *g,
		struct usb_gadget_driver *driver)
{
	struct dwc3		*dwc = gadget_to_dwc(g);
	unsigned long		flags;
	int			ret = 0;

	spin_lock_irqsave(&dwc->lock, flags);

	if (dwc->gadget_driver) {
		dev_err(dwc->dev, "%s is already bound to %s\n",
				dwc->gadget.name,
				dwc->gadget_driver->driver.name);
		ret = -EBUSY;
		goto err0;
	}

	dwc->gadget_driver	= driver;

	/*
	 * For DRD, this might get called by gadget driver during bootup
	 * even though host mode might be active. Don't actually perform
	 * device-specific initialization until device mode is activated.
	 * In that case dwc3_gadget_restart() will handle it.
	 */
	spin_unlock_irqrestore(&dwc->lock, flags);
	return 0;

err0:
	spin_unlock_irqrestore(&dwc->lock, flags);
	return ret;
}

static int dwc3_gadget_stop(struct usb_gadget *g)
{
	struct dwc3		*dwc = gadget_to_dwc(g);
	unsigned long		flags;


	spin_lock_irqsave(&dwc->lock, flags);
	dwc->gadget_driver	= NULL;
	spin_unlock_irqrestore(&dwc->lock, flags);

	return 0;
}

static int dwc3_gadget_restart_usb_session(struct usb_gadget *g)
{
	struct dwc3		*dwc = gadget_to_dwc(g);

	return dwc3_notify_event(dwc, DWC3_CONTROLLER_RESTART_USB_SESSION, 0);
}

static const struct usb_gadget_ops dwc3_gadget_ops = {
	.get_frame		= dwc3_gadget_get_frame,
	.wakeup			= dwc3_gadget_wakeup,
	.func_wakeup		= dwc_gadget_func_wakeup,
	.set_selfpowered	= dwc3_gadget_set_selfpowered,
	.vbus_session		= dwc3_gadget_vbus_session,
	.vbus_draw		= dwc3_gadget_vbus_draw,
	.pullup			= dwc3_gadget_pullup,
	.udc_start		= dwc3_gadget_start,
	.udc_stop		= dwc3_gadget_stop,
	.restart		= dwc3_gadget_restart_usb_session,
};

/* -------------------------------------------------------------------------- */

#define NUM_GSI_OUT_EPS	1
#define NUM_GSI_IN_EPS	2

static int dwc3_gadget_init_hw_endpoints(struct dwc3 *dwc,
		u8 num, u32 direction)
{
	struct dwc3_ep			*dep;
	u8				i, gsi_ep_count, gsi_ep_index = 0;

	/* Read number of event buffers to check if we need
	 * to update gsi_ep_count. For non GSI targets this
	 * will be 0 and we will skip reservation of GSI eps.
	 * There is one event buffer for each GSI EP.
	 */
	gsi_ep_count = dwc->num_gsi_event_buffers;
	/* OUT GSI EPs based on direction field */
	if (gsi_ep_count && !direction)
		gsi_ep_count = NUM_GSI_OUT_EPS;
	/* IN GSI EPs */
	else if (gsi_ep_count && direction)
		gsi_ep_count = NUM_GSI_IN_EPS;

	for (i = 0; i < num; i++) {
		u8 epnum = (i << 1) | (!!direction);

		dep = kzalloc(sizeof(*dep), GFP_KERNEL);
		if (!dep)
			return -ENOMEM;

		dep->dwc = dwc;
		dep->number = epnum;
		dep->direction = !!direction;
		dwc->eps[epnum] = dep;

		/* Reserve EPs at the end for GSI based on gsi_ep_count */
		if ((gsi_ep_index < gsi_ep_count) &&
				(i > (num - 1 - gsi_ep_count))) {
			gsi_ep_index++;
			/* For GSI EPs, name eps as "gsi-epin" or "gsi-epout" */
			snprintf(dep->name, sizeof(dep->name), "%s",
				(epnum & 1) ? "gsi-epin" : "gsi-epout");
			/* Set ep type as GSI */
			dep->endpoint.ep_type = EP_TYPE_GSI;
		} else {
			snprintf(dep->name, sizeof(dep->name), "ep%d%s",
				epnum >> 1, (epnum & 1) ? "in" : "out");
		}

		dep->endpoint.ep_num = epnum >> 1;
		dep->endpoint.name = dep->name;

		dwc3_trace(trace_dwc3_gadget, "initializing %s", dep->name);

		if (epnum == 0 || epnum == 1) {
			usb_ep_set_maxpacket_limit(&dep->endpoint, 512);
			dep->endpoint.maxburst = 1;
			dep->endpoint.ops = &dwc3_gadget_ep0_ops;
			if (!epnum)
				dwc->gadget.ep0 = &dep->endpoint;
		} else {
			int		ret;

			usb_ep_set_maxpacket_limit(&dep->endpoint, 1024);
			dep->endpoint.max_streams = 15;
			dep->endpoint.ops = &dwc3_gadget_ep_ops;
			list_add_tail(&dep->endpoint.ep_list,
					&dwc->gadget.ep_list);

			ret = dwc3_alloc_trb_pool(dep);
			if (ret)
				return ret;
		}

		if (epnum == 0 || epnum == 1) {
			dep->endpoint.caps.type_control = true;
		} else {
			dep->endpoint.caps.type_iso = true;
			dep->endpoint.caps.type_bulk = true;
			dep->endpoint.caps.type_int = true;
		}

		dep->endpoint.caps.dir_in = !!direction;
		dep->endpoint.caps.dir_out = !direction;

		INIT_LIST_HEAD(&dep->request_list);
		INIT_LIST_HEAD(&dep->req_queued);
	}

	return 0;
}

static int dwc3_gadget_init_endpoints(struct dwc3 *dwc)
{
	int				ret;

	INIT_LIST_HEAD(&dwc->gadget.ep_list);

	ret = dwc3_gadget_init_hw_endpoints(dwc, dwc->num_out_eps, 0);
	if (ret < 0) {
		dwc3_trace(trace_dwc3_gadget,
				"failed to allocate OUT endpoints");
		return ret;
	}

	ret = dwc3_gadget_init_hw_endpoints(dwc, dwc->num_in_eps, 1);
	if (ret < 0) {
		dwc3_trace(trace_dwc3_gadget,
				"failed to allocate IN endpoints");
		return ret;
	}

	return 0;
}

static void dwc3_gadget_free_endpoints(struct dwc3 *dwc)
{
	struct dwc3_ep			*dep;
	u8				epnum;

	for (epnum = 0; epnum < DWC3_ENDPOINTS_NUM; epnum++) {
		dep = dwc->eps[epnum];
		if (!dep)
			continue;
		/*
		 * Physical endpoints 0 and 1 are special; they form the
		 * bi-directional USB endpoint 0.
		 *
		 * For those two physical endpoints, we don't allocate a TRB
		 * pool nor do we add them the endpoints list. Due to that, we
		 * shouldn't do these two operations otherwise we would end up
		 * with all sorts of bugs when removing dwc3.ko.
		 */
		if (epnum != 0 && epnum != 1) {
			dwc3_free_trb_pool(dep);
			list_del(&dep->endpoint.ep_list);
		}

		kfree(dep);
	}
}

/* -------------------------------------------------------------------------- */

static int __dwc3_cleanup_done_trbs(struct dwc3 *dwc, struct dwc3_ep *dep,
		struct dwc3_request *req, struct dwc3_trb *trb, unsigned length,
		const struct dwc3_event_depevt *event, int status)
{
	unsigned int		count;
	unsigned int		s_pkt = 0;
	unsigned int		trb_status;

	trace_dwc3_complete_trb(dep, trb);

	if ((trb->ctrl & DWC3_TRB_CTRL_HWO) && status != -ESHUTDOWN)
		/*
		 * We continue despite the error. There is not much we
		 * can do. If we don't clean it up we loop forever. If
		 * we skip the TRB then it gets overwritten after a
		 * while since we use them in a ring buffer. A BUG()
		 * would help. Lets hope that if this occurs, someone
		 * fixes the root cause instead of looking away :)
		 */
		dev_err(dwc->dev, "%s's TRB (%pK) still owned by HW\n",
				dep->name, trb);
	count = trb->size & DWC3_TRB_SIZE_MASK;

	if (dep->direction) {
		if (count) {
			trb_status = DWC3_TRB_SIZE_TRBSTS(trb->size);
			if (trb_status == DWC3_TRBSTS_MISSED_ISOC) {
				dev_dbg(dwc->dev, "incomplete IN transfer %s\n",
						dep->name);
				/*
				 * If missed isoc occurred and there is
				 * no request queued then issue END
				 * TRANSFER, so that core generates
				 * next xfernotready and we will issue
				 * a fresh START TRANSFER.
				 * If there are still queued request
				 * then wait, do not issue either END
				 * or UPDATE TRANSFER, just attach next
				 * request in request_list during
				 * giveback.If any future queued request
				 * is successfully transferred then we
				 * will issue UPDATE TRANSFER for all
				 * request in the request_list.
				 */
				dep->flags |= DWC3_EP_MISSED_ISOC;
				dbg_event(dep->number, "MISSED ISOC", status);
			} else {
				dev_err(dwc->dev, "incomplete IN transfer %s\n",
						dep->name);
				status = -ECONNRESET;
			}
		} else {
			dep->flags &= ~DWC3_EP_MISSED_ISOC;
		}
	} else {
		if (count && (event->status & DEPEVT_STATUS_SHORT))
			s_pkt = 1;
	}

	/*
	 * We assume here we will always receive the entire data block
	 * which we should receive. Meaning, if we program RX to
	 * receive 4K but we receive only 2K, we assume that's all we
	 * should receive and we simply bounce the request back to the
	 * gadget driver for further processing.
	 */
	req->request.actual += length - count;
	if (s_pkt)
		return 1;
	if ((event->status & DEPEVT_STATUS_LST) &&
			(trb->ctrl & (DWC3_TRB_CTRL_LST |
				DWC3_TRB_CTRL_HWO)))
		return 1;
	if ((event->status & DEPEVT_STATUS_IOC) &&
			(trb->ctrl & DWC3_TRB_CTRL_IOC))
		return 1;
	return 0;
}

static int dwc3_cleanup_done_reqs(struct dwc3 *dwc, struct dwc3_ep *dep,
		const struct dwc3_event_depevt *event, int status)
{
	struct dwc3_request	*req;
	struct dwc3_trb		*trb;
	unsigned int		slot;
	unsigned int		i;
	unsigned int		trb_len;
	int			ret;

	do {
		req = next_request(&dep->req_queued);
		if (!req) {
			dev_err(dwc->dev, "%s: evt sts %x for no req queued",
				dep->name, event->status);
			return 1;
		}

		/* Make sure that not to queue any TRB if HWO bit is set. */
		if (req->trb->ctrl & DWC3_TRB_CTRL_HWO)
			return 0;

		i = 0;
		do {
			slot = req->start_slot + i;
			if ((slot == DWC3_TRB_NUM - 1) &&
				usb_endpoint_xfer_isoc(dep->endpoint.desc))
				slot++;
			slot %= DWC3_TRB_NUM;
			trb = &dep->trb_pool[slot];

			if (req->request.num_mapped_sgs)
				trb_len = sg_dma_len(&req->request.sg[i]);
			else
				trb_len = req->request.length;

			ret = __dwc3_cleanup_done_trbs(dwc, dep, req, trb,
					trb_len, event, status);
			if (ret)
				break;
		} while (++i < req->request.num_mapped_sgs);

		dwc3_gadget_giveback(dep, req, status);

		/* EP possibly disabled during giveback? */
		if (!(dep->flags & DWC3_EP_ENABLED)) {
			dev_dbg(dwc->dev, "%s disabled while handling ep event\n",
					dep->name);
			return 0;
		}

		if (ret)
			break;
	} while (1);

	if (usb_endpoint_xfer_isoc(dep->endpoint.desc) &&
			list_empty(&dep->req_queued)) {
		if (list_empty(&dep->request_list))
			/*
			 * If there is no entry in request list then do
			 * not issue END TRANSFER now. Just set PENDING
			 * flag, so that END TRANSFER is issued when an
			 * entry is added into request list.
			 */
			dep->flags |= DWC3_EP_PENDING_REQUEST;
		else
			dwc3_stop_active_transfer(dwc, dep->number, true);
		dep->flags &= ~DWC3_EP_MISSED_ISOC;
		return 1;
	}

	if ((event->status & DEPEVT_STATUS_IOC) &&
			(trb->ctrl & DWC3_TRB_CTRL_IOC))
		return 0;
	return 1;
}

static void dwc3_endpoint_transfer_complete(struct dwc3 *dwc,
		struct dwc3_ep *dep, const struct dwc3_event_depevt *event)
{
	unsigned		status = 0;
	int			clean_busy;
	u32			is_xfer_complete;

	is_xfer_complete = (event->endpoint_event == DWC3_DEPEVT_XFERCOMPLETE);

	if (event->status & DEPEVT_STATUS_BUSERR)
		status = -ECONNRESET;

	clean_busy = dwc3_cleanup_done_reqs(dwc, dep, event, status);
	if (clean_busy && (is_xfer_complete ||
				usb_endpoint_xfer_isoc(dep->endpoint.desc)))
		dep->flags &= ~DWC3_EP_BUSY;

	/*
	 * WORKAROUND: This is the 2nd half of U1/U2 -> U0 workaround.
	 * See dwc3_gadget_linksts_change_interrupt() for 1st half.
	 */
	if (dwc->revision < DWC3_REVISION_183A) {
		u32		reg;
		int		i;

		for (i = 0; i < DWC3_ENDPOINTS_NUM; i++) {
			dep = dwc->eps[i];

			if (!(dep->flags & DWC3_EP_ENABLED))
				continue;

			if (!list_empty(&dep->req_queued))
				return;
		}

		reg = dwc3_readl(dwc->regs, DWC3_DCTL);
		reg |= dwc->u1u2;
		dwc3_writel(dwc->regs, DWC3_DCTL, reg);

		dwc->u1u2 = 0;
	}
}

static void dwc3_endpoint_interrupt(struct dwc3 *dwc,
		const struct dwc3_event_depevt *event)
{
	struct dwc3_ep		*dep;
	u8			epnum = event->endpoint_number;

	dep = dwc->eps[epnum];

	if (!(dep->flags & DWC3_EP_ENABLED))
		return;

	if (epnum == 0 || epnum == 1) {
		dwc3_ep0_interrupt(dwc, event);
		return;
	}

	dep->dbg_ep_events.total++;

	switch (event->endpoint_event) {
	case DWC3_DEPEVT_XFERCOMPLETE:
		dep->resource_index = 0;
		dep->dbg_ep_events.xfercomplete++;

		if (usb_endpoint_xfer_isoc(dep->endpoint.desc)) {
			dev_dbg(dwc->dev, "%s is an Isochronous endpoint\n",
					dep->name);
			return;
		}

		dwc3_endpoint_transfer_complete(dwc, dep, event);
		break;
	case DWC3_DEPEVT_XFERINPROGRESS:
		dep->dbg_ep_events.xferinprogress++;
		if (!usb_endpoint_xfer_isoc(dep->endpoint.desc)) {
			dev_dbg(dwc->dev, "%s is not an Isochronous endpoint\n",
					dep->name);
			return;
		}

		dwc3_endpoint_transfer_complete(dwc, dep, event);
		break;
	case DWC3_DEPEVT_XFERNOTREADY:
		dep->dbg_ep_events.xfernotready++;
		if (usb_endpoint_xfer_isoc(dep->endpoint.desc)) {
			dwc3_gadget_start_isoc(dwc, dep, event);
		} else {
			int ret;

			dwc3_trace(trace_dwc3_gadget, "%s: reason %s",
					dep->name, event->status &
					DEPEVT_STATUS_TRANSFER_ACTIVE
					? "Transfer Active"
					: "Transfer Not Active");

			/*
			 * If XFERNOTREADY interrupt is received with event
			 * status as TRANSFER ACTIVE, don't kick next transfer.
			 * otherwise data stall is seen on that endpoint.
			 */
			if (event->status & DEPEVT_STATUS_TRANSFER_ACTIVE)
				return;

			ret = __dwc3_gadget_kick_transfer(dep, 0, 1);
			if (!ret || ret == -EBUSY)
				return;

			dev_dbg(dwc->dev, "%s: failed to kick transfers\n",
					dep->name);
		}

		break;
	case DWC3_DEPEVT_STREAMEVT:
		dep->dbg_ep_events.streamevent++;
		if (!usb_endpoint_xfer_bulk(dep->endpoint.desc)) {
			dev_err(dwc->dev, "Stream event for non-Bulk %s\n",
					dep->name);
			return;
		}

		switch (event->status) {
		case DEPEVT_STREAMEVT_FOUND:
			dwc3_trace(trace_dwc3_gadget,
					"Stream %d found and started",
					event->parameters);

			break;
		case DEPEVT_STREAMEVT_NOTFOUND:
			/* FALLTHROUGH */
		default:
			dev_dbg(dwc->dev, "Couldn't find suitable stream\n");
		}
		break;
	case DWC3_DEPEVT_RXTXFIFOEVT:
		dev_dbg(dwc->dev, "%s FIFO Overrun\n", dep->name);
		dep->dbg_ep_events.rxtxfifoevent++;
		break;
	case DWC3_DEPEVT_EPCMDCMPLT:
		dwc3_trace(trace_dwc3_gadget, "Endpoint Command Complete");
		dep->dbg_ep_events.epcmdcomplete++;
		break;
	}
}

static void dwc3_disconnect_gadget(struct dwc3 *dwc)
{
	struct usb_gadget_driver *gadget_driver;

	if (dwc->gadget_driver && dwc->gadget_driver->disconnect) {
		gadget_driver = dwc->gadget_driver;
		spin_unlock(&dwc->lock);
		dbg_event(0xFF, "DISCONNECT", 0);
		gadget_driver->disconnect(&dwc->gadget);
		spin_lock(&dwc->lock);
	}
}

static void dwc3_suspend_gadget(struct dwc3 *dwc)
{
	struct usb_gadget_driver *gadget_driver;

	if (dwc->gadget_driver && dwc->gadget_driver->suspend) {
		gadget_driver = dwc->gadget_driver;
		spin_unlock(&dwc->lock);
		dbg_event(0xFF, "SUSPEND", 0);
		gadget_driver->suspend(&dwc->gadget);
		spin_lock(&dwc->lock);
	}
}

static void dwc3_resume_gadget(struct dwc3 *dwc)
{
	struct usb_gadget_driver *gadget_driver;

	if (dwc->gadget_driver && dwc->gadget_driver->resume) {
		gadget_driver = dwc->gadget_driver;
		spin_unlock(&dwc->lock);
		dbg_event(0xFF, "RESUME", 0);
		gadget_driver->resume(&dwc->gadget);
		spin_lock(&dwc->lock);
	}
}

static void dwc3_reset_gadget(struct dwc3 *dwc)
{
	struct usb_gadget_driver *gadget_driver;

	if (!dwc->gadget_driver)
		return;

	if (dwc->gadget.speed != USB_SPEED_UNKNOWN) {
		gadget_driver = dwc->gadget_driver;
		spin_unlock(&dwc->lock);
		dbg_event(0xFF, "UDC RESET", 0);
		usb_gadget_udc_reset(&dwc->gadget, gadget_driver);
		spin_lock(&dwc->lock);
	}
}

void dwc3_stop_active_transfer(struct dwc3 *dwc, u32 epnum, bool force)
{
	struct dwc3_ep *dep;
	struct dwc3_gadget_ep_cmd_params params;
	u32 cmd;
	int ret;

	dep = dwc->eps[epnum];

	if (!dep->resource_index)
		return;

	if (dep->endpoint.endless)
		dwc3_notify_event(dwc, DWC3_CONTROLLER_NOTIFY_DISABLE_UPDXFER,
								dep->number);

	/*
	 * NOTICE: We are violating what the Databook says about the
	 * EndTransfer command. Ideally we would _always_ wait for the
	 * EndTransfer Command Completion IRQ, but that's causing too
	 * much trouble synchronizing between us and gadget driver.
	 *
	 * We have discussed this with the IP Provider and it was
	 * suggested to giveback all requests here, but give HW some
	 * extra time to synchronize with the interconnect. We're using
	 * an arbitrary 100us delay for that.
	 *
	 * Note also that a similar handling was tested by Synopsys
	 * (thanks a lot Paul) and nothing bad has come out of it.
	 * In short, what we're doing is:
	 *
	 * - Issue EndTransfer WITH CMDIOC bit set
	 * - Wait 100us
	 */

	cmd = DWC3_DEPCMD_ENDTRANSFER;
	cmd |= force ? DWC3_DEPCMD_HIPRI_FORCERM : 0;
	cmd |= DWC3_DEPCMD_CMDIOC;
	cmd |= DWC3_DEPCMD_PARAM(dep->resource_index);
	memset(&params, 0, sizeof(params));
	ret = dwc3_send_gadget_ep_cmd(dwc, dep->number, cmd, &params);
	WARN_ON_ONCE(ret);
	dep->resource_index = 0;
	dep->flags &= ~DWC3_EP_BUSY;
	udelay(100);
}

static void dwc3_stop_active_transfers(struct dwc3 *dwc)
{
	u32 epnum;

	for (epnum = 2; epnum < DWC3_ENDPOINTS_NUM; epnum++) {
		struct dwc3_ep *dep;

		dep = dwc->eps[epnum];
		if (!dep)
			continue;

		if (!(dep->flags & DWC3_EP_ENABLED))
			continue;

		dwc3_remove_requests(dwc, dep);
	}
}

static void dwc3_clear_stall_all_ep(struct dwc3 *dwc)
{
	u32 epnum;

	for (epnum = 1; epnum < DWC3_ENDPOINTS_NUM; epnum++) {
		struct dwc3_ep *dep;
		struct dwc3_gadget_ep_cmd_params params;
		int ret;

		dep = dwc->eps[epnum];
		if (!dep)
			continue;

		if (!(dep->flags & DWC3_EP_STALL))
			continue;

		dep->flags &= ~DWC3_EP_STALL;

		memset(&params, 0, sizeof(params));
		ret = dwc3_send_gadget_ep_cmd(dwc, dep->number,
				DWC3_DEPCMD_CLEARSTALL, &params);
		if (ret) {
			dev_dbg(dwc->dev, "%s; send ep cmd CLEARSTALL failed",
				dep->name);
			dbg_event(dep->number, "ECLRSTALL", ret);
		}
	}
}

static void dwc3_gadget_disconnect_interrupt(struct dwc3 *dwc)
{
	int			reg;

<<<<<<< HEAD
	dev_info(dwc->dev, "Notify OTG from %s\n", __func__);
=======
	dev_dbg(dwc->dev, "Notify OTG from %s\n", __func__);
>>>>>>> 9415f723
	dwc->b_suspend = false;
	dwc3_notify_event(dwc, DWC3_CONTROLLER_NOTIFY_OTG_EVENT, 0);

	reg = dwc3_readl(dwc->regs, DWC3_DCTL);
	reg &= ~DWC3_DCTL_INITU1ENA;
	dwc3_writel(dwc->regs, DWC3_DCTL, reg);

	reg &= ~DWC3_DCTL_INITU2ENA;
	dwc3_writel(dwc->regs, DWC3_DCTL, reg);

	dbg_event(0xFF, "DISCONNECT", 0);
	dwc3_disconnect_gadget(dwc);

	dwc->gadget.speed = USB_SPEED_UNKNOWN;
	dwc->setup_packet_pending = false;
	dwc->link_state = DWC3_LINK_STATE_SS_DIS;
	usb_gadget_set_state(&dwc->gadget, USB_STATE_NOTATTACHED);
	wake_up_interruptible(&dwc->wait_linkstate);
}

static void dwc3_gadget_reset_interrupt(struct dwc3 *dwc)
{
	u32			reg;

	/*
	 * WORKAROUND: DWC3 revisions <1.88a have an issue which
	 * would cause a missing Disconnect Event if there's a
	 * pending Setup Packet in the FIFO.
	 *
	 * There's no suggested workaround on the official Bug
	 * report, which states that "unless the driver/application
	 * is doing any special handling of a disconnect event,
	 * there is no functional issue".
	 *
	 * Unfortunately, it turns out that we _do_ some special
	 * handling of a disconnect event, namely complete all
	 * pending transfers, notify gadget driver of the
	 * disconnection, and so on.
	 *
	 * Our suggested workaround is to follow the Disconnect
	 * Event steps here, instead, based on a setup_packet_pending
	 * flag. Such flag gets set whenever we have a XferNotReady
	 * event on EP0 and gets cleared on XferComplete for the
	 * same endpoint.
	 *
	 * Refers to:
	 *
	 * STAR#9000466709: RTL: Device : Disconnect event not
	 * generated if setup packet pending in FIFO
	 */
	if (dwc->revision < DWC3_REVISION_188A) {
		if (dwc->setup_packet_pending)
			dwc3_gadget_disconnect_interrupt(dwc);
	}

<<<<<<< HEAD
	dev_info(dwc->dev, "Notify OTG from %s\n", __func__);
=======
	dev_dbg(dwc->dev, "Notify OTG from %s\n", __func__);
>>>>>>> 9415f723
	dwc->b_suspend = false;
	dwc3_notify_event(dwc, DWC3_CONTROLLER_NOTIFY_OTG_EVENT, 0);

	dwc3_usb3_phy_suspend(dwc, false);
	usb_gadget_vbus_draw(&dwc->gadget, 100);

	dwc3_reset_gadget(dwc);
	dbg_event(0xFF, "BUS RST", 0);

	reg = dwc3_readl(dwc->regs, DWC3_DCTL);
	reg &= ~DWC3_DCTL_TSTCTRL_MASK;
	dwc3_writel(dwc->regs, DWC3_DCTL, reg);
	dwc->test_mode = false;

	/*
	 * From SNPS databook section 8.1.2
	 * the EP0 should be in setup phase. So ensure
	 * that EP0 is in setup phase by issuing a stall
	 * and restart if EP0 is not in setup phase.
	 */
<<<<<<< HEAD
	if (dwc->ep0state != EP0_SETUP_PHASE) {
		unsigned int    dir;

		dbg_event(0xFF, "CONTRPEND", dwc->ep0state);
		dir = !!dwc->ep0_expect_in;
		if (dwc->ep0state == EP0_DATA_PHASE)
			dwc3_ep0_end_control_data(dwc, dwc->eps[dir]);
		else
			dwc3_ep0_end_control_data(dwc, dwc->eps[!dir]);
		dwc3_ep0_stall_and_restart(dwc);
	}
=======
	if (dwc->ep0state != EP0_SETUP_PHASE)
		dwc3_ep0_stall_and_restart(dwc);
>>>>>>> 9415f723

	dwc3_stop_active_transfers(dwc);
	dwc3_clear_stall_all_ep(dwc);

	/* bus reset issued due to missing status stage of a control transfer */
	dwc->resize_fifos = 0;

	/* Reset device address to zero */
	reg = dwc3_readl(dwc->regs, DWC3_DCFG);
	reg &= ~(DWC3_DCFG_DEVADDR_MASK);
	dwc3_writel(dwc->regs, DWC3_DCFG, reg);
	dwc->gadget.speed = USB_SPEED_UNKNOWN;
	dwc->link_state = DWC3_LINK_STATE_U0;
	wake_up_interruptible(&dwc->wait_linkstate);
}

static void dwc3_update_ram_clk_sel(struct dwc3 *dwc, u32 speed)
{
	u32 reg;
	u32 usb30_clock = DWC3_GCTL_CLK_BUS;

	/*
	 * We change the clock only at SS but I dunno why I would want to do
	 * this. Maybe it becomes part of the power saving plan.
	 */

	if (speed != DWC3_DSTS_SUPERSPEED)
		return;

	/*
	 * RAMClkSel is reset to 0 after USB reset, so it must be reprogrammed
	 * each time on Connect Done.
	 */
	if (!usb30_clock)
		return;

	reg = dwc3_readl(dwc->regs, DWC3_GCTL);
	reg |= DWC3_GCTL_RAMCLKSEL(usb30_clock);
	dwc3_writel(dwc->regs, DWC3_GCTL, reg);
}

static void dwc3_gadget_conndone_interrupt(struct dwc3 *dwc)
{
	struct dwc3_ep		*dep;
	int			ret;
	u32			reg;
	u8			speed;

	reg = dwc3_readl(dwc->regs, DWC3_DSTS);
	speed = reg & DWC3_DSTS_CONNECTSPD;
	dwc->speed = speed;

	dwc3_update_ram_clk_sel(dwc, speed);

	switch (speed) {
	case DWC3_DCFG_SUPERSPEED:
		/*
		 * WORKAROUND: DWC3 revisions <1.90a have an issue which
		 * would cause a missing USB3 Reset event.
		 *
		 * In such situations, we should force a USB3 Reset
		 * event by calling our dwc3_gadget_reset_interrupt()
		 * routine.
		 *
		 * Refers to:
		 *
		 * STAR#9000483510: RTL: SS : USB3 reset event may
		 * not be generated always when the link enters poll
		 */
		if (dwc->revision < DWC3_REVISION_190A)
			dwc3_gadget_reset_interrupt(dwc);

		dwc3_gadget_ep0_desc.wMaxPacketSize = cpu_to_le16(512);
		dwc->gadget.ep0->maxpacket = 512;
		dwc->gadget.speed = USB_SPEED_SUPER;
		break;
	case DWC3_DCFG_HIGHSPEED:
		dwc3_gadget_ep0_desc.wMaxPacketSize = cpu_to_le16(64);
		dwc->gadget.ep0->maxpacket = 64;
		dwc->gadget.speed = USB_SPEED_HIGH;
		break;
	case DWC3_DCFG_FULLSPEED2:
	case DWC3_DCFG_FULLSPEED1:
		dwc3_gadget_ep0_desc.wMaxPacketSize = cpu_to_le16(64);
		dwc->gadget.ep0->maxpacket = 64;
		dwc->gadget.speed = USB_SPEED_FULL;
		break;
	case DWC3_DCFG_LOWSPEED:
		dwc3_gadget_ep0_desc.wMaxPacketSize = cpu_to_le16(8);
		dwc->gadget.ep0->maxpacket = 8;
		dwc->gadget.speed = USB_SPEED_LOW;
		break;
	}

	dwc->eps[1]->endpoint.maxpacket = dwc->gadget.ep0->maxpacket;

	/* Enable USB2 LPM Capability */

	if ((dwc->revision > DWC3_REVISION_194A)
			&& (speed != DWC3_DCFG_SUPERSPEED)) {
		reg = dwc3_readl(dwc->regs, DWC3_DCFG);
		reg |= DWC3_DCFG_LPM_CAP;
		dwc3_writel(dwc->regs, DWC3_DCFG, reg);

		reg = dwc3_readl(dwc->regs, DWC3_DCTL);
		reg &= ~(DWC3_DCTL_HIRD_THRES_MASK | DWC3_DCTL_L1_HIBER_EN);

		reg |= DWC3_DCTL_HIRD_THRES(dwc->hird_threshold);

		/*
		 * When dwc3 revisions >= 2.40a, LPM Erratum is enabled and
		 * DCFG.LPMCap is set, core responses with an ACK and the
		 * BESL value in the LPM token is less than or equal to LPM
		 * NYET threshold.
		 */
		WARN_ONCE(dwc->revision < DWC3_REVISION_240A
				&& dwc->has_lpm_erratum,
				"LPM Erratum not available on dwc3 revisisions < 2.40a\n");

		if (dwc->has_lpm_erratum && dwc->revision >= DWC3_REVISION_240A)
			reg |= DWC3_DCTL_LPM_ERRATA(dwc->lpm_nyet_threshold);

		dwc3_writel(dwc->regs, DWC3_DCTL, reg);
	} else {
		reg = dwc3_readl(dwc->regs, DWC3_DCTL);
		reg &= ~DWC3_DCTL_HIRD_THRES_MASK;
		dwc3_writel(dwc->regs, DWC3_DCTL, reg);
	}

	/*
	 * In HS mode this allows SS phy suspend. In SS mode this allows ss phy
	 * suspend in P3 state and generates IN_P3 power event irq.
	 */
	dwc3_usb3_phy_suspend(dwc, true);

	dep = dwc->eps[0];
	ret = __dwc3_gadget_ep_enable(dep, &dwc3_gadget_ep0_desc, NULL, true,
			false);
	if (ret) {
		dev_err(dwc->dev, "failed to enable %s\n", dep->name);
		return;
	}

	dep = dwc->eps[1];
	ret = __dwc3_gadget_ep_enable(dep, &dwc3_gadget_ep0_desc, NULL, true,
			false);
	if (ret) {
		dev_err(dwc->dev, "failed to enable %s\n", dep->name);
		return;
	}

	dwc3_notify_event(dwc, DWC3_CONTROLLER_CONNDONE_EVENT, 0);

	/*
	 * Configure PHY via GUSB3PIPECTLn if required.
	 *
	 * Update GTXFIFOSIZn
	 *
	 * In both cases reset values should be sufficient.
	 */
}

static void dwc3_gadget_wakeup_interrupt(struct dwc3 *dwc, bool remote_wakeup)
{
	bool perform_resume = true;

	dev_dbg(dwc->dev, "%s\n", __func__);

	/*
	 * Identify if it is called from wakeup_interrupt() context for bus
	 * resume or as part of remote wakeup. And based on that check for
	 * U3 state. as we need to handle case of L1 resume i.e. where we
	 * don't want to perform resume.
	 */
	if (!remote_wakeup && dwc->link_state != DWC3_LINK_STATE_U3)
		perform_resume = false;

	/* Only perform resume from L2 or Early Suspend states */
	if (perform_resume) {
		dbg_event(0xFF, "WAKEUP", 0);
<<<<<<< HEAD

		/*
		 * In case of remote wake up dwc3_gadget_wakeup_work()
		 * is doing pm_runtime_get_sync().
		 */
		dev_info(dwc->dev, "Notify OTG from %s\n", __func__);
		dwc->b_suspend = false;
		dwc3_notify_event(dwc,
				DWC3_CONTROLLER_NOTIFY_OTG_EVENT, 0);

		/*
		 * set state to U0 as function level resume is trying to queue
		 * notification over USB interrupt endpoint which would fail
		 * due to state is not being updated.
		 */
		dwc->link_state = DWC3_LINK_STATE_U0;
		dwc3_resume_gadget(dwc);
		return;
	}

=======

		/*
		 * In case of remote wake up dwc3_gadget_wakeup_work()
		 * is doing pm_runtime_get_sync().
		 */
		dev_dbg(dwc->dev, "Notify OTG from %s\n", __func__);
		dwc->b_suspend = false;
		dwc3_notify_event(dwc,
				DWC3_CONTROLLER_NOTIFY_OTG_EVENT, 0);

		/*
		 * set state to U0 as function level resume is trying to queue
		 * notification over USB interrupt endpoint which would fail
		 * due to state is not being updated.
		 */
		dwc->link_state = DWC3_LINK_STATE_U0;
		dwc3_resume_gadget(dwc);
		return;
	}

>>>>>>> 9415f723
	dwc->link_state = DWC3_LINK_STATE_U0;
}

static void dwc3_gadget_linksts_change_interrupt(struct dwc3 *dwc,
		unsigned int evtinfo)
{
	enum dwc3_link_state	next = evtinfo & DWC3_LINK_STATE_MASK;
	unsigned int		pwropt;

	/*
	 * WORKAROUND: DWC3 < 2.50a have an issue when configured without
	 * Hibernation mode enabled which would show up when device detects
	 * host-initiated U3 exit.
	 *
	 * In that case, device will generate a Link State Change Interrupt
	 * from U3 to RESUME which is only necessary if Hibernation is
	 * configured in.
	 *
	 * There are no functional changes due to such spurious event and we
	 * just need to ignore it.
	 *
	 * Refers to:
	 *
	 * STAR#9000570034 RTL: SS Resume event generated in non-Hibernation
	 * operational mode
	 */
	pwropt = DWC3_GHWPARAMS1_EN_PWROPT(dwc->hwparams.hwparams1);
	if ((dwc->revision < DWC3_REVISION_250A) &&
			(pwropt != DWC3_GHWPARAMS1_EN_PWROPT_HIB)) {
		if ((dwc->link_state == DWC3_LINK_STATE_U3) &&
				(next == DWC3_LINK_STATE_RESUME)) {
			dwc3_trace(trace_dwc3_gadget,
					"ignoring transition U3 -> Resume");
			return;
		}
	}

	/*
	 * WORKAROUND: DWC3 Revisions <1.83a have an issue which, depending
	 * on the link partner, the USB session might do multiple entry/exit
	 * of low power states before a transfer takes place.
	 *
	 * Due to this problem, we might experience lower throughput. The
	 * suggested workaround is to disable DCTL[12:9] bits if we're
	 * transitioning from U1/U2 to U0 and enable those bits again
	 * after a transfer completes and there are no pending transfers
	 * on any of the enabled endpoints.
	 *
	 * This is the first half of that workaround.
	 *
	 * Refers to:
	 *
	 * STAR#9000446952: RTL: Device SS : if U1/U2 ->U0 takes >128us
	 * core send LGO_Ux entering U0
	 */
	if (dwc->revision < DWC3_REVISION_183A) {
		if (next == DWC3_LINK_STATE_U0) {
			u32	u1u2;
			u32	reg;

			switch (dwc->link_state) {
			case DWC3_LINK_STATE_U1:
			case DWC3_LINK_STATE_U2:
				reg = dwc3_readl(dwc->regs, DWC3_DCTL);
				u1u2 = reg & (DWC3_DCTL_INITU2ENA
						| DWC3_DCTL_ACCEPTU2ENA
						| DWC3_DCTL_INITU1ENA
						| DWC3_DCTL_ACCEPTU1ENA);

				if (!dwc->u1u2)
					dwc->u1u2 = reg & u1u2;

				reg &= ~u1u2;

				dwc3_writel(dwc->regs, DWC3_DCTL, reg);
				break;
			default:
				/* do nothing */
				break;
			}
		}
	}

	switch (next) {
	case DWC3_LINK_STATE_U1:
		if (dwc->speed == USB_SPEED_SUPER)
			dwc3_suspend_gadget(dwc);
		break;
	case DWC3_LINK_STATE_U2:
	case DWC3_LINK_STATE_U3:
		dwc3_suspend_gadget(dwc);
		break;
	case DWC3_LINK_STATE_RESUME:
		dwc3_resume_gadget(dwc);
		break;
	default:
		/* do nothing */
		break;
	}

	dev_dbg(dwc->dev, "Going from (%d)--->(%d)\n", dwc->link_state, next);
	dwc->link_state = next;
	wake_up_interruptible(&dwc->wait_linkstate);
}

static void dwc3_gadget_hibernation_interrupt(struct dwc3 *dwc,
		unsigned int evtinfo)
{
	unsigned int is_ss = evtinfo & BIT(4);

	/**
	 * WORKAROUND: DWC3 revison 2.20a with hibernation support
	 * have a known issue which can cause USB CV TD.9.23 to fail
	 * randomly.
	 *
	 * Because of this issue, core could generate bogus hibernation
	 * events which SW needs to ignore.
	 *
	 * Refers to:
	 *
	 * STAR#9000546576: Device Mode Hibernation: Issue in USB 2.0
	 * Device Fallback from SuperSpeed
	 */
	if (is_ss ^ (dwc->speed == USB_SPEED_SUPER))
		return;

	/* enter hibernation here */
}

static void dwc3_gadget_suspend_interrupt(struct dwc3 *dwc,
			unsigned int evtinfo)
{
	enum dwc3_link_state    next = evtinfo & DWC3_LINK_STATE_MASK;

	dev_dbg(dwc->dev, "%s Entry to %d\n", __func__, next);

	if (dwc->link_state != next && next == DWC3_LINK_STATE_U3) {
		/*
		 * When first connecting the cable, even before the initial
		 * DWC3_DEVICE_EVENT_RESET or DWC3_DEVICE_EVENT_CONNECT_DONE
		 * events, the controller sees a DWC3_DEVICE_EVENT_SUSPEND
		 * event. In such a case, ignore.
		 * Ignore suspend event until device side usb is not into
		 * CONFIGURED state.
		 */
		if (dwc->gadget.state != USB_STATE_CONFIGURED) {
			pr_err("%s(): state:%d. Ignore SUSPEND.\n",
						__func__, dwc->gadget.state);
			return;
		}

		dwc3_suspend_gadget(dwc);

<<<<<<< HEAD
		dev_info(dwc->dev, "Notify OTG from %s\n", __func__);
=======
		dev_dbg(dwc->dev, "Notify OTG from %s\n", __func__);
>>>>>>> 9415f723
		dwc->b_suspend = true;
		dwc3_notify_event(dwc, DWC3_CONTROLLER_NOTIFY_OTG_EVENT, 0);
	}

	dwc->link_state = next;
	dwc3_trace(trace_dwc3_gadget, "link state %d", dwc->link_state);
}

static void dwc3_dump_reg_info(struct dwc3 *dwc)
{
	dbg_event(0xFF, "REGDUMP", 0);

	dbg_print_reg("GUSB3PIPCTL", dwc3_readl(dwc->regs,
							DWC3_GUSB3PIPECTL(0)));
	dbg_print_reg("GUSB2PHYCONFIG", dwc3_readl(dwc->regs,
							DWC3_GUSB2PHYCFG(0)));
	dbg_print_reg("GCTL", dwc3_readl(dwc->regs, DWC3_GCTL));
	dbg_print_reg("GUCTL", dwc3_readl(dwc->regs, DWC3_GUCTL));
	dbg_print_reg("GDBGLTSSM", dwc3_readl(dwc->regs, DWC3_GDBGLTSSM));
	dbg_print_reg("DCFG", dwc3_readl(dwc->regs, DWC3_DCFG));
	dbg_print_reg("DCTL", dwc3_readl(dwc->regs, DWC3_DCTL));
	dbg_print_reg("DEVTEN", dwc3_readl(dwc->regs, DWC3_DEVTEN));
	dbg_print_reg("DSTS", dwc3_readl(dwc->regs, DWC3_DSTS));
	dbg_print_reg("DALPENA", dwc3_readl(dwc->regs, DWC3_DALEPENA));
	dbg_print_reg("DGCMD", dwc3_readl(dwc->regs, DWC3_DGCMD));

	dbg_print_reg("OCFG", dwc3_readl(dwc->regs, DWC3_OCFG));
	dbg_print_reg("OCTL", dwc3_readl(dwc->regs, DWC3_OCTL));
	dbg_print_reg("OEVT", dwc3_readl(dwc->regs, DWC3_OEVT));
	dbg_print_reg("OSTS", dwc3_readl(dwc->regs, DWC3_OSTS));
}

static void dwc3_gadget_interrupt(struct dwc3 *dwc,
		const struct dwc3_event_devt *event)
{
	switch (event->type) {
	case DWC3_DEVICE_EVENT_DISCONNECT:
		dwc3_gadget_disconnect_interrupt(dwc);
		dwc->dbg_gadget_events.disconnect++;
		break;
	case DWC3_DEVICE_EVENT_RESET:
		dwc3_gadget_reset_interrupt(dwc);
		dwc->dbg_gadget_events.reset++;
		break;
	case DWC3_DEVICE_EVENT_CONNECT_DONE:
		dwc3_gadget_conndone_interrupt(dwc);
		dwc->dbg_gadget_events.connect++;
		break;
	case DWC3_DEVICE_EVENT_WAKEUP:
		dwc3_gadget_wakeup_interrupt(dwc, false);
		dwc->dbg_gadget_events.wakeup++;
		break;
	case DWC3_DEVICE_EVENT_HIBER_REQ:
		if (dev_WARN_ONCE(dwc->dev, !dwc->has_hibernation,
					"unexpected hibernation event\n"))
			break;

		dwc3_gadget_hibernation_interrupt(dwc, event->event_info);
		break;
	case DWC3_DEVICE_EVENT_LINK_STATUS_CHANGE:
		dwc3_gadget_linksts_change_interrupt(dwc, event->event_info);
		dwc->dbg_gadget_events.link_status_change++;
		break;
	case DWC3_DEVICE_EVENT_SUSPEND:
		if (dwc->revision < DWC3_REVISION_230A) {
			dwc3_trace(trace_dwc3_gadget, "End of Periodic Frame");
			dwc->dbg_gadget_events.eopf++;
		} else {
			dwc3_trace(trace_dwc3_gadget, "U3/L1-L2 Suspend Event");
			dbg_event(0xFF, "GAD SUS", 0);
			dwc->dbg_gadget_events.suspend++;

			/*
			 * Ignore suspend event if usb cable is not connected
			 * and speed is not being detected.
			 */
			if (dwc->gadget.speed != USB_SPEED_UNKNOWN &&
				dwc->vbus_active)
					dwc3_gadget_suspend_interrupt(dwc,
							event->event_info);
		}
		break;
	case DWC3_DEVICE_EVENT_SOF:
		dwc3_trace(trace_dwc3_gadget, "Start of Periodic Frame");
		dwc->dbg_gadget_events.sof++;
		break;
	case DWC3_DEVICE_EVENT_ERRATIC_ERROR:
		dwc3_trace(trace_dwc3_gadget, "Erratic Error");
		if (!dwc->err_evt_seen) {
			dbg_event(0xFF, "ERROR", 0);
			dwc3_dump_reg_info(dwc);
		}
		dwc->dbg_gadget_events.erratic_error++;
		break;
	case DWC3_DEVICE_EVENT_CMD_CMPL:
		dwc3_trace(trace_dwc3_gadget, "Command Complete");
		dwc->dbg_gadget_events.cmdcmplt++;
		break;
	case DWC3_DEVICE_EVENT_OVERFLOW:
		dwc3_trace(trace_dwc3_gadget, "Overflow");
		dbg_event(0xFF, "OVERFL", 0);
		dwc->dbg_gadget_events.overflow++;
		break;
	default:
		dev_WARN(dwc->dev, "UNKNOWN IRQ %d\n", event->type);
		dwc->dbg_gadget_events.unknown_event++;
	}

	dwc->err_evt_seen = (event->type == DWC3_DEVICE_EVENT_ERRATIC_ERROR);
}

static void dwc3_process_event_entry(struct dwc3 *dwc,
		const union dwc3_event *event)
{
	trace_dwc3_event(event->raw);

	/* skip event processing in absence of vbus */
	if (!dwc->vbus_active) {
		dbg_print_reg("SKIP EVT", event->raw);
		return;
	}

	/* If run/stop is cleared don't process any more events */
	if (!dwc->pullups_connected) {
		dbg_print_reg("SKIP_EVT_PULLUP", event->raw);
		return;
	}

	/* Endpoint IRQ, handle it and return early */
	if (event->type.is_devspec == 0) {
		/* depevt */
		return dwc3_endpoint_interrupt(dwc, &event->depevt);
	}

	switch (event->type.type) {
	case DWC3_EVENT_TYPE_DEV:
		dwc3_gadget_interrupt(dwc, &event->devt);
		break;
	/* REVISIT what to do with Carkit and I2C events ? */
	default:
		dev_err(dwc->dev, "UNKNOWN IRQ type %d\n", event->raw);
	}
}

static irqreturn_t dwc3_process_event_buf(struct dwc3 *dwc, u32 buf)
{
	struct dwc3_event_buffer *evt;
	irqreturn_t ret = IRQ_NONE;
	int left;
	u32 reg;

	evt = dwc->ev_buffs[buf];
	left = evt->count;

	if (!(evt->flags & DWC3_EVENT_PENDING))
		return IRQ_NONE;

	while (left > 0) {
		union dwc3_event event;

		event.raw = *(u32 *) (evt->buf + evt->lpos);

		dwc3_process_event_entry(dwc, &event);

		if (dwc->err_evt_seen) {
			/*
			 * if erratic error, skip remaining events
			 * while controller undergoes reset
			 */
			evt->lpos = (evt->lpos + left) %
					DWC3_EVENT_BUFFERS_SIZE;
			dwc3_writel(dwc->regs, DWC3_GEVNTCOUNT(buf), left);
			if (dwc3_notify_event(dwc,
						DWC3_CONTROLLER_ERROR_EVENT, 0))
				dwc->err_evt_seen = 0;
			break;
		}

		/*
		 * FIXME we wrap around correctly to the next entry as
		 * almost all entries are 4 bytes in size. There is one
		 * entry which has 12 bytes which is a regular entry
		 * followed by 8 bytes data. ATM I don't know how
		 * things are organized if we get next to the a
		 * boundary so I worry about that once we try to handle
		 * that.
		 */
		evt->lpos = (evt->lpos + 4) % DWC3_EVENT_BUFFERS_SIZE;
		left -= 4;
	}

	dwc->bh_handled_evt_cnt[dwc->bh_dbg_index] += (evt->count / 4);

	evt->count = 0;
	evt->flags &= ~DWC3_EVENT_PENDING;
	ret = IRQ_HANDLED;

	/* Unmask interrupt */
	reg = dwc3_readl(dwc->regs, DWC3_GEVNTSIZ(buf));
	reg &= ~DWC3_GEVNTSIZ_INTMASK;
	dwc3_writel(dwc->regs, DWC3_GEVNTSIZ(buf), reg);

	if (dwc->imod_interval)
		dwc3_writel(dwc->regs, DWC3_GEVNTCOUNT(buf),
				DWC3_GEVNTCOUNT_EHB);

	return ret;
}

void dwc3_bh_work(struct work_struct *w)
{
	struct dwc3 *dwc = container_of(w, struct dwc3, bh_work);

	 pm_runtime_get_sync(dwc->dev);
	 dwc3_thread_interrupt(dwc->irq, dwc);
	 pm_runtime_put(dwc->dev);
}

static irqreturn_t dwc3_thread_interrupt(int irq, void *_dwc)
{
	struct dwc3 *dwc = _dwc;
	unsigned long flags;
	irqreturn_t ret = IRQ_NONE;
	int i;
	unsigned temp_time;
	ktime_t start_time;

	start_time = ktime_get();

	spin_lock_irqsave(&dwc->lock, flags);
	dwc->bh_handled_evt_cnt[dwc->bh_dbg_index] = 0;

	for (i = 0; i < dwc->num_normal_event_buffers; i++)
		ret |= dwc3_process_event_buf(dwc, i);

	spin_unlock_irqrestore(&dwc->lock, flags);

	temp_time = ktime_to_us(ktime_sub(ktime_get(), start_time));
	dwc->bh_completion_time[dwc->bh_dbg_index] = temp_time;
	dwc->bh_dbg_index = (dwc->bh_dbg_index + 1) % 10;

	return ret;
}

static irqreturn_t dwc3_check_event_buf(struct dwc3 *dwc, u32 buf)
{
	struct dwc3_event_buffer *evt;
	u32 count;
	u32 reg;

	evt = dwc->ev_buffs[buf];

	count = dwc3_readl(dwc->regs, DWC3_GEVNTCOUNT(buf));
	count &= DWC3_GEVNTCOUNT_MASK;
	if (!count)
		return IRQ_NONE;

	if (count > evt->length) {
		dbg_event(0xFF, "HUGE_EVCNT", count);
		evt->lpos = (evt->lpos + count) % DWC3_EVENT_BUFFERS_SIZE;
		dwc3_writel(dwc->regs, DWC3_GEVNTCOUNT(buf), count);
		return IRQ_HANDLED;
	}

	evt->count = count;
	evt->flags |= DWC3_EVENT_PENDING;

	/* Mask interrupt */
	reg = dwc3_readl(dwc->regs, DWC3_GEVNTSIZ(buf));
	reg |= DWC3_GEVNTSIZ_INTMASK;
	dwc3_writel(dwc->regs, DWC3_GEVNTSIZ(buf), reg);

	dwc3_writel(dwc->regs, DWC3_GEVNTCOUNT(buf), count);

	return IRQ_WAKE_THREAD;
}

irqreturn_t dwc3_interrupt(int irq, void *_dwc)
{
	struct dwc3			*dwc = _dwc;
	int				i;
	irqreturn_t			ret = IRQ_NONE;
	unsigned			temp_cnt = 0;
	ktime_t				start_time;

	start_time = ktime_get();
	dwc->irq_cnt++;
<<<<<<< HEAD

	/* controller reset is still pending */
	if (dwc->err_evt_seen || (dwc->ev_buffs == NULL))
		return IRQ_HANDLED;

=======

	/* controller reset is still pending */
	if (dwc->err_evt_seen)
		return IRQ_HANDLED;

>>>>>>> 9415f723
	for (i = 0; i < dwc->num_normal_event_buffers; i++) {
		irqreturn_t status;

		status = dwc3_check_event_buf(dwc, i);
		if (status == IRQ_WAKE_THREAD)
			ret = status;

		temp_cnt += dwc->ev_buffs[i]->count;
	}

	dwc->irq_start_time[dwc->irq_dbg_index] = start_time;
	dwc->irq_completion_time[dwc->irq_dbg_index] =
		ktime_us_delta(ktime_get(), start_time);
	dwc->irq_event_count[dwc->irq_dbg_index] = temp_cnt / 4;
	dwc->irq_dbg_index = (dwc->irq_dbg_index + 1) % MAX_INTR_STATS;

	if (ret == IRQ_WAKE_THREAD)
		queue_work(dwc->dwc_wq, &dwc->bh_work);

	return IRQ_HANDLED;
}

/**
 * dwc3_gadget_init - Initializes gadget related registers
 * @dwc: pointer to our controller context structure
 *
 * Returns 0 on success otherwise negative errno.
 */
int dwc3_gadget_init(struct dwc3 *dwc)
{
	int					ret;

	INIT_WORK(&dwc->wakeup_work, dwc3_gadget_wakeup_work);

	dwc->ctrl_req = dma_alloc_coherent(dwc->dev, sizeof(*dwc->ctrl_req),
			&dwc->ctrl_req_addr, GFP_KERNEL);
	if (!dwc->ctrl_req) {
		dev_err(dwc->dev, "failed to allocate ctrl request\n");
		ret = -ENOMEM;
		goto err0;
	}

	dwc->ep0_trb = dma_alloc_coherent(dwc->dev, sizeof(*dwc->ep0_trb) * 2,
			&dwc->ep0_trb_addr, GFP_KERNEL);
	if (!dwc->ep0_trb) {
		dev_err(dwc->dev, "failed to allocate ep0 trb\n");
		ret = -ENOMEM;
		goto err1;
	}

	dwc->setup_buf = kzalloc(DWC3_EP0_BOUNCE_SIZE, GFP_KERNEL);
	if (!dwc->setup_buf) {
		ret = -ENOMEM;
		goto err2;
	}

	dwc->ep0_bounce = dma_alloc_coherent(dwc->dev,
			DWC3_EP0_BOUNCE_SIZE, &dwc->ep0_bounce_addr,
			GFP_KERNEL);
	if (!dwc->ep0_bounce) {
		dev_err(dwc->dev, "failed to allocate ep0 bounce buffer\n");
		ret = -ENOMEM;
		goto err3;
	}

	dwc->zlp_buf = kzalloc(DWC3_ZLP_BUF_SIZE, GFP_KERNEL);
	if (!dwc->zlp_buf) {
		ret = -ENOMEM;
		goto err4;
	}

	dwc->gadget.ops			= &dwc3_gadget_ops;
	dwc->gadget.speed		= USB_SPEED_UNKNOWN;
	dwc->gadget.sg_supported	= true;
	dwc->gadget.name		= "dwc3-gadget";

	/*
	 * FIXME We might be setting max_speed to <SUPER, however versions
	 * <2.20a of dwc3 have an issue with metastability (documented
	 * elsewhere in this driver) which tells us we can't set max speed to
	 * anything lower than SUPER.
	 *
	 * Because gadget.max_speed is only used by composite.c and function
	 * drivers (i.e. it won't go into dwc3's registers) we are allowing this
	 * to happen so we avoid sending SuperSpeed Capability descriptor
	 * together with our BOS descriptor as that could confuse host into
	 * thinking we can handle super speed.
	 *
	 * Note that, in fact, we won't even support GetBOS requests when speed
	 * is less than super speed because we don't have means, yet, to tell
	 * composite.c that we are USB 2.0 + LPM ECN.
	 */
	if (dwc->revision < DWC3_REVISION_220A)
		dwc3_trace(trace_dwc3_gadget,
				"Changing max_speed on rev %08x\n",
				dwc->revision);

	dwc->gadget.max_speed		= dwc->maximum_speed;

	/*
	 * Per databook, DWC3 needs buffer size to be aligned to MaxPacketSize
	 * on ep out.
	 */
	dwc->gadget.quirk_ep_out_aligned_size = true;

	/*
	 * REVISIT: Here we should clear all pending IRQs to be
	 * sure we're starting from a well known location.
	 */

	ret = dwc3_gadget_init_endpoints(dwc);
	if (ret)
		goto err5;

	ret = usb_add_gadget_udc(dwc->dev, &dwc->gadget);
	if (ret) {
		dev_err(dwc->dev, "failed to register udc\n");
		goto err5;
	}

	if (!dwc->is_drd) {
		pm_runtime_no_callbacks(&dwc->gadget.dev);
		pm_runtime_set_active(&dwc->gadget.dev);
		pm_runtime_enable(&dwc->gadget.dev);
		pm_runtime_get(&dwc->gadget.dev);
	}

	return 0;

err5:
	kfree(dwc->zlp_buf);

err4:
	dwc3_gadget_free_endpoints(dwc);
	dma_free_coherent(dwc->dev, DWC3_EP0_BOUNCE_SIZE,
			dwc->ep0_bounce, dwc->ep0_bounce_addr);

err3:
	kfree(dwc->setup_buf);

err2:
	dma_free_coherent(dwc->dev, sizeof(*dwc->ep0_trb) * 2,
			dwc->ep0_trb, dwc->ep0_trb_addr);

err1:
	dma_free_coherent(dwc->dev, sizeof(*dwc->ctrl_req),
			dwc->ctrl_req, dwc->ctrl_req_addr);

err0:
	return ret;
}

/* -------------------------------------------------------------------------- */

void dwc3_gadget_exit(struct dwc3 *dwc)
{
	if (dwc->is_drd) {
		pm_runtime_put(&dwc->gadget.dev);
		pm_runtime_disable(&dwc->gadget.dev);
	}

	usb_del_gadget_udc(&dwc->gadget);

	dwc3_gadget_free_endpoints(dwc);

	dma_free_coherent(dwc->dev, DWC3_EP0_BOUNCE_SIZE,
			dwc->ep0_bounce, dwc->ep0_bounce_addr);

	kfree(dwc->setup_buf);
	kfree(dwc->zlp_buf);

	dma_free_coherent(dwc->dev, sizeof(*dwc->ep0_trb) * 2,
			dwc->ep0_trb, dwc->ep0_trb_addr);

	dma_free_coherent(dwc->dev, sizeof(*dwc->ctrl_req),
			dwc->ctrl_req, dwc->ctrl_req_addr);
}

int dwc3_gadget_suspend(struct dwc3 *dwc)
{
	if (!dwc->gadget_driver)
		return 0;

	if (dwc->pullups_connected) {
		dwc3_gadget_disable_irq(dwc);
		dwc3_gadget_run_stop(dwc, true, true);
	}

	__dwc3_gadget_ep_disable(dwc->eps[0]);
	__dwc3_gadget_ep_disable(dwc->eps[1]);

	dwc->dcfg = dwc3_readl(dwc->regs, DWC3_DCFG);

	return 0;
}

int dwc3_gadget_resume(struct dwc3 *dwc)
{
	struct dwc3_ep		*dep;
	int			ret;

	if (!dwc->gadget_driver)
		return 0;

	/* Start with SuperSpeed Default */
	dwc3_gadget_ep0_desc.wMaxPacketSize = cpu_to_le16(512);

	dep = dwc->eps[0];
	ret = __dwc3_gadget_ep_enable(dep, &dwc3_gadget_ep0_desc, NULL, false,
			false);
	if (ret)
		goto err0;

	dep = dwc->eps[1];
	ret = __dwc3_gadget_ep_enable(dep, &dwc3_gadget_ep0_desc, NULL, false,
			false);
	if (ret)
		goto err1;

	/* begin to receive SETUP packets */
	dwc->ep0state = EP0_SETUP_PHASE;
	dwc3_ep0_out_start(dwc);

	dwc3_writel(dwc->regs, DWC3_DCFG, dwc->dcfg);

	if (dwc->pullups_connected) {
		dwc3_gadget_enable_irq(dwc);
		dwc3_gadget_run_stop(dwc, true, false);
	}

	return 0;

err1:
	__dwc3_gadget_ep_disable(dwc->eps[0]);

err0:
	return ret;
}<|MERGE_RESOLUTION|>--- conflicted
+++ resolved
@@ -40,7 +40,6 @@
 #include "debug.h"
 #include "io.h"
 
-<<<<<<< HEAD
 #undef pr_err
 #define pr_err usb_logs_err
 
@@ -50,8 +49,6 @@
 #undef dev_err
 #define dev_err usb_dev_err
 
-=======
->>>>>>> 9415f723
 static void dwc3_gadget_wakeup_interrupt(struct dwc3 *dwc, bool remote_wakeup);
 static int dwc3_gadget_wakeup_int(struct dwc3 *dwc);
 
@@ -188,24 +185,12 @@
  */
 int dwc3_gadget_resize_tx_fifos(struct dwc3 *dwc, struct dwc3_ep *dep)
 {
-<<<<<<< HEAD
 	int		fifo_size, mdwidth, max_packet = 1024;
 	int		tmp, mult = 1;
-=======
-	int		last_fifo_depth = 0;
-	int		ram1_depth;
-	int		fifo_size;
-	int		mdwidth;
-	int		num;
-	int		num_eps;
-	int		max_packet = 1024;
-	struct usb_composite_dev *cdev = get_gadget_data(&dwc->gadget);
->>>>>>> 9415f723
-
-	if (!(cdev && cdev->config) || !dwc->needs_fifo_resize)
+
+	if (!dwc->needs_fifo_resize)
 		return 0;
 
-<<<<<<< HEAD
 	/* resize IN endpoints excepts ep0 */
 	if (!usb_endpoint_dir_in(dep->endpoint.desc) ||
 			dep->endpoint.ep_num == 0)
@@ -217,20 +202,11 @@
 				dep->endpoint.name, dep->fifo_depth);
 		return 0;
 	}
-=======
-	num_eps = dwc->num_in_eps;
-	ram1_depth = DWC3_RAM1_DEPTH(dwc->hwparams.hwparams7);
-	mdwidth = DWC3_MDWIDTH(dwc->hwparams.hwparams0);
->>>>>>> 9415f723
 
 	mdwidth = DWC3_MDWIDTH(dwc->hwparams.hwparams0);
 	/* MDWIDTH is represented in bits, we need it in bytes */
 	mdwidth >>= 3;
-	last_fifo_depth = (dwc3_readl(dwc->regs, DWC3_GTXFIFOSIZ(0)) & 0xFFFF);
-	dev_dbg(dwc->dev, "%s: num eps:%d max_packet:%d last_fifo_depth:%04x\n",
-				__func__, num_eps, max_packet, last_fifo_depth);
-
-<<<<<<< HEAD
+
 	if (dep->endpoint.ep_type == EP_TYPE_GSI || dep->endpoint.endless)
 		mult = 3;
 
@@ -262,64 +238,6 @@
 		dep->fifo_depth = 0;
 		WARN_ON(1);
 		return -ENOMEM;
-=======
-	/* Don't resize ep0IN TxFIFO, start with ep1IN only. */
-	for (num = 1; num < num_eps; num++) {
-		/* bit0 indicates direction; 1 means IN ep */
-		struct dwc3_ep	*dep = dwc->eps[(num << 1) | 1];
-		int		mult = 1;
-		int		tmp;
-
-		tmp = max_packet + mdwidth;
-		/*
-		 * Interfaces like MBIM or ECM is having multiple data
-		 * interfaces. SET_CONFIG() happens before set_alt with
-		 * data interface 1 which results into calling this API
-		 * before GSI endpoint enabled. This results no txfifo
-		 * resize with GSI endpoint causing low throughput. Hence
-		 * use mult as 3 for GSI IN endpoint always irrespective
-		 * USB speed.
-		 */
-		if (dep->endpoint.ep_type == EP_TYPE_GSI ||
-				dep->endpoint.endless)
-			mult = 3;
-
-		if (!(dep->flags & DWC3_EP_ENABLED)) {
-			dev_dbg(dwc->dev, "ep%dIn not enabled", num);
-			goto resize_fifo;
-		}
-
-		if (((dep->endpoint.maxburst > 1) &&
-				usb_endpoint_xfer_bulk(dep->endpoint.desc))
-				|| usb_endpoint_xfer_isoc(dep->endpoint.desc))
-			mult = 3;
-
-resize_fifo:
-		tmp *= mult;
-		tmp += mdwidth;
-
-		fifo_size = DIV_ROUND_UP(tmp, mdwidth);
-
-		fifo_size |= (last_fifo_depth << 16);
-
-		dwc3_trace(trace_dwc3_gadget, "%s: Fifo Addr %04x Size %d",
-				dep->name, last_fifo_depth, fifo_size & 0xffff);
-
-		last_fifo_depth += (fifo_size & 0xffff);
-		if (dwc->tx_fifo_size &&
-				(last_fifo_depth >= dwc->tx_fifo_size)) {
-			/*
-			 * Fifo size allocated exceeded available RAM size.
-			 * Hence return error.
-			 */
-			dev_err(dwc->dev, "Fifosize(%d) > available RAM(%d)\n",
-					last_fifo_depth, dwc->tx_fifo_size);
-			return -ENOMEM;
-		}
-
-		dwc3_writel(dwc->regs, DWC3_GTXFIFOSIZ(num), fifo_size);
-
->>>>>>> 9415f723
 	}
 
 	dwc3_writel(dwc->regs, DWC3_GTXFIFOSIZ(dep->endpoint.ep_num),
@@ -516,19 +434,11 @@
 		memset(&dep->trb_pool[0], 0,
 			sizeof(struct dwc3_trb) * dep->num_trbs);
 		dbg_event(dep->number, "Clr_TRB", 0);
-<<<<<<< HEAD
 
 		dma_free_coherent(dwc->dev,
 			sizeof(struct dwc3_trb) * DWC3_TRB_NUM, dep->trb_pool,
 			dep->trb_pool_dma);
 
-=======
-
-		dma_free_coherent(dwc->dev,
-			sizeof(struct dwc3_trb) * DWC3_TRB_NUM, dep->trb_pool,
-			dep->trb_pool_dma);
-
->>>>>>> 9415f723
 		dep->trb_pool = NULL;
 		dep->trb_pool_dma = 0;
 	}
@@ -1736,7 +1646,6 @@
 		pr_err("Remote wakeup failed. ret = %d.\n", ret);
 	else
 		pr_debug("Remote wakeup succeeded.\n");
-<<<<<<< HEAD
 
 	pm_runtime_put_noidle(dwc->dev);
 	dbg_event(0xFF, "Gdgwake put",
@@ -1747,18 +1656,6 @@
 {
 	bool			link_recover_only = false;
 
-=======
-
-	pm_runtime_put_noidle(dwc->dev);
-	dbg_event(0xFF, "Gdgwake put",
-		atomic_read(&dwc->dev->power.usage_count));
-}
-
-static int dwc3_gadget_wakeup_int(struct dwc3 *dwc)
-{
-	bool			link_recover_only = false;
-
->>>>>>> 9415f723
 	u32			reg;
 	int			ret = 0;
 	u8			link_state;
@@ -2059,11 +1956,7 @@
 	 * increment pm usage count of dwc to prevent pm_runtime_suspend
 	 * during enumeration.
 	 */
-<<<<<<< HEAD
 	dev_info(dwc->dev, "Notify OTG from %s\n", __func__);
-=======
-	dev_dbg(dwc->dev, "Notify OTG from %s\n", __func__);
->>>>>>> 9415f723
 	dwc->b_suspend = false;
 	dwc3_notify_event(dwc, DWC3_CONTROLLER_NOTIFY_OTG_EVENT, 0);
 
@@ -2929,11 +2822,7 @@
 {
 	int			reg;
 
-<<<<<<< HEAD
 	dev_info(dwc->dev, "Notify OTG from %s\n", __func__);
-=======
-	dev_dbg(dwc->dev, "Notify OTG from %s\n", __func__);
->>>>>>> 9415f723
 	dwc->b_suspend = false;
 	dwc3_notify_event(dwc, DWC3_CONTROLLER_NOTIFY_OTG_EVENT, 0);
 
@@ -2989,11 +2878,7 @@
 			dwc3_gadget_disconnect_interrupt(dwc);
 	}
 
-<<<<<<< HEAD
 	dev_info(dwc->dev, "Notify OTG from %s\n", __func__);
-=======
-	dev_dbg(dwc->dev, "Notify OTG from %s\n", __func__);
->>>>>>> 9415f723
 	dwc->b_suspend = false;
 	dwc3_notify_event(dwc, DWC3_CONTROLLER_NOTIFY_OTG_EVENT, 0);
 
@@ -3014,7 +2899,6 @@
 	 * that EP0 is in setup phase by issuing a stall
 	 * and restart if EP0 is not in setup phase.
 	 */
-<<<<<<< HEAD
 	if (dwc->ep0state != EP0_SETUP_PHASE) {
 		unsigned int    dir;
 
@@ -3026,16 +2910,9 @@
 			dwc3_ep0_end_control_data(dwc, dwc->eps[!dir]);
 		dwc3_ep0_stall_and_restart(dwc);
 	}
-=======
-	if (dwc->ep0state != EP0_SETUP_PHASE)
-		dwc3_ep0_stall_and_restart(dwc);
->>>>>>> 9415f723
 
 	dwc3_stop_active_transfers(dwc);
 	dwc3_clear_stall_all_ep(dwc);
-
-	/* bus reset issued due to missing status stage of a control transfer */
-	dwc->resize_fifos = 0;
 
 	/* Reset device address to zero */
 	reg = dwc3_readl(dwc->regs, DWC3_DCFG);
@@ -3210,7 +3087,6 @@
 	/* Only perform resume from L2 or Early Suspend states */
 	if (perform_resume) {
 		dbg_event(0xFF, "WAKEUP", 0);
-<<<<<<< HEAD
 
 		/*
 		 * In case of remote wake up dwc3_gadget_wakeup_work()
@@ -3231,28 +3107,6 @@
 		return;
 	}
 
-=======
-
-		/*
-		 * In case of remote wake up dwc3_gadget_wakeup_work()
-		 * is doing pm_runtime_get_sync().
-		 */
-		dev_dbg(dwc->dev, "Notify OTG from %s\n", __func__);
-		dwc->b_suspend = false;
-		dwc3_notify_event(dwc,
-				DWC3_CONTROLLER_NOTIFY_OTG_EVENT, 0);
-
-		/*
-		 * set state to U0 as function level resume is trying to queue
-		 * notification over USB interrupt endpoint which would fail
-		 * due to state is not being updated.
-		 */
-		dwc->link_state = DWC3_LINK_STATE_U0;
-		dwc3_resume_gadget(dwc);
-		return;
-	}
-
->>>>>>> 9415f723
 	dwc->link_state = DWC3_LINK_STATE_U0;
 }
 
@@ -3406,11 +3260,7 @@
 
 		dwc3_suspend_gadget(dwc);
 
-<<<<<<< HEAD
 		dev_info(dwc->dev, "Notify OTG from %s\n", __func__);
-=======
-		dev_dbg(dwc->dev, "Notify OTG from %s\n", __func__);
->>>>>>> 9415f723
 		dwc->b_suspend = true;
 		dwc3_notify_event(dwc, DWC3_CONTROLLER_NOTIFY_OTG_EVENT, 0);
 	}
@@ -3698,19 +3548,11 @@
 
 	start_time = ktime_get();
 	dwc->irq_cnt++;
-<<<<<<< HEAD
 
 	/* controller reset is still pending */
 	if (dwc->err_evt_seen || (dwc->ev_buffs == NULL))
 		return IRQ_HANDLED;
 
-=======
-
-	/* controller reset is still pending */
-	if (dwc->err_evt_seen)
-		return IRQ_HANDLED;
-
->>>>>>> 9415f723
 	for (i = 0; i < dwc->num_normal_event_buffers; i++) {
 		irqreturn_t status;
 
