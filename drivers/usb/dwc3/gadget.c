--- conflicted
+++ resolved
@@ -218,12 +218,8 @@
 	tmp = ((max_packet + mdwidth) * mult) + mdwidth;
 	fifo_size = DIV_ROUND_UP(tmp, mdwidth);
 	dep->fifo_depth = fifo_size;
-<<<<<<< HEAD
-	fifo_size |= (dwc->last_fifo_depth << 16);
-=======
 	fifo_size |= (dwc3_readl(dwc->regs, DWC3_GTXFIFOSIZ(0)) & 0xffff0000)
 						+ (dwc->last_fifo_depth << 16);
->>>>>>> 3730242c
 	dwc->last_fifo_depth += (fifo_size & 0xffff);
 
 	dev_dbg(dwc->dev, "%s ep_num:%d last_fifo_depth:%04x fifo_depth:%d\n",
