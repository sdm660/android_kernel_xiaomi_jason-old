menu "CPU Frequency scaling"

config CPU_FREQ
	bool "CPU Frequency scaling"
	select SRCU
	help
	  CPU Frequency scaling allows you to change the clock speed of 
	  CPUs on the fly. This is a nice method to save power, because 
	  the lower the CPU clock speed, the less power the CPU consumes.

	  Note that this driver doesn't automatically change the CPU
	  clock speed, you need to either enable a dynamic cpufreq governor
	  (see below) after boot, or use a userspace tool.

	  For details, take a look at <file:Documentation/cpu-freq>.

	  If in doubt, say N.

if CPU_FREQ

config CPU_FREQ_GOV_COMMON
	bool

config CPU_FREQ_BOOST_SW
	bool
	depends on THERMAL

config CPU_FREQ_STAT
	tristate "CPU frequency translation statistics"
	default y
	help
	  This driver exports CPU frequency statistics information through sysfs
	  file system.

	  To compile this driver as a module, choose M here: the
	  module will be called cpufreq_stats.

	  If in doubt, say N.

config CPU_FREQ_STAT_DETAILS
	bool "CPU frequency translation statistics details"
	depends on CPU_FREQ_STAT
	help
	  This will show detail CPU frequency translation table in sysfs file
	  system.

	  If in doubt, say N.

choice
	prompt "Default CPUFreq governor"
	default CPU_FREQ_DEFAULT_GOV_USERSPACE if ARM_SA1100_CPUFREQ || ARM_SA1110_CPUFREQ
	default CPU_FREQ_DEFAULT_GOV_PERFORMANCE
	help
	  This option sets which CPUFreq governor shall be loaded at
	  startup. If in doubt, select 'performance'.

config CPU_FREQ_DEFAULT_GOV_PERFORMANCE
	bool "performance"
	select CPU_FREQ_GOV_PERFORMANCE
	help
	  Use the CPUFreq governor 'performance' as default. This sets
	  the frequency statically to the highest frequency supported by
	  the CPU.

config CPU_FREQ_DEFAULT_GOV_POWERSAVE
	bool "powersave"
	select CPU_FREQ_GOV_POWERSAVE
	help
	  Use the CPUFreq governor 'powersave' as default. This sets
	  the frequency statically to the lowest frequency supported by
	  the CPU.

config CPU_FREQ_DEFAULT_GOV_USERSPACE
	bool "userspace"
	select CPU_FREQ_GOV_USERSPACE
	help
	  Use the CPUFreq governor 'userspace' as default. This allows
	  you to set the CPU frequency manually or when a userspace 
	  program shall be able to set the CPU dynamically without having
	  to enable the userspace governor manually.

config CPU_FREQ_DEFAULT_GOV_ONDEMAND
	bool "ondemand"
	select CPU_FREQ_GOV_ONDEMAND
	select CPU_FREQ_GOV_PERFORMANCE
	help
	  Use the CPUFreq governor 'ondemand' as default. This allows
	  you to get a full dynamic frequency capable system by simply
	  loading your cpufreq low-level hardware driver.
	  Be aware that not all cpufreq drivers support the ondemand
	  governor. If unsure have a look at the help section of the
	  driver. Fallback governor will be the performance governor.

config CPU_FREQ_DEFAULT_GOV_CONSERVATIVE
	bool "conservative"
	select CPU_FREQ_GOV_CONSERVATIVE
	select CPU_FREQ_GOV_PERFORMANCE
	help
	  Use the CPUFreq governor 'conservative' as default. This allows
	  you to get a full dynamic frequency capable system by simply
	  loading your cpufreq low-level hardware driver.
	  Be aware that not all cpufreq drivers support the conservative
	  governor. If unsure have a look at the help section of the
	  driver. Fallback governor will be the performance governor.

<<<<<<< HEAD
config CPU_FREQ_DEFAULT_GOV_INTERACTIVE
	bool "interactive"
	select CPU_FREQ_GOV_INTERACTIVE
	help
	  Use the CPUFreq governor 'interactive' as default. This allows
	  you to get a full dynamic cpu frequency capable system by simply
	  loading your cpufreq low-level hardware driver, using the
	  'interactive' governor for latency-sensitive workloads.
=======
config CPU_FREQ_DEFAULT_GOV_SCHED
	bool "sched"
	select CPU_FREQ_GOV_SCHED
	help
	  Use the CPUfreq governor 'sched' as default. This scales
	  cpu frequency using CPU utilization estimates from the
	  scheduler.
>>>>>>> 81330959

endchoice

config CPU_FREQ_GOV_PERFORMANCE
	tristate "'performance' governor"
	help
	  This cpufreq governor sets the frequency statically to the
	  highest available CPU frequency.

	  To compile this driver as a module, choose M here: the
	  module will be called cpufreq_performance.

	  If in doubt, say Y.

config CPU_FREQ_GOV_POWERSAVE
	tristate "'powersave' governor"
	help
	  This cpufreq governor sets the frequency statically to the
	  lowest available CPU frequency.

	  To compile this driver as a module, choose M here: the
	  module will be called cpufreq_powersave.

	  If in doubt, say Y.

config CPU_FREQ_GOV_USERSPACE
	tristate "'userspace' governor for userspace frequency scaling"
	help
	  Enable this cpufreq governor when you either want to set the
	  CPU frequency manually or when a userspace program shall
	  be able to set the CPU dynamically, like on LART 
	  <http://www.lartmaker.nl/>.

	  To compile this driver as a module, choose M here: the
	  module will be called cpufreq_userspace.

	  For details, take a look at <file:Documentation/cpu-freq/>.

	  If in doubt, say Y.

config CPU_FREQ_GOV_ONDEMAND
	tristate "'ondemand' cpufreq policy governor"
	select CPU_FREQ_GOV_COMMON
	help
	  'ondemand' - This driver adds a dynamic cpufreq policy governor.
	  The governor does a periodic polling and 
	  changes frequency based on the CPU utilization.
	  The support for this governor depends on CPU capability to
	  do fast frequency switching (i.e, very low latency frequency
	  transitions). 

	  To compile this driver as a module, choose M here: the
	  module will be called cpufreq_ondemand.

	  For details, take a look at linux/Documentation/cpu-freq.

	  If in doubt, say N.

config CPU_FREQ_GOV_INTERACTIVE
	bool "'interactive' cpufreq policy governor"
	help
	  'interactive' - This driver adds a dynamic cpufreq policy governor
	  designed for latency-sensitive workloads.

	  This governor attempts to reduce the latency of clock
	  increases so that the system is more responsive to
	  interactive workloads.

	  For details, take a look at linux/Documentation/cpu-freq.

	  If in doubt, say N.

config CPU_FREQ_GOV_CONSERVATIVE
	tristate "'conservative' cpufreq governor"
	depends on CPU_FREQ
	select CPU_FREQ_GOV_COMMON
	help
	  'conservative' - this driver is rather similar to the 'ondemand'
	  governor both in its source code and its purpose, the difference is
	  its optimisation for better suitability in a battery powered
	  environment.  The frequency is gracefully increased and decreased
	  rather than jumping to 100% when speed is required.

	  If you have a desktop machine then you should really be considering
	  the 'ondemand' governor instead, however if you are using a laptop,
	  PDA or even an AMD64 based computer (due to the unacceptable
	  step-by-step latency issues between the minimum and maximum frequency
	  transitions in the CPU) you will probably want to use this governor.

	  To compile this driver as a module, choose M here: the
	  module will be called cpufreq_conservative.

	  For details, take a look at linux/Documentation/cpu-freq.

	  If in doubt, say N.

config CPU_FREQ_GOV_SCHED
	bool "'sched' cpufreq governor"
	depends on CPU_FREQ
	depends on SMP
	select CPU_FREQ_GOV_COMMON
	help
	  'sched' - this governor scales cpu frequency from the
	  scheduler as a function of cpu capacity utilization. It does
	  not evaluate utilization on a periodic basis (as ondemand
	  does) but instead is event-driven by the scheduler.

	  If in doubt, say N.

comment "CPU frequency scaling drivers"

config CPUFREQ_DT
	tristate "Generic DT based cpufreq driver"
	depends on HAVE_CLK && OF
	# if CPU_THERMAL is on and THERMAL=m, CPUFREQ_DT cannot be =y:
	depends on !CPU_THERMAL || THERMAL
	select PM_OPP
	help
	  This adds a generic DT based cpufreq driver for frequency management.
	  It supports both uniprocessor (UP) and symmetric multiprocessor (SMP)
	  systems which share clock and voltage across all CPUs.

	  If in doubt, say N.

if X86
source "drivers/cpufreq/Kconfig.x86"
endif

if ARM || ARM64
source "drivers/cpufreq/Kconfig.arm"
endif

if PPC32 || PPC64
source "drivers/cpufreq/Kconfig.powerpc"
endif

if AVR32
config AVR32_AT32AP_CPUFREQ
	bool "CPU frequency driver for AT32AP"
	depends on PLATFORM_AT32AP
	default n
	help
	  This enables the CPU frequency driver for AT32AP processors.
	  If in doubt, say N.
endif

if IA64
config IA64_ACPI_CPUFREQ
	tristate "ACPI Processor P-States driver"
	depends on ACPI_PROCESSOR
	help
	This driver adds a CPUFreq driver which utilizes the ACPI
	Processor Performance States.

	For details, take a look at <file:Documentation/cpu-freq/>.

	If in doubt, say N.
endif

if MIPS
config LOONGSON2_CPUFREQ
	tristate "Loongson2 CPUFreq Driver"
	help
	  This option adds a CPUFreq driver for loongson processors which
	  support software configurable cpu frequency.

	  Loongson2F and it's successors support this feature.

	  For details, take a look at <file:Documentation/cpu-freq/>.

	  If in doubt, say N.

config LOONGSON1_CPUFREQ
	tristate "Loongson1 CPUFreq Driver"
	help
	  This option adds a CPUFreq driver for loongson1 processors which
	  support software configurable cpu frequency.

	  For details, take a look at <file:Documentation/cpu-freq/>.

	  If in doubt, say N.
endif

if SPARC64
config SPARC_US3_CPUFREQ
	tristate "UltraSPARC-III CPU Frequency driver"
	help
	  This adds the CPUFreq driver for UltraSPARC-III processors.

	  For details, take a look at <file:Documentation/cpu-freq>.

	  If in doubt, say N.

config SPARC_US2E_CPUFREQ
	tristate "UltraSPARC-IIe CPU Frequency driver"
	help
	  This adds the CPUFreq driver for UltraSPARC-IIe processors.

	  For details, take a look at <file:Documentation/cpu-freq>.

	  If in doubt, say N.
endif

if SUPERH
config SH_CPU_FREQ
	tristate "SuperH CPU Frequency driver"
	help
	  This adds the cpufreq driver for SuperH. Any CPU that supports
	  clock rate rounding through the clock framework can use this
	  driver. While it will make the kernel slightly larger, this is
	  harmless for CPUs that don't support rate rounding. The driver
	  will also generate a notice in the boot log before disabling
	  itself if the CPU in question is not capable of rate rounding.

	  For details, take a look at <file:Documentation/cpu-freq>.

	  If unsure, say N.
endif

config QORIQ_CPUFREQ
	tristate "CPU frequency scaling driver for Freescale QorIQ SoCs"
	depends on OF && COMMON_CLK && (PPC_E500MC || ARM)
	select CLK_QORIQ
	help
	  This adds the CPUFreq driver support for Freescale QorIQ SoCs
	  which are capable of changing the CPU's frequency dynamically.

endif
endmenu<|MERGE_RESOLUTION|>--- conflicted
+++ resolved
@@ -103,7 +103,6 @@
 	  governor. If unsure have a look at the help section of the
 	  driver. Fallback governor will be the performance governor.
 
-<<<<<<< HEAD
 config CPU_FREQ_DEFAULT_GOV_INTERACTIVE
 	bool "interactive"
 	select CPU_FREQ_GOV_INTERACTIVE
@@ -112,7 +111,7 @@
 	  you to get a full dynamic cpu frequency capable system by simply
 	  loading your cpufreq low-level hardware driver, using the
 	  'interactive' governor for latency-sensitive workloads.
-=======
+
 config CPU_FREQ_DEFAULT_GOV_SCHED
 	bool "sched"
 	select CPU_FREQ_GOV_SCHED
@@ -120,7 +119,6 @@
 	  Use the CPUfreq governor 'sched' as default. This scales
 	  cpu frequency using CPU utilization estimates from the
 	  scheduler.
->>>>>>> 81330959
 
 endchoice
 
