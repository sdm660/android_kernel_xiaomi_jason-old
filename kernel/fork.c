--- conflicted
+++ resolved
@@ -174,11 +174,8 @@
 {
 	struct page *page = virt_to_page(stack);
 
-<<<<<<< HEAD
 	kasan_alloc_pages(page, THREAD_SIZE_ORDER);
-=======
 	kaiser_unmap_thread_stack(stack);
->>>>>>> 5cc8c2ec
 	__free_kmem_pages(page, THREAD_SIZE_ORDER);
 }
 # else
