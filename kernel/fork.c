--- conflicted
+++ resolved
@@ -175,10 +175,7 @@
 {
 	struct page *page = virt_to_page(stack);
 
-<<<<<<< HEAD
 	kasan_alloc_pages(page, THREAD_SIZE_ORDER);
-=======
->>>>>>> cf84cdc1
 	kaiser_unmap_thread_stack(stack);
 	__free_kmem_pages(page, THREAD_SIZE_ORDER);
 }
@@ -362,11 +359,8 @@
 	err = arch_dup_task_struct(tsk, orig);
 	if (err)
 		goto free_stack;
-<<<<<<< HEAD
 
 	tsk->flags &= ~PF_SU;
-=======
->>>>>>> cf84cdc1
 
 	tsk->stack = stack;
 
@@ -744,30 +738,13 @@
 	int mm_freed = 0;
 	might_sleep();
 
-	if (atomic_dec_and_test(&mm->mm_users))
-		__mmput(mm);
-}
-EXPORT_SYMBOL_GPL(mmput);
-
-static void mmput_async_fn(struct work_struct *work)
-{
-	struct mm_struct *mm = container_of(work, struct mm_struct, async_put_work);
-	__mmput(mm);
-}
-
-void mmput_async(struct mm_struct *mm)
-{
 	if (atomic_dec_and_test(&mm->mm_users)) {
-<<<<<<< HEAD
 		__mmput(mm);
 		mm_freed = 1;
-=======
-		INIT_WORK(&mm->async_put_work, mmput_async_fn);
-		schedule_work(&mm->async_put_work);
->>>>>>> cf84cdc1
 	}
 	return mm_freed;
 }
+EXPORT_SYMBOL_GPL(mmput);
 
 static void mmput_async_fn(struct work_struct *work)
 {
@@ -1396,8 +1373,6 @@
 		goto fork_out;
 
 	cpufreq_task_times_init(p);
-<<<<<<< HEAD
-=======
 
 	/*
 	 * This _must_ happen before we call free_task(), i.e. before we jump
@@ -1410,7 +1385,6 @@
 	 * Clear TID on mm_release()?
 	 */
 	p->clear_child_tid = (clone_flags & CLONE_CHILD_CLEARTID) ? child_tidptr : NULL;
->>>>>>> cf84cdc1
 
 	ftrace_graph_init_task(p);
 
@@ -1571,11 +1545,6 @@
 		}
 	}
 
-	p->set_child_tid = (clone_flags & CLONE_CHILD_SETTID) ? child_tidptr : NULL;
-	/*
-	 * Clear TID on mm_release()?
-	 */
-	p->clear_child_tid = (clone_flags & CLONE_CHILD_CLEARTID) ? child_tidptr : NULL;
 #ifdef CONFIG_BLOCK
 	p->plug = NULL;
 #endif
