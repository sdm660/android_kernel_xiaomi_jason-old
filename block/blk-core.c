--- conflicted
+++ resolved
@@ -1182,16 +1182,10 @@
 	int el_ret;
 	unsigned int bytes = bio->bi_size;
 	const unsigned short prio = bio_prio(bio);
-<<<<<<< HEAD
-	const bool sync = (bio->bi_rw & REQ_SYNC);
-	const bool unplug = (bio->bi_rw & REQ_UNPLUG);
-	const unsigned int ff = bio->bi_rw & REQ_FAILFAST_MASK;
-	int where = ELEVATOR_INSERT_SORT;
-=======
 	const bool sync = !!(bio->bi_rw & REQ_SYNC);
 	const bool unplug = !!(bio->bi_rw & REQ_UNPLUG);
 	const unsigned long ff = bio->bi_rw & REQ_FAILFAST_MASK;
->>>>>>> cd07202c
+	int where = ELEVATOR_INSERT_SORT;
 	int rw_flags;
 
 	/* REQ_HARDBARRIER is no more */
